--- conflicted
+++ resolved
@@ -216,11 +216,6 @@
       - uses: actions/download-artifact@v4
         with:
           name: coverage-integration
-<<<<<<< HEAD
-=======
-   
->>>>>>> 70e135cf
-
   create_guide:
     runs-on: ubuntu-latest
     needs: [test_unit, test_integration]
