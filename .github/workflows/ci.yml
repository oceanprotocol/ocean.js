--- conflicted
+++ resolved
@@ -134,13 +134,8 @@
       - name: Run Barge
         working-directory: ${{ github.workspace }}/barge
         run: |
-<<<<<<< HEAD
             export NODE_VERSION=pr-952
             bash -x start_ocean.sh --with-typesense 2>&1 > start_ocean.log &
-=======
-            export NODE_VERSION=pr-950
-            bash -x start_ocean.sh --with-typesense 2>&1 > start-node.log &
->>>>>>> 1ed87132
       - name: Wait for node to be ready
         run: |
           max_attempts=60
