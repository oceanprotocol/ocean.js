--- conflicted
+++ resolved
@@ -180,11 +180,7 @@
     if: ${{ success() && github.actor != 'dependabot[bot]' }}
     steps:
       - uses: actions/checkout@v3
-<<<<<<< HEAD
       - uses: actions/download-artifact@v4.1.7
-=======
-      - uses: actions/download-artifact@v4
->>>>>>> fa242a50
         with:
           name: coverage-unit
       - uses: actions/download-artifact@v4
