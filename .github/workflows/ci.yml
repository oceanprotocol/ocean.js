--- conflicted
+++ resolved
@@ -186,10 +186,6 @@
       - uses: actions/download-artifact@v4
         with:
           name: coverage-integration
-<<<<<<< HEAD
-
-=======
->>>>>>> eb6d84ed
       - uses: paambaati/codeclimate-action@v2.7.5
         env:
           CC_TEST_REPORTER_ID: ${{ secrets.CC_TEST_REPORTER_ID }}
