--- conflicted
+++ resolved
@@ -114,14 +114,6 @@
           cd .. && ./scripts/waitforcontracts.sh
 
       - run: npm run test:integration:cover
-<<<<<<< HEAD
-      - run: docker logs ocean_provider_1
-        if: always()
-      - run: docker logs ocean_provider2_1
-        if: always()
-=======
-
->>>>>>> 9c94a878
       - uses: actions/upload-artifact@v2
         with:
           name: coverage
