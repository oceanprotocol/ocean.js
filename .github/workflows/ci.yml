name: 'CI'

on:
  push:
    branches:
      - main
      - v3
    tags:
      - '**'
  pull_request:
    branches:
      - '**'

jobs:
  lint:
    runs-on: ubuntu-latest
    steps:
      - uses: actions/checkout@v3
      - uses: actions/setup-node@v2
        with:
          node-version: '16'
      - name: Cache node_modules
        uses: actions/cache@v2
        env:
          cache-name: cache-node-modules
        with:
          path: ~/.npm
          key: ${{ runner.os }}-lint-${{ env.cache-name }}-${{ hashFiles('**/package-lock.json') }}
          restore-keys: ${{ runner.os }}-lint-${{ env.cache-name }}-
      - run: npm ci
      - run: npm run lint

  test_unit:
    runs-on: ubuntu-latest

    steps:
      - uses: actions/checkout@v3
      - uses: actions/setup-node@v2
        with:
          node-version: '16'
      - name: Cache node_modules
        uses: actions/cache@v2
        env:
          cache-name: cache-node-modules
        with:
          path: ~/.npm
          key: ${{ runner.os }}-test-unit-${{ env.cache-name }}-${{ hashFiles('**/package-lock.json') }}
          restore-keys: ${{ runner.os }}-test-unit-${{ env.cache-name }}-

      - name: Checkout Barge
        uses: actions/checkout@v3
        with:
          repository: 'oceanprotocol/barge'
          path: 'barge'

      - name: Run Ganache with Barge
        working-directory: ${{ github.workspace }}/barge
        run: |
          bash -x start_ocean.sh  --no-aquarius --no-elasticsearch --no-provider --no-dashboard 2>&1 > start_ocean.log &
      - run: npm ci
      - name: Wait for contracts deployment
        working-directory: ${{ github.workspace }}/barge
        run: |
          for i in $(seq 1 250); do
            sleep 5
            [ -f "$HOME/.ocean/ocean-contracts/artifacts/ready" ] && break
            done
          ls -la "$HOME/.ocean/ocean-contracts/artifacts/"
      - run: npm run build:metadata
      - run: npm run test:unit:cover
      - uses: actions/upload-artifact@v2
        with:
          name: coverage
          path: coverage/

  test_integration:
    runs-on: ubuntu-latest

    steps:
      - uses: actions/checkout@v3
      - uses: actions/setup-node@v2
        with:
          node-version: '16'
      - name: Cache node_modules
        uses: actions/cache@v2
        env:
          cache-name: cache-node-modules
        with:
          path: ~/.npm
          key: ${{ runner.os }}-test-integration-${{ env.cache-name }}-${{ hashFiles('**/package-lock.json') }}
          restore-keys: ${{ runner.os }}-test-integration-${{ env.cache-name }}-

      # Env var expansion workaround
      # https://docs.github.com/en/actions/reference/workflow-commands-for-github-actions#setting-an-environment-variable
      - name: Set ADDRESS_FILE
        run: echo "ADDRESS_FILE=${HOME}/.ocean/ocean-contracts/artifacts/address.json" >> $GITHUB_ENV

      - name: Checkout Barge
        uses: actions/checkout@v3
        with:
          repository: 'oceanprotocol/barge'
          path: 'barge'

      - name: Login to Docker Hub
        if: ${{ env.DOCKERHUB_PASSWORD && env.DOCKERHUB_USERNAME }}
        run: |
          echo "Login to Docker Hub";echo "$DOCKERHUB_PASSWORD" | docker login -u "$DOCKERHUB_USERNAME" --password-stdin
        env:
          DOCKERHUB_USERNAME: ${{ secrets.DOCKERHUB_USERNAME }}
          DOCKERHUB_PASSWORD: ${{ secrets.DOCKERHUB_PASSWORD }}

      - name: Run Barge
        working-directory: ${{ github.workspace }}/barge
        run: |
          bash -x start_ocean.sh --with-provider2 --no-dashboard --with-c2d 2>&1 > start_ocean.log &

      - run: npm ci
      - run: npm run build:metadata

      - name: Wait for contracts deployment and C2D cluster to be ready
        working-directory: ${{ github.workspace }}/barge
        run: |
          for i in $(seq 1 250); do
            sleep 10
            [ -f "$HOME/.ocean/ocean-contracts/artifacts/ready" -a -f "$HOME/.ocean/ocean-c2d/ready" ] && break
            done

      - name: integration
        run: npm run test:integration:cover
        env:
          PROVIDER_URL: 'http://172.15.0.4:8030'
      - name: docker logs
        run: docker logs ocean_aquarius_1 && docker logs ocean_provider_1 && docker logs ocean_provider2_1 && docker logs ocean_computetodata_1
        if: ${{ failure() }}
      - name: Upload coverage
        uses: actions/upload-artifact@v2
        with:
          name: coverage
          path: coverage/

  build:
    runs-on: ${{ matrix.os }}

    strategy:
      fail-fast: false
      matrix:
        os: [ubuntu-latest, macos-latest, windows-latest]
        node: ['15', '16']

    steps:
      - uses: actions/checkout@v3
      - uses: actions/setup-node@v2
        with:
          node-version: ${{ matrix.node }}
      - name: Cache node_modules
        uses: actions/cache@v2
        env:
          cache-name: cache-node-modules
        with:
          path: ~/.npm
          key: ${{ runner.os }}-${{ matrix.node }}-build-${{ env.cache-name }}-${{ hashFiles('**/package-lock.json') }}
          restore-keys: ${{ runner.os }}-${{ matrix.node }}-build-${{ env.cache-name }}-
      - run: npm ci
      - run: npm run build
      - run: npm run doc:json

  coverage:
    runs-on: ubuntu-latest
    needs: [test_unit, test_integration]
    if: ${{ success() && github.actor != 'dependabot[bot]' }}
    steps:
      - uses: actions/checkout@v3
      - uses: actions/download-artifact@v2
        with:
          name: coverage

      - uses: paambaati/codeclimate-action@v2.7.5
        env:
          CC_TEST_REPORTER_ID: ${{ secrets.CC_TEST_REPORTER_ID }}
        with:
          coverageLocations: |
            ${{ github.workspace }}/unit/lcov.info:lcov
            ${{ github.workspace }}/integration/lcov.info:lcov

  create_guide:
    runs-on: ubuntu-latest
    needs: [test_unit, test_integration]
    steps:
      - uses: actions/checkout@v3
      - uses: actions/setup-node@v2
        with:
          node-version: '16'

      - name: checkout ocean.js repo
        uses: actions/checkout@v3
        with:
          repository: 'oceanprotocol/ocean.js'
          path: 'ocean.js'
          ref: ${{ github.event.pull_request.head.sha }}

      - name: setup git config
        run: |
          # setup the username and email. I tend to use 'GitHub Actions Bot' with no email by default
          git config user.name "GitHub Actions Bot"
          git config user.email "<>"

      - name: Create Guide & Commit if there are changes
<<<<<<< HEAD
        run: npm run commit:guides


=======
        run: npm run commit:guide
>>>>>>> c7311105
<|MERGE_RESOLUTION|>--- conflicted
+++ resolved
@@ -205,10 +205,4 @@
           git config user.email "<>"
 
       - name: Create Guide & Commit if there are changes
-<<<<<<< HEAD
-        run: npm run commit:guides
-
-
-=======
-        run: npm run commit:guide
->>>>>>> c7311105
+        run: npm run commit:guides