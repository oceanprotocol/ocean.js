dist: xenial
sudo: required
language: node_js
node_js: node

services:
  - docker

cache: npm

matrix:
  fast_finish: true

before_script:
  # CodeClimate test reporter setup
  - curl -L https://codeclimate.com/downloads/test-reporter/test-reporter-latest-linux-amd64 > ./cc-test-reporter
  - chmod +x ./cc-test-reporter
  - ./cc-test-reporter before-build
  # Barge setup
  - git clone https://github.com/oceanprotocol/barge
  - cd barge
<<<<<<< HEAD
  - git checkout feature/ocean-contracts
  - export PROVIDER_VERSION=v0.3.0
  - export ADDRESS_FILE="${HOME}/.ocean/ocean-contracts/artifacts/address.json"
  - export AQUARIUS_URI="http://172.15.0.5:5000"
  - export DEPLOY_CONTRACTS=true
=======
  - git checkout v3
  - export PROVIDER_VERSION=v0.3.0
>>>>>>> b5c71f31
  - bash -x start_ocean.sh --no-dashboard 2>&1 > start_ocean.log &
  - cd ..
  - ./scripts/waitforcontracts.sh

script:
  - npm test
  - npm run build

after_script:
  - ./cc-test-reporter format-coverage -t lcov -o coverage/codeclimate.unit.json coverage/unit/lcov.info # Format unit test coverage
  - ./cc-test-reporter format-coverage -t lcov -o coverage/codeclimate.integration.json coverage/integration/lcov.info # Format integration test coverage
  - ./cc-test-reporter sum-coverage coverage/codeclimate.*.json -p 2 # Sum both coverage parts into coverage/codeclimate.json
  - if [[ "$TRAVIS_TEST_RESULT" == 0 ]]; then ./cc-test-reporter upload-coverage; fi # Upload coverage/codeclimate.json

notifications:
  email: false

deploy:
  - provider: npm
    email: 'devops@oceanprotocol.com'
    api_key: ${NPM_TOKEN}
    skip_cleanup: true
    on:
      tags: true<|MERGE_RESOLUTION|>--- conflicted
+++ resolved
@@ -19,16 +19,12 @@
   # Barge setup
   - git clone https://github.com/oceanprotocol/barge
   - cd barge
-<<<<<<< HEAD
   - git checkout feature/ocean-contracts
   - export PROVIDER_VERSION=v0.3.0
   - export ADDRESS_FILE="${HOME}/.ocean/ocean-contracts/artifacts/address.json"
   - export AQUARIUS_URI="http://172.15.0.5:5000"
   - export DEPLOY_CONTRACTS=true
-=======
-  - git checkout v3
-  - export PROVIDER_VERSION=v0.3.0
->>>>>>> b5c71f31
+
   - bash -x start_ocean.sh --no-dashboard 2>&1 > start_ocean.log &
   - cd ..
   - ./scripts/waitforcontracts.sh
