--- conflicted
+++ resolved
@@ -230,288 +230,7 @@
   
 ```
 
-<<<<<<< HEAD
-=======
-## 6. Publish Data NFT and a Datatoken with a liquidity pool
-
-For pool creation, the OCEAN token is used as the base token. The base token can be changed into something else, such as USDC, DAI etc., but it will require an extra fee.
-
-  ### 6.1 Publish a dataset (create NFT + Datatoken) with a liquidity pool
-```Typescript
-    const factory = new NftFactory(addresses.ERC721Factory, web3)
-
-    const nftParams: NftCreateData = {
-      name: POOL_NFT_NAME,
-      symbol: POOL_NFT_SYMBOL,
-      templateIndex: 1,
-      tokenURI: '',
-      transferable: true,
-      owner: publisherAccount
-    }
-
-    const datatokenParams: DatatokenCreateParams = {
-      templateIndex: 1,
-      cap: '100000',
-      feeAmount: '0',
-      paymentCollector: ZERO_ADDRESS,
-      feeToken: ZERO_ADDRESS,
-      minter: publisherAccount,
-      mpFeeAddress: ZERO_ADDRESS
-    }
-
-    const poolParams: PoolCreationParams = {
-      ssContract: addresses.Staking,
-      baseTokenAddress: addresses.Ocean,
-      baseTokenSender: addresses.ERC721Factory,
-      publisherAddress: publisherAccount,
-      marketFeeCollector: publisherAccount,
-      poolTemplateAddress: addresses.poolTemplate,
-      rate: '1',
-      baseTokenDecimals: 18,
-      vestingAmount: '10000',
-      vestedBlocks: 2500000,
-      initialBaseTokenLiquidity: '2000',
-      swapFeeLiquidityProvider: '0.001',
-      swapFeeMarketRunner: '0.001'
-    }
-```
-Before we call the contract we have to call `approve` so that the contract can move our tokens. This is standard when using any ERC20 Datatokens
-```Typescript
-    await approve(
-      web3,
-      publisherAccount,
-      addresses.Ocean,
-      addresses.ERC721Factory,
-      poolParams.vestingAmount
-    )
-
-```
-Now we can make the contract call
-```Typescript
-    const tx = await factory.createNftWithDatatokenWithPool(
-      publisherAccount,
-      nftParams,
-      datatokenParams,
-      poolParams
-    )
-
-    poolNftAddress = tx.events.NFTCreated.returnValues[0]
-    poolDatatokenAddress = tx.events.TokenCreated.returnValues[0]
-    poolAddress = tx.events.NewPool.returnValues[0]
-```
-Now, we did quite a few things there. Let's check that we successfully published a dataset (create NFT + Datatoken) with a liquidity pool
-```Typescript
-    console.log(`Pool NFT address: ${poolNftAddress}`)
-    console.log(`Pool Datatoken address: ${poolDatatokenAddress}`)
-    console.log(`Pool address: ${poolAddress}`)
-  
-```
-
-  ### 6.2 Set metadata in the pool NFT
-```Typescript
-    const nft = new Nft(web3)
-```
-Now we update the ddo and set the right did
-```Typescript
-    DDO.chainId = await web3.eth.getChainId()
-    DDO.id =
-      'did:op:' +
-      SHA256(web3.utils.toChecksumAddress(poolNftAddress) + DDO.chainId.toString(10))
-    DDO.nftAddress = poolNftAddress
-```
-Next we encrypt the file or files using Ocean Provider. The provider is an off chain proxy built specifically for this task
-```Typescript
-    ASSET_URL.datatokenAddress = poolDatatokenAddress
-    ASSET_URL.nftAddress = poolNftAddress
-    const encryptedFiles = await ProviderInstance.encrypt(ASSET_URL, providerUrl)
-    DDO.services[0].files = await encryptedFiles
-    DDO.services[0].datatokenAddress = poolDatatokenAddress
-```
-Now let's console log the result to check everything is working
-```Typescript
-    console.log(`DID: ${DDO.id}`)
-
-    const providerResponse = await ProviderInstance.encrypt(DDO, providerUrl)
-    const encryptedDDO = await providerResponse
-    const metadataHash = getHash(JSON.stringify(DDO))
-    await nft.setMetadata(
-      poolNftAddress,
-      publisherAccount,
-      0,
-      providerUrl,
-      '',
-      '0x2',
-      encryptedDDO,
-      '0x' + metadataHash
-    )
-  
-```
-
-  ### 6.3 User should add liquidity to the pool, receiving LP tokens
-```Typescript
-    const pool = new Pool(web3)
-
-```
-Before we call the contract we have to call `approve` so that the contract can move our tokens. This is standard when using any ERC20 Datatokens
-```Typescript
-    await approve(web3, stakerAccount, addresses.Ocean, poolAddress, '5', true)
-
-```
-Now we can make the contract call
-```Typescript
-    await pool.joinswapExternAmountIn(stakerAccount, poolAddress, '5', '0.1')
-  
-```
-
-  ### 6.4 Marketplace displays pool asset for sale
-```Typescript
-    const pool = new Pool(web3)
-    const prices = await pool.getAmountInExactOut(
-      poolAddress,
-      poolDatatokenAddress,
-      addresses.Ocean,
-      '1',
-      '0.01'
-    )
-```
-Now let's console log the result to check everything is working
-```Typescript
-    console.log(`Price of 1 ${POOL_NFT_SYMBOL} is ${prices.tokenAmount} OCEAN`)
-  
-```
-
-  ### 6.5 Consumer buys a pool data asset, and downloads it
-```Typescript
-    const datatoken = new Datatoken(web3)
-
-    const consumerETHBalance = await web3.eth.getBalance(consumerAccount)
-```
-Now let's console log the result to check everything is working
-```Typescript
-    console.log(`Consumer ETH balance: ${consumerETHBalance}`)
-    let consumerOCEANBalance = await balance(web3, addresses.Ocean, consumerAccount)
-```
-Now let's console log consumerOCEANBalance to check everything is working
-```Typescript
-    console.log(`Consumer OCEAN balance before swap: ${consumerOCEANBalance}`)
-    let consumerDTBalance = await balance(web3, poolDatatokenAddress, consumerAccount)
-```
-Now let's console log POOL_NFT_SYMBOL and consumerDTBalance to check everything is working
-```Typescript
-    console.log(`Consumer ${POOL_NFT_SYMBOL} balance before swap: ${consumerDTBalance}`)
-
-```
-Before we call the contract we have to call `approve` so that the contract can move our tokens. This is standard when using any ERC20 Datatokens
-```Typescript
-    await approve(web3, consumerAccount, addresses.Ocean, poolAddress, '100')
-
-    const pool = new Pool(web3)
-    const tokenInOutMarket: TokenInOutMarket = {
-      tokenIn: addresses.Ocean,
-      tokenOut: poolDatatokenAddress,
-      marketFeeAddress: consumerAccount
-    }
-    const amountsInOutMaxFee: AmountsOutMaxFee = {
-      maxAmountIn: '10',
-      tokenAmountOut: '1',
-      swapMarketFee: '0.1'
-    }
-
-```
-Now we can make the contract call
-```Typescript
-    await pool.swapExactAmountOut(
-      consumerAccount,
-      poolAddress,
-      tokenInOutMarket,
-      amountsInOutMaxFee
-    )
-
-    consumerOCEANBalance = await balance(web3, addresses.Ocean, consumerAccount)
-```
-Now let's console log the Consumer OCEAN balance after swap to check everything is working
-```Typescript
-    console.log(`Consumer OCEAN balance after swap: ${consumerOCEANBalance}`)
-    consumerDTBalance = await balance(web3, poolDatatokenAddress, consumerAccount)
-```
-Next let's console log the POOL_NFT_SYMBOL and consumerDTBalance
-```Typescript
-    console.log(`Consumer ${POOL_NFT_SYMBOL} balance after swap: ${consumerDTBalance}`)
-
-    const resolvedDDO = await aquarius.waitForAqua(DDO.id)
-    assert(resolvedDDO, 'Cannot fetch DDO from Aquarius')
-
-```
-The next step is to initialize the provider instance
-```Typescript
-    const initializeData = await ProviderInstance.initialize(
-      resolvedDDO.id,
-      resolvedDDO.services[0].id,
-      0,
-      consumerAccount,
-      providerUrl
-    )
-
-    const providerFees: ProviderFees = {
-      providerFeeAddress: initializeData.providerFee.providerFeeAddress,
-      providerFeeToken: initializeData.providerFee.providerFeeToken,
-      providerFeeAmount: initializeData.providerFee.providerFeeAmount,
-      v: initializeData.providerFee.v,
-      r: initializeData.providerFee.r,
-      s: initializeData.providerFee.s,
-      providerData: initializeData.providerFee.providerData,
-      validUntil: initializeData.providerFee.validUntil
-    }
-
-```
-Now let's make a payment
-```Typescript
-    const tx = await datatoken.startOrder(
-      poolDatatokenAddress,
-      consumerAccount,
-      consumerAccount,
-      0,
-      providerFees
-    )
-
-```
-Next up, let's get the URL
-```Typescript
-    const downloadURL = await ProviderInstance.getDownloadUrl(
-      DDO.id,
-      consumerAccount,
-      DDO.services[0].id,
-      0,
-      tx.transactionHash,
-      providerUrl,
-      web3
-    )
-
-```
-Now let's console log the Download URL to check everything is working
-```Typescript
-    console.log(`Download URL: ${downloadURL}`)
-
-    consumerOCEANBalance = await balance(web3, addresses.Ocean, consumerAccount)
-    console.log(`Consumer OCEAN balance after order: ${consumerOCEANBalance}`)
-    consumerDTBalance = await balance(web3, poolDatatokenAddress, consumerAccount)
-
-```
-Now let's console log the Consumer balance after order to check everything is working
-```Typescript
-    console.log(`Consumer ${POOL_NFT_SYMBOL} balance after order: ${consumerDTBalance}`)
-
-    try {
-      const fileData = await downloadFile(downloadURL)
-      console.log(fileData)
-    } catch (e) {
-      assert.fail('Download failed')
-    }
-  
-```
-
->>>>>>> 451fbe02
-## 7. Publish Data NFT and a Datatoken with a fixed rate exchange
+## 6. Publish Data NFT and a Datatoken with a fixed rate exchange
 
   ### 6.1 Publish a dataset (create NFT + Datatoken) with a fixed rate exchange
 ```Typescript
