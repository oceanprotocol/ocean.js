{
  "name": "@oceanprotocol/lib",
  "source": "./src/index.ts",
<<<<<<< HEAD
  "version": "0.18.0-next.0",
=======
  "version": "0.18.0",
>>>>>>> ae1c2ff2
  "description": "JavaScript client library for Ocean Protocol",
  "main": "./dist/node/lib.js",
  "exports": "./dist/node/lib.js",
  "module": "./dist/node/lib.module.js",
  "typings": "./dist/node/lib.d.ts",
  "umd:main": "dist/node/lib.umd.js",
  "unpkg": "./dist/node/lib.cjs2.min.js",
  "scripts": {
    "start": "npm run clean && npm run build:metadata && tsc -w",
    "build": "npm run clean && npm run build:metadata && microbundle build --format umd,cjs,es --compress --target node --tsconfig tsconfig.json",
    "build:tsc": "tsc --sourceMap",
    "build:metadata": "node ./scripts/get-metadata.js > src/metadata.json",
    "clean": "rm -rf ./dist/ ./doc/ ./.nyc_output",
    "lint": "eslint --ignore-path .gitignore --ext .ts,.tsx . && npm run type-check",
    "lint:fix": "eslint --ignore-path .gitignore --ext .ts,.tsx . --fix",
    "format": "prettier --parser typescript --ignore-path .gitignore --write '**/*.{js,jsx,ts,tsx}'",
    "type-check": "npm run build:metadata && tsc --noEmit",
    "doc:json": "node ./scripts/typedoc.js",
    "run": "ts-node",
    "release": "release-it --non-interactive",
    "changelog": "auto-changelog -p",
    "prepublishOnly": "npm run build",
    "test": "npm run lint && npm run test:unit:cover && npm run test:integration:cover",
    "test:unit": "mocha --config=test/unit/.mocharc.json --node-env=test --exit 'test/unit/**/*.test.ts'",
    "test:unit:cover": "nyc --report-dir coverage/unit npm run test:unit",
    "test:integration": "mocha --config=test/integration/.mocharc.json --node-env=test --exit 'test/integration/**/*.test.ts'",
    "test:integration:cover": "nyc --report-dir coverage/integration --no-clean npm run test:integration"
  },
  "repository": {
    "type": "git",
    "url": "git+https://github.com/oceanprotocol/ocean.js.git"
  },
  "keywords": [],
  "author": "Ocean Protocol <devops@oceanprotocol.com>",
  "license": "Apache-2.0",
  "bugs": {
    "url": "https://github.com/oceanprotocol/ocean.js/issues"
  },
  "homepage": "https://github.com/oceanprotocol/ocean.js#readme",
  "peerDependencies": {
    "web3": ">=1.3.5"
  },
  "dependencies": {
    "@ethereum-navigator/navigator": "^0.5.3",
    "@oceanprotocol/contracts": "^0.6.5",
    "cross-fetch": "^3.1.4",
    "crypto-js": "^4.0.0",
    "decimal.js": "^10.2.1",
    "fs": "0.0.1-security",
    "lzma": "^2.3.2",
    "node-abort-controller": "^2.0.0",
    "save-file": "^2.3.1",
    "uuid": "^8.3.2",
    "web3": "^1.5.2",
    "web3-core": "^1.5.3",
    "web3-eth-contract": "^1.5.2"
  },
  "devDependencies": {
    "@truffle/hdwallet-provider": "^1.4.1",
    "@types/chai": "^4.2.19",
    "@types/chai-spies": "^1.0.3",
    "@types/crypto-js": "^4.0.1",
    "@types/mocha": "^9.0.0",
    "@types/node": "^16.0.0",
    "@types/node-fetch": "^3.0.3",
    "@typescript-eslint/eslint-plugin": "^4.28.0",
    "@typescript-eslint/parser": "^4.28.0",
    "auto-changelog": "^2.3.0",
    "chai": "^4.3.4",
    "chai-spies": "^1.0.0",
    "cross-env": "^7.0.3",
    "eslint": "^7.17.0",
    "eslint-config-oceanprotocol": "^1.5.0",
    "eslint-config-prettier": "^8.3.0",
    "eslint-plugin-prettier": "^4.0.0",
    "microbundle": "^0.13.3",
    "mocha": "^9.0.1",
    "mock-local-storage": "^1.1.17",
    "nyc": "^15.1.0",
    "ora": "5.4.1",
    "prettier": "^2.3.1",
    "release-it": "^14.10.0",
    "source-map-support": "^0.5.19",
    "ts-node": "^10.0.0",
    "ts-node-register": "^1.0.0",
    "typedoc": "0.21.9",
    "typescript": "^4.3.4"
  },
  "nyc": {
    "include": [
      "src/**/*.ts"
    ],
    "extension": [
      ".ts"
    ],
    "require": [
      "ts-node/register"
    ],
    "reporter": [
      "text",
      "lcov",
      "html"
    ],
    "sourceMap": true,
    "instrument": true
  },
  "release-it": {
    "hooks": {
      "after:bump": "npm run build && npm run changelog && npm run doc:json"
    },
    "plugins": {},
    "git": {
      "tagName": "v${version}"
    },
    "github": {
      "release": true,
      "assets": [
        "dist/lib.json"
      ]
    },
    "npm": {
      "publish": false
    }
  }
}<|MERGE_RESOLUTION|>--- conflicted
+++ resolved
@@ -1,11 +1,7 @@
 {
   "name": "@oceanprotocol/lib",
   "source": "./src/index.ts",
-<<<<<<< HEAD
-  "version": "0.18.0-next.0",
-=======
   "version": "0.18.0",
->>>>>>> ae1c2ff2
   "description": "JavaScript client library for Ocean Protocol",
   "main": "./dist/node/lib.js",
   "exports": "./dist/node/lib.js",
