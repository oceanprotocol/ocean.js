--- conflicted
+++ resolved
@@ -45,12 +45,8 @@
     "whatwg-url": "^8.0.0"
   },
   "devDependencies": {
-<<<<<<< HEAD
     "@release-it/bumper": "^1.4.0",
-=======
     "@oceanprotocol/contracts": "^0.2.0",
-    "@release-it/bumper": "^1.1.0",
->>>>>>> a47c7ee6
     "@truffle/hdwallet-provider": "^1.0.33",
     "@types/chai": "^4.2.11",
     "@types/chai-spies": "^1.0.1",
