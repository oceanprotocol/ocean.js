--- conflicted
+++ resolved
@@ -58,11 +58,7 @@
   "dependencies": {
     "@oasisprotocol/sapphire-paratime": "^1.3.2",
     "@oceanprotocol/contracts": "^2.3.0",
-<<<<<<< HEAD
-    "@oceanprotocol/ddo-js": "^0.0.2",
-=======
     "@oceanprotocol/ddo-js": "^0.0.6",
->>>>>>> c82a0ce4
     "@rdfjs/dataset": "^2.0.2",
     "@rdfjs/formats-common": "^3.1.0",
     "@zazuko/env-node": "^2.1.4",
