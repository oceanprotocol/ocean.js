{
  "name": "@oceanprotocol/lib",
  "source": "./src/index.ts",
  "version": "1.1.2",
  "description": "JavaScript client library for Ocean Protocol",
  "main": "./dist/lib.js",
  "umd:main": "dist/lib.umd.js",
  "module": "./dist/lib.module.js",
  "exports": {
    "require": "./dist/lib.js",
    "default": "./dist/lib.modern.js"
  },
  "types": "./dist/src/index.d.ts",
  "scripts": {
    "start": "npm run clean && npm run build:metadata && tsc -w",
    "build": "npm run clean && npm run build:metadata && microbundle build --format modern,esm,cjs,umd --compress --tsconfig tsconfig.json",
    "build:tsc": "tsc --sourceMap",
    "build:metadata": "node ./scripts/get-metadata.js > src/metadata.json",
    "clean": "rm -rf ./dist/ ./doc/ ./.nyc_output",
    "lint": "eslint --ignore-path .gitignore --ext .ts,.tsx . && npm run type-check",
    "lint:fix": "eslint --ignore-path .gitignore --ext .ts,.tsx . --fix",
    "format": "prettier --parser typescript --ignore-path .gitignore --write '**/*.{js,jsx,ts,tsx}'",
    "type-check": "npm run build:metadata && tsc --noEmit",
    "doc:json": "node ./scripts/typedoc.js",
    "run": "ts-node",
    "release": "release-it --non-interactive",
    "changelog": "auto-changelog -p",
    "prepublishOnly": "npm run build",
    "mocha": "TS_NODE_PROJECT='./test/tsconfig.json' mocha --config=test/.mocharc.json --node-env=test --exit",
    "test:nftfactory": "npm run mocha -- 'test/unit/factories/NftFactory.test.ts'",
    "test:nft": "npm run mocha -- 'test/unit/tokens/Nft.test.ts'",
    "test:datatoken": "npm run mocha -- 'test/unit/tokens/Datatoken.test.ts'",
    "test:router": "npm run mocha -- 'test/unit/pools/Router.test.ts'",
    "test:fixed": "npm run mocha -- 'test/unit/pools/fixedRate/FixedRateExchange.test.ts'",
    "test:ss": "npm run mocha -- 'test/unit/pools/ssContracts/SideStaking.test.ts'",
    "test:pool": "npm run mocha -- 'test/unit/pools/balancer/Pool.test.ts'",
    "test:dispenser": "npm run mocha -- 'test/unit/pools/dispenser/Dispenser.test.ts'",
<<<<<<< HEAD
    "test:dt": "npm run mocha -- 'test/unit/tokens/Datatoken.test.ts'",
    "test:nftDt": "npm run mocha -- 'test/unit/tokens/Nft.test.ts'",
    "test:factory": "npm run mocha -- 'test/unit/NftFactory.test.ts'",
    "test:router": "npm run mocha -- 'test/unit/pools/Router.test.ts'",
    "test:estimateGas": "npm run mocha -- 'test/unit/utils/estimateGas.test.ts'",
=======
>>>>>>> 2d972915
    "test:publishAll": "npm run mocha -- 'test/integration/PublishFlows.test.ts'",
    "test:examples": "npm run mocha -- 'test/integration/CodeExamples.test.ts'",
    "test:provider": "npm run mocha -- 'test/integration/Provider.test.ts'",
    "test:unit": "npm run mocha -- 'test/unit/**/*.test.ts'",
    "test:unit:cover": "nyc --report-dir coverage/unit --exclude 'src/@types/**/*' npm run test:unit",
    "test:integration": "npm run mocha -- 'test/integration/**/*.test.ts'",
    "test:compute": "npm run mocha -- 'test/integration/ComputeFlow.test.ts'",
    "test:integration:cover": "nyc --report-dir coverage/integration --exclude 'src/@types/**/*' --no-clean npm run test:integration",
    "create:guide": "chmod +x ./scripts/createCodeExamples.sh && ./scripts/createCodeExamples.sh",
    "create:guide:mac": "chmod +x ./scripts/createCodeExamples-mac.sh && ./scripts/createCodeExamples-mac.sh",
    "commit:guide": "chmod +x scripts/commitChanges.sh && scripts/commitChanges.sh"
  },
  "repository": {
    "type": "git",
    "url": "git+https://github.com/oceanprotocol/ocean.js.git"
  },
  "keywords": [],
  "author": "Ocean Protocol <devops@oceanprotocol.com>",
  "license": "Apache-2.0",
  "bugs": {
    "url": "https://github.com/oceanprotocol/ocean.js/issues"
  },
  "homepage": "https://github.com/oceanprotocol/ocean.js#readme",
  "peerDependencies": {
    "web3": "^1.7.3"
  },
  "dependencies": {
    "@oceanprotocol/contracts": "^1.0.0",
    "bignumber.js": "^9.0.2",
    "cross-fetch": "^3.1.5",
    "crypto-js": "^4.1.1",
    "decimal.js": "^10.3.1",
    "web3": "^1.7.3",
    "web3-core": "^1.7.1",
    "web3-eth-contract": "^1.7.1"
  },
  "devDependencies": {
    "@truffle/hdwallet-provider": "^2.0.9",
    "@types/chai": "^4.3.1",
    "@types/chai-spies": "^1.0.3",
    "@types/crypto-js": "^4.1.1",
    "@types/mocha": "^9.1.1",
    "@types/node": "^18.0.0",
    "@types/node-fetch": "^3.0.3",
    "@typescript-eslint/eslint-plugin": "^5.28.0",
    "@typescript-eslint/parser": "^5.28.0",
    "auto-changelog": "^2.4.0",
    "chai": "^4.3.6",
    "chai-spies": "^1.0.0",
    "cross-env": "^7.0.3",
    "eslint": "^8.17.0",
    "eslint-config-oceanprotocol": "^2.0.3",
    "eslint-config-prettier": "^8.5.0",
    "eslint-plugin-prettier": "^4.0.0",
    "fs": "0.0.1-security",
    "microbundle": "0.14.2",
    "mocha": "^10.0.0",
    "mock-local-storage": "^1.1.21",
    "nyc": "^15.1.0",
    "ora": "5.4.1",
    "prettier": "^2.7.1",
    "release-it": "^15.0.0",
    "source-map-support": "^0.5.19",
    "ts-node": "^10.8.0",
    "ts-node-register": "^1.0.0",
    "typedoc": "0.22.17",
    "typescript": "^4.6.4"
  },
  "nyc": {
    "include": [
      "src/**/*.ts"
    ],
    "extension": [
      ".ts"
    ],
    "require": [
      "ts-node/register"
    ],
    "reporter": [
      "text",
      "lcov",
      "html"
    ],
    "sourceMap": true,
    "instrument": true
  },
  "release-it": {
    "hooks": {
      "after:bump": "npm run build && npm run changelog && npm run doc:json"
    },
    "plugins": {},
    "git": {
      "tagName": "v${version}"
    },
    "github": {
      "release": true,
      "assets": [
        "dist/lib.json"
      ]
    },
    "npm": {
      "publish": false
    }
  }
}<|MERGE_RESOLUTION|>--- conflicted
+++ resolved
@@ -35,14 +35,10 @@
     "test:ss": "npm run mocha -- 'test/unit/pools/ssContracts/SideStaking.test.ts'",
     "test:pool": "npm run mocha -- 'test/unit/pools/balancer/Pool.test.ts'",
     "test:dispenser": "npm run mocha -- 'test/unit/pools/dispenser/Dispenser.test.ts'",
-<<<<<<< HEAD
     "test:dt": "npm run mocha -- 'test/unit/tokens/Datatoken.test.ts'",
     "test:nftDt": "npm run mocha -- 'test/unit/tokens/Nft.test.ts'",
     "test:factory": "npm run mocha -- 'test/unit/NftFactory.test.ts'",
-    "test:router": "npm run mocha -- 'test/unit/pools/Router.test.ts'",
     "test:estimateGas": "npm run mocha -- 'test/unit/utils/estimateGas.test.ts'",
-=======
->>>>>>> 2d972915
     "test:publishAll": "npm run mocha -- 'test/integration/PublishFlows.test.ts'",
     "test:examples": "npm run mocha -- 'test/integration/CodeExamples.test.ts'",
     "test:provider": "npm run mocha -- 'test/integration/Provider.test.ts'",
