--- conflicted
+++ resolved
@@ -1,11 +1,7 @@
 {
   "name": "@oceanprotocol/lib",
   "source": "./src/index.ts",
-<<<<<<< HEAD
-  "version": "3.1.5-next.0",
-=======
   "version": "3.3.0",
->>>>>>> be52ec26
   "description": "JavaScript client library for Ocean Protocol",
   "main": "./dist/lib.js",
   "umd:main": "dist/lib.umd.js",
