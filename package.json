--- conflicted
+++ resolved
@@ -1,11 +1,7 @@
 {
   "name": "@oceanprotocol/lib",
-<<<<<<< HEAD
   "source": "./src/index.ts",
-  "version": "0.12.1",
-=======
   "version": "0.12.2",
->>>>>>> ce7ee84f
   "description": "JavaScript client library for Ocean Protocol",
   "main": "./dist/node/lib.js",
   "exports": "./dist/lib.modern.js",
