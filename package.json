--- conflicted
+++ resolved
@@ -57,13 +57,8 @@
   },
   "dependencies": {
     "@oasisprotocol/sapphire-paratime": "^1.3.2",
-<<<<<<< HEAD
     "@oceanprotocol/contracts": "^2.3.0",
-    "@oceanprotocol/ddo-js": "^0.0.2",
-=======
-    "@oceanprotocol/contracts": "^2.2.0",
     "@oceanprotocol/ddo-js": "^0.0.6",
->>>>>>> 32d1679e
     "@rdfjs/dataset": "^2.0.2",
     "@rdfjs/formats-common": "^3.1.0",
     "@zazuko/env-node": "^2.1.4",
