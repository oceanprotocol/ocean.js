--- conflicted
+++ resolved
@@ -1,11 +1,7 @@
 {
   "name": "@oceanprotocol/lib",
   "source": "./src/index.ts",
-<<<<<<< HEAD
-  "version": "4.1.3",
-=======
   "version": "4.1.4",
->>>>>>> cc6a0557
   "description": "JavaScript client library for Ocean Protocol",
   "main": "./dist/lib.cjs",
   "umd:main": "dist/lib.umd.js",
