{
  "name": "@oceanprotocol/lib",
  "source": "./src/index.ts",
  "version": "2.5.2",
  "description": "JavaScript client library for Ocean Protocol",
  "main": "./dist/lib.js",
  "umd:main": "dist/lib.umd.js",
  "module": "./dist/lib.module.js",
  "exports": {
    "require": "./dist/lib.js",
    "default": "./dist/lib.modern.js"
  },
  "types": "./dist/src/index.d.ts",
  "scripts": {
    "start": "npm run clean && npm run build:metadata && tsc -w",
    "build": "npm run clean && npm run build:metadata && microbundle build --format modern,esm,cjs,umd --compress --tsconfig tsconfig.json",
    "build:tsc": "tsc --sourceMap",
    "build:metadata": "node ./scripts/get-metadata.js > src/metadata.json",
    "clean": "rm -rf ./dist/ ./doc/ ./.nyc_output",
    "lint": "eslint --ignore-path .gitignore --ext .ts,.tsx . && npm run type-check",
    "lint:fix": "eslint --ignore-path .gitignore --ext .ts,.tsx . --fix",
    "format": "prettier --parser typescript --ignore-path .gitignore --write '**/*.{js,jsx,ts,tsx}'",
    "type-check": "npm run build:metadata && tsc --noEmit",
    "doc:json": "node ./scripts/typedoc.js",
    "run": "ts-node",
    "release": "release-it --non-interactive",
    "changelog": "auto-changelog -p",
    "prepublishOnly": "npm run build",
    "mocha": "TS_NODE_PROJECT='./test/tsconfig.json' mocha --config=test/.mocharc.json --node-env=test --exit",
<<<<<<< HEAD
    "test": "npm run lint && npm run test:unit && npm run test:integration",
=======
    "test": "npm run lint && npm run test:unit:cover && npm run test:integration:cover",
>>>>>>> bd395d0e
    "test:unit": "npm run mocha -- 'test/unit/**/*.test.ts'",
    "test:unit:cover": "nyc --report-dir coverage/unit --exclude 'src/@types/**/*' npm run test:unit",
    "test:integration": "npm run mocha -- 'test/integration/**/*.test.ts'",
    "test:integration:cover": "nyc --report-dir coverage/integration --no-clean npm run test:integration",
    "create:guide": "./scripts/createCodeExamples.sh test/integration/CodeExamples.test.ts",
    "create:guidec2d": "./scripts/createCodeExamples.sh test/integration/ComputeExamples.test.ts",
    "commit:guides": "./scripts/commitChanges.sh"
  },
  "repository": {
    "type": "git",
    "url": "git+https://github.com/oceanprotocol/ocean.js.git"
  },
  "keywords": [],
  "author": "Ocean Protocol <devops@oceanprotocol.com>",
  "license": "Apache-2.0",
  "bugs": {
    "url": "https://github.com/oceanprotocol/ocean.js/issues"
  },
  "homepage": "https://github.com/oceanprotocol/ocean.js#readme",
  "peerDependencies": {
    "web3": "^1.8.0"
  },
  "dependencies": {
    "@oceanprotocol/contracts": "^1.1.8",
    "bignumber.js": "^9.1.0",
    "cross-fetch": "^3.1.5",
    "crypto-js": "^4.1.1",
    "decimal.js": "^10.4.1",
    "web3-core": "^1.8.1",
    "web3-eth-contract": "^1.8.1",
    "web3": "^1.8.1"
  },
  "devDependencies": {
    "@truffle/hdwallet-provider": "^2.0.14",
    "@types/chai": "^4.3.1",
    "@types/chai-spies": "^1.0.3",
    "@types/crypto-js": "^4.1.1",
    "@types/mocha": "^10.0.0",
    "@types/node": "^18.0.1",
    "@types/node-fetch": "^3.0.3",
    "@typescript-eslint/eslint-plugin": "^5.45.0",
    "@typescript-eslint/parser": "^5.45.0",
    "auto-changelog": "^2.4.0",
    "chai": "^4.3.6",
    "chai-spies": "^1.0.0",
    "cross-env": "^7.0.3",
    "eslint": "^8.23.1",
    "eslint-config-oceanprotocol": "^2.0.3",
    "eslint-config-prettier": "^8.5.0",
    "eslint-plugin-prettier": "^4.2.1",
    "fs": "0.0.1-security",
    "microbundle": "0.14.2",
    "mocha": "^10.0.0",
    "mock-local-storage": "^1.1.21",
    "nyc": "^15.1.0",
    "ora": "5.4.1",
    "prettier": "^2.7.1",
    "release-it": "^15.4.2",
    "source-map-support": "^0.5.19",
    "ts-node": "^10.9.1",
    "ts-node-register": "^1.0.0",
    "typedoc": "0.23.19",
    "typescript": "^4.7.4"
  },
  "nyc": {
    "include": [
      "src/**/*.ts"
    ],
    "extension": [
      ".ts"
    ],
    "require": [
      "ts-node/register"
    ],
    "reporter": [
      "text",
      "lcov",
      "html"
    ],
    "sourceMap": true,
    "instrument": true
  },
  "release-it": {
    "hooks": {
      "after:bump": "npm run build && npm run changelog && npm run doc:json"
    },
    "plugins": {},
    "git": {
      "tagName": "v${version}"
    },
    "github": {
      "release": true,
      "assets": [
        "dist/lib.json"
      ]
    },
    "npm": {
      "publish": false
    }
  }
}<|MERGE_RESOLUTION|>--- conflicted
+++ resolved
@@ -27,11 +27,7 @@
     "changelog": "auto-changelog -p",
     "prepublishOnly": "npm run build",
     "mocha": "TS_NODE_PROJECT='./test/tsconfig.json' mocha --config=test/.mocharc.json --node-env=test --exit",
-<<<<<<< HEAD
-    "test": "npm run lint && npm run test:unit && npm run test:integration",
-=======
     "test": "npm run lint && npm run test:unit:cover && npm run test:integration:cover",
->>>>>>> bd395d0e
     "test:unit": "npm run mocha -- 'test/unit/**/*.test.ts'",
     "test:unit:cover": "nyc --report-dir coverage/unit --exclude 'src/@types/**/*' npm run test:unit",
     "test:integration": "npm run mocha -- 'test/integration/**/*.test.ts'",
