--- conflicted
+++ resolved
@@ -158,7 +158,6 @@
   },
   {
     ...configHelperNetworksBase,
-<<<<<<< HEAD
     chainId: 23295,
     network: 'oasis_sapphire_testnet',
     nodeUri: 'https://testnet.sapphire.oasis.dev',
@@ -166,7 +165,9 @@
       'https://v4.subgraph.sapphire-testnet.oceanprotocol.com/subgraphs/name/oceanprotocol/ocean-subgraph',
     explorerUri: 'https://explorer.oasis.io/testnet/sapphire/',
     gasFeeMultiplier: 1
-=======
+  },
+  {
+    ...configHelperNetworksBase,
     chainId: 32456,
     network: 'pontus-x-devnet',
     nodeUri: 'https://rpc.dev.pontus-x.eu',
@@ -174,7 +175,6 @@
     providerUri: 'https://provider.dev.pontus-x.eu',
     subgraphUri: 'https://subgraph.dev.pontus-x.eu',
     explorerUri: 'https://explorer.dev.pontus-x.eu/testnet/pontusx'
->>>>>>> eb6d84ed
   }
 ]
 
