--- conflicted
+++ resolved
@@ -483,38 +483,8 @@
   }
 
   /**
-<<<<<<< HEAD
    * @dev createNftWithDatatokenWithPool
    *      Creates a new NFT, then a Datatoken, then a Pool, all in one call
-=======
-   * Estimate gas cost for createNftErc20WithPool method
-   * @param address Caller address
-   * @param nftCreateData input data for NFT Creation
-   * @param ercParams input data for ERC20 Creation
-   * @param poolParams input data for Pool Creation
-   * @return {Promise<TransactionReceipt>} transaction receipt
-   */
-  public async estGasCreateNftErc20WithPool(
-    address: string,
-    nftCreateData: NftCreateData,
-    ercParams: Erc20CreateParams,
-    poolParams: PoolCreationParams
-  ): Promise<any> {
-    const ercCreateData = this.getErcCreationParams(ercParams)
-    const poolData = await this.getPoolCreationParams(poolParams)
-    return estimateGas(
-      address,
-      this.contract.methods.createNftWithErc20WithPool,
-      nftCreateData,
-      ercCreateData,
-      poolData
-    )
-  }
-
-  /**
-   * @dev createNftErc20WithPool
-   *      Creates a new NFT, then a ERC20, then a Pool, all in one call
->>>>>>> 2aa99a02
    *      Use this carefully, because if Pool creation fails, you are still going to pay a lot of gas
    * @param address Caller address
    * @param nftCreateData input data for NFT Creation
@@ -631,11 +601,7 @@
     return trxReceipt
   }
 
-<<<<<<< HEAD
-  getErcCreationParams(ercParams: DatatokenCreateParams): any {
-=======
-  private getErcCreationParams(ercParams: Erc20CreateParams): any {
->>>>>>> 2aa99a02
+  private getErcCreationParams(ercParams: DatatokenCreateParams): any {
     let name: string, symbol: string
     // Generate name & symbol if not present
     if (!ercParams.name || !ercParams.symbol) {
