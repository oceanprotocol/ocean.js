import Account from '../ocean/Account'

import * as defaultFactoryABI from '@oceanprotocol/contracts/artifacts/development/Factory.json'
import * as defaultDatatokensABI from '@oceanprotocol/contracts/artifacts/development/DataTokenTemplate.json'

/**
 * Provides a interface to DataTokens
 */
export class DataTokens {
    public factoryAddress: string
    public factoryABI: object
    public datatokensABI: object
    public web3: any

    /**
     * Instantiate DataTokens (independently of Ocean).
     * @param {String} factoryAddress
     * @param {Object} factoryABI
     * @param {Object} datatokensABI
     * @param {Object} web3 
     
     */
    constructor(
        factoryAddress: string,
        factoryABI: object,
        datatokensABI: object,
        web3: any
    ) {
        this.factoryAddress = factoryAddress

        this.factoryABI = factoryABI || defaultFactoryABI
        this.datatokensABI = datatokensABI || defaultDatatokensABI
        this.web3 = web3
    }

    /**
     * Create new datatoken
     * @param {String} metaDataStoreURI
     * @param {Account} account
     * @return {Promise<string>} datatoken address
     */
    public async create(metaDataStoreURI: string, account: Account): Promise<string> {
        // Create factory contract object
        const tokenAddress = null
        const factory = new this.web3.eth.Contract(this.factoryABI, this.factoryAddress, {
            from: account
        })
        // TODO:
        return tokenAddress
    }

    /**
     * Approve
     * @param {String} dataTokenAddress
     * @param {String} toAddress
     * @param {Number} amount
     * @param {Account} account
     * @return {Promise<string>} transactionId
     */
    public async approve(
        dataTokenAddress: string,
        spender: string,
        amount: number,
        account: Account
    ): Promise<string> {
        const datatoken = new this.web3.eth.Contract(
            this.datatokensABI,
            dataTokenAddress,
            { from: account }
        )
        const trxReceipt = await datatoken.methods.approve(spender, amount).send()
        return trxReceipt
    }

    /**
     * Mint
     * @param {String} dataTokenAddress
     * @param {Account} account
     * @param {Number} amount
     * @param {String} toAddress   - only if toAddress is different from the minter
     * @return {Promise<string>} transactionId
     */
    public async mint(
        dataTokenAddress: string,
        account: Account,
        amount: number,
        toAddress?: string
    ): Promise<string> {
        const address = toAddress || account
        const datatoken = new this.web3.eth.Contract(
            this.datatokensABI,
            dataTokenAddress,
            { from: account }
        )
<<<<<<< HEAD
        const trxReceipt = null
        // TODO:
=======

        const estGas = await datatoken.methods.mint(address, amount)
                            .estimateGas(function(err, estGas){
                            return estGas
                      })

        const trxReceipt = await datatoken.methods.mint(address, amount)
                                                  .send({
                                                          from:account,
                                                          gas: estGas+1,
                                                          gasPrice: '3000000000'
                                                       })

>>>>>>> b1c134df
        return trxReceipt
    }

    /**
     * Transfer from Account to Address
     * @param {String} dataTokenAddress
     * @param {String} toAddress
     * @param {Number} amount
     * @param {Account} account
     * @return {Promise<string>} transactionId
     */
    public async transfer(
        dataTokenAddress: string,
        toAddress: string,
        amount: number,
        account: Account
    ): Promise<string> {
        const datatoken = new this.web3.eth.Contract(
            this.datatokensABI,
            dataTokenAddress,
            { from: account }
        )
        const trxReceipt = await datatoken.methods.transfer(toAddress, amount).send()
        return trxReceipt
    }

    /**
     * Transfer from Address to Account  (needs an Approve operation before)
     * @param {String} dataTokenAddress
     * @param {String} fromAddress
     * @param {Number} amount
     * @param {Account} account
     * @return {Promise<string>} transactionId
     */
    public async transferFrom(
        dataTokenAddress: string,
        fromAddress: string,
        amount: number,
        account: Account
    ): Promise<string> {
        const datatoken = new this.web3.eth.Contract(
            this.datatokensABI,
            dataTokenAddress,
            { from: account }
        )
        const trxReceipt = await datatoken.methods
            .transferFrom(fromAddress, account, amount)
            .send()
        return trxReceipt
    }

    /**
     * Get Account Balance for datatoken
     * @param {String} dataTokenAddress
     * @param {Account} account
     * @return {Promise<number>} balance
     */
    public async balance(dataTokenAddress: string, account: Account): Promise<number> {
        const datatoken = new this.web3.eth.Contract(
            this.datatokensABI,
            dataTokenAddress,
            { from: account }
        )
        const trxReceipt = await datatoken.methods.balanceOf(account).call()
        return trxReceipt
    }

    /** Get Blob
     * @param {String} dataTokenAddress
     * @param {Account} account
     * @return {Promise<string>} string
     */
    public async getBlob(dataTokenAddress: string, account: Account): Promise<string> {
        const datatoken = new this.web3.eth.Contract(
            this.datatokensABI,
            dataTokenAddress,
            { from: account.getId() }
        )
        const trxReceipt = await datatoken.methods.blob().call()
        return trxReceipt
    }

    /** Get Name
     * @param {String} dataTokenAddress
     * @param {Account} account
     * @return {Promise<string>} string
     */
    public async getName(dataTokenAddress: string, account: Account): Promise<string> {
        const datatoken = new this.web3.eth.Contract(
            this.datatokensABI,
            dataTokenAddress,
            { from: account.getId() }
        )
        const trxReceipt = await datatoken.methods.name().call()
        return trxReceipt
    }

    /** Get Symbol
     * @param {String} dataTokenAddress
     * @param {Account} account
     * @return {Promise<string>} string
     */
    public async getSymbol(dataTokenAddress: string, account: Account): Promise<string> {
        const datatoken = new this.web3.eth.Contract(
            this.datatokensABI,
            dataTokenAddress,
            { from: account.getId() }
        )
        const trxReceipt = await datatoken.methods.symbol().call()
        return trxReceipt
    }

    /** Get Cap
     * @param {String} dataTokenAddress
     * @param {Account} account
     * @return {Promise<string>} string
     */
    public async getCap(dataTokenAddress: string, account: Account): Promise<string> {
        const datatoken = new this.web3.eth.Contract(
            this.datatokensABI,
            dataTokenAddress,
            { from: account.getId() }
        )
        const trxReceipt = await datatoken.methods.cap().call()
        return trxReceipt
    }
}<|MERGE_RESOLUTION|>--- conflicted
+++ resolved
@@ -92,11 +92,6 @@
             dataTokenAddress,
             { from: account }
         )
-<<<<<<< HEAD
-        const trxReceipt = null
-        // TODO:
-=======
-
         const estGas = await datatoken.methods.mint(address, amount)
                             .estimateGas(function(err, estGas){
                             return estGas
@@ -109,7 +104,6 @@
                                                           gasPrice: '3000000000'
                                                        })
 
->>>>>>> b1c134df
         return trxReceipt
     }
 
