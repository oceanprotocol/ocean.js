import { Contract } from 'web3-eth-contract'
import Web3 from 'web3'
import { TransactionReceipt } from 'web3-core'
import { AbiItem } from 'web3-utils'
import defaultFactory721Abi from '@oceanprotocol/contracts/artifacts/contracts/ERC721Factory.sol/ERC721Factory.json'
import {
  LoggerInstance,
  getFairGasPrice,
  generateDtName,
  getFreCreationParams,
  getErcCreationParams,
  getPoolCreationParams,
  setContractDefaults,
<<<<<<< HEAD
  estimateGas,
  ZERO_ADDRESS
=======
  ZERO_ADDRESS,
  ConfigHelper
>>>>>>> cac327c7
} from '../utils'
import { Config } from '../models/index.js'
import {
  ProviderFees,
  FreCreationParams,
  Erc20CreateParams,
  PoolCreationParams,
  DispenserCreationParams,
  ConsumeMarketFee
} from '../@types/index.js'

interface Template {
  templateAddress: string
  isActive: boolean
}

export interface TokenOrder {
  tokenAddress: string
  consumer: string
  serviceIndex: number
  _providerFee: ProviderFees
  _consumeMarketFee: ConsumeMarketFee
}

export interface NftCreateData {
  name: string
  symbol: string
  templateIndex: number
  tokenURI: string
  transferable: boolean
  owner: string
}

/**
 * Provides an interface for NFT Factory contract
 */
export class NftFactory {
  public factory721Address: string
  public factory721Abi: AbiItem | AbiItem[]
  public web3: Web3
  public config: Config
  public factory721: Contract

  /**
   * Instantiate Datatokens.
   * @param {String} factory721Address
   * @param {AbiItem | AbiItem[]} factory721ABI
   * @param {Web3} web3
   */
  constructor(
    factory721Address: string,
    web3: Web3,
    network?: string | number,
    factory721Abi?: AbiItem | AbiItem[],
    config?: Config
  ) {
    this.factory721Address = factory721Address
    this.factory721Abi = factory721Abi || (defaultFactory721Abi.abi as AbiItem[])
    this.web3 = web3
    this.config = config || new ConfigHelper().getConfig(network || 'unknown')
    this.factory721 = setContractDefaults(
      new this.web3.eth.Contract(this.factory721Abi, this.factory721Address),
      this.config
    )
  }

  /**
   * Get estimated gas cost for deployERC721Contract value
   * @param {String} address
   * @param {String} nftData
   * @return {Promise<string>} NFT datatoken address
   */
  public async estGasCreateNFT(address: string, nftData: NftCreateData): Promise<string> {
    return estimateGas(
      address,
      this.factory721.methods.deployERC721Contract,
      nftData.name,
      nftData.symbol,
      nftData.templateIndex,
      ZERO_ADDRESS,
      ZERO_ADDRESS,
      nftData.tokenURI,
      nftData.transferable,
      nftData.owner
    )
  }

  /**
   * Create new NFT
   * @param {String} address
   * @param {NFTCreateData} nftData
   * @return {Promise<string>} NFT datatoken address
   */
  public async createNFT(address: string, nftData: NftCreateData): Promise<string> {
    if (!nftData.templateIndex) nftData.templateIndex = 1

    if (!nftData.name || !nftData.symbol) {
      const { name, symbol } = generateDtName()
      nftData.name = name
      nftData.symbol = symbol
    }
    if (nftData.templateIndex > (await this.getCurrentNFTTemplateCount())) {
      throw new Error(`Template index doesnt exist`)
    }

    if (nftData.templateIndex === 0) {
      throw new Error(`Template index cannot be ZERO`)
    }
    if ((await this.getNFTTemplate(nftData.templateIndex)).isActive === false) {
      throw new Error(`Template is not active`)
    }
    const estGas = await estimateGas(
      address,
      this.factory721.methods.deployERC721Contract,
      nftData.name,
      nftData.symbol,
      nftData.templateIndex,
      ZERO_ADDRESS,
      ZERO_ADDRESS,
      nftData.tokenURI,
      nftData.transferable,
      nftData.owner
    )

    // Invoke createToken function of the contract
    const trxReceipt = await this.factory721.methods
      .deployERC721Contract(
        nftData.name,
        nftData.symbol,
        nftData.templateIndex,
        ZERO_ADDRESS,
        ZERO_ADDRESS,
        nftData.tokenURI,
        nftData.transferable,
        nftData.owner
      )
      .send({
        from: address,
        gas: estGas + 1,
        gasPrice: await getFairGasPrice(this.web3, this.config)
      })

    let tokenAddress = null
    try {
      tokenAddress = trxReceipt.events.NFTCreated.returnValues[0]
    } catch (e) {
      LoggerInstance.error(`ERROR: Failed to create datatoken : ${e.message}`)
    }
    return tokenAddress
  }

  /** Get Current NFT Count (NFT created)
   * @return {Promise<number>} Number of NFT created from this factory
   */
  public async getCurrentNFTCount(): Promise<number> {
    const trxReceipt = await this.factory721.methods.getCurrentNFTCount().call()
    return trxReceipt
  }

  /** Get Current Datatoken Count
   * @return {Promise<number>} Number of DTs created from this factory
   */
  public async getCurrentTokenCount(): Promise<number> {
    const trxReceipt = await this.factory721.methods.getCurrentTokenCount().call()
    return trxReceipt
  }

  /** Get Factory Owner
   * @return {Promise<string>} Factory Owner address
   */
  public async getOwner(): Promise<string> {
    const trxReceipt = await this.factory721.methods.owner().call()
    return trxReceipt
  }

  /** Get Current NFT Template Count
   * @return {Promise<number>} Number of NFT Template added to this factory
   */
  public async getCurrentNFTTemplateCount(): Promise<number> {
    const count = await this.factory721.methods.getCurrentNFTTemplateCount().call()
    return count
  }

  /** Get Current Template  Datatoken (ERC20) Count
   * @return {Promise<number>} Number of ERC20 Template added to this factory
   */
  public async getCurrentTokenTemplateCount(): Promise<number> {
    const count = await this.factory721.methods.getCurrentTemplateCount().call()
    return count
  }

  /** Get NFT Template
   * @param {Number} index Template index
   * @return {Promise<Template>} Number of Template added to this factory
   */
  public async getNFTTemplate(index: number): Promise<Template> {
    if (index > (await this.getCurrentNFTTemplateCount())) {
      throw new Error(`Template index doesnt exist`)
    }

    if (index === 0) {
      throw new Error(`Template index cannot be ZERO`)
    }
    const template = await this.factory721.methods.getNFTTemplate(index).call()
    return template
  }

  /** Get Datatoken(erc20) Template
   * @param {Number} index Template index
   * @return {Promise<Template>} DT Template info
   */
  public async getTokenTemplate(index: number): Promise<Template> {
    const template = await this.factory721.methods.getTokenTemplate(index).call()
    return template
  }

  /** Check if ERC20 is deployed from the factory
   * @param {String} datatoken Datatoken address we want to check
   * @return {Promise<Boolean>} return true if deployed from this factory
   */
  public async checkDatatoken(datatoken: string): Promise<Boolean> {
    const isDeployed = await this.factory721.methods.erc20List(datatoken).call()
    return isDeployed
  }

  /** Check if  NFT is deployed from the factory
   * @param {String} nftAddress nftAddress address we want to check
   * @return {Promise<String>} return address(0) if it's not, or the nftAddress if true
   */
  public async checkNFT(nftAddress: string): Promise<String> {
    const confirmAddress = await this.factory721.methods.erc721List(nftAddress).call()
    return confirmAddress
  }

  /**
   * Estimate gas cost for add721TokenTemplate method
   * @param {String} address
   * @param {String} templateAddress template address to add
   * @return {Promise<TransactionReceipt>}
   */
  public async estGasAddNFTTemplate(
    address: string,
    templateAddress: string
  ): Promise<any> {
    return estimateGas(
      address,
      this.factory721.methods.add721TokenTemplate,
      templateAddress
    )
  }

  /**
   * Add a new erc721 token template - only factory Owner
   * @param {String} address
   * @param {String} templateAddress template address to add
   * @return {Promise<TransactionReceipt>}
   */
  public async addNFTTemplate(
    address: string,
    templateAddress: string
  ): Promise<TransactionReceipt> {
    if ((await this.getOwner()) !== address) {
      throw new Error(`Caller is not Factory Owner`)
    }
    if (templateAddress === ZERO_ADDRESS) {
      throw new Error(`Template cannot be ZERO address`)
    }

    const estGas = await estimateGas(
      address,
      this.factory721.methods.add721TokenTemplate,
      templateAddress
    )

    // Invoke add721TokenTemplate function of the contract
    const trxReceipt = await this.factory721.methods
      .add721TokenTemplate(templateAddress)
      .send({
        from: address,
        gas: estGas + 1,
        gasPrice: await getFairGasPrice(this.web3, this.config)
      })

    return trxReceipt
  }

  /**
   * Estimate gas cost for disable721TokenTemplate method
   * @param {String} address
   * @param {Number} templateIndex index of the template we want to disable
   * @return {Promise<TransactionReceipt>} current token template count
   */
  public async estGasDisableNFTTemplate(
    address: string,
    templateIndex: number
  ): Promise<any> {
    return estimateGas(
      address,
      this.factory721.methods.disable721TokenTemplate,
      templateIndex
    )
  }

  /**
   * Disable token template - only factory Owner
   * @param {String} address
   * @param {Number} templateIndex index of the template we want to disable
   * @return {Promise<TransactionReceipt>} current token template count
   */
  public async disableNFTTemplate(
    address: string,
    templateIndex: number
  ): Promise<TransactionReceipt> {
    if ((await this.getOwner()) !== address) {
      throw new Error(`Caller is not Factory Owner`)
    }
    if (templateIndex > (await this.getCurrentNFTTemplateCount())) {
      throw new Error(`Template index doesnt exist`)
    }

    if (templateIndex === 0) {
      throw new Error(`Template index cannot be ZERO`)
    }
    const estGas = await estimateGas(
      address,
      this.factory721.methods.disable721TokenTemplate,
      templateIndex
    )

    // Invoke createToken function of the contract
    const trxReceipt = await this.factory721.methods
      .disable721TokenTemplate(templateIndex)
      .send({
        from: address,
        gas: estGas + 1,
        gasPrice: await getFairGasPrice(this.web3, this.config)
      })

    return trxReceipt
  }

  /**
   * Reactivate a previously disabled token template - only factory Owner
   * @param {String} address
   * @param {Number} templateIndex index of the template we want to reactivate
   * @return {Promise<TransactionReceipt>} current token template count
   */
  public async estGasReactivateNFTTemplate(
    address: string,
    templateIndex: number
  ): Promise<any> {
    return estimateGas(
      address,
      this.factory721.methods.reactivate721TokenTemplate,
      templateIndex
    )
  }

  /**
   * Reactivate a previously disabled token template - only factory Owner
   * @param {String} address
   * @param {Number} templateIndex index of the template we want to reactivate
   * @return {Promise<TransactionReceipt>} current token template count
   */
  public async reactivateNFTTemplate(
    address: string,
    templateIndex: number
  ): Promise<TransactionReceipt> {
    if ((await this.getOwner()) !== address) {
      throw new Error(`Caller is not Factory Owner`)
    }
    if (templateIndex > (await this.getCurrentNFTTemplateCount())) {
      throw new Error(`Template index doesnt exist`)
    }

    if (templateIndex === 0) {
      throw new Error(`Template index cannot be ZERO`)
    }

    const estGas = await estimateGas(
      address,
      this.factory721.methods.reactivate721TokenTemplate,
      templateIndex
    )

    // Invoke createToken function of the contract
    const trxReceipt = await this.factory721.methods
      .reactivate721TokenTemplate(templateIndex)
      .send({
        from: address,
        gas: estGas + 1,
        gasPrice: await getFairGasPrice(this.web3, this.config)
      })

    return trxReceipt
  }

  /**
   * Estimate gas cost for addTokenTemplate method
   * @param {String} address
   * @param {String} templateAddress template address to add
   * @return {Promise<TransactionReceipt>}
   */
  public async estGasAddTokenTemplate(
    address: string,
    templateAddress: string
  ): Promise<any> {
    return estimateGas(address, this.factory721.methods.addTokenTemplate, templateAddress)
  }

  /**
   * Add a new erc721 token template - only factory Owner
   * @param {String} address
   * @param {String} templateAddress template address to add
   * @return {Promise<TransactionReceipt>}
   */
  public async addTokenTemplate(
    address: string,
    templateAddress: string
  ): Promise<TransactionReceipt> {
    if ((await this.getOwner()) !== address) {
      throw new Error(`Caller is not Factory Owner`)
    }
    if (templateAddress === ZERO_ADDRESS) {
      throw new Error(`Template cannot be address ZERO`)
    }

    const estGas = await estimateGas(
      address,
      this.factory721.methods.addTokenTemplate,
      templateAddress
    )

    // Invoke createToken function of the contract
    const trxReceipt = await this.factory721.methods
      .addTokenTemplate(templateAddress)
      .send({
        from: address,
        gas: estGas + 1,
        gasPrice: await getFairGasPrice(this.web3, this.config)
      })

    return trxReceipt
  }

  /**
   * Estimate gas cost for disableTokenTemplate method
   * @param {String} address
   * @param {Number} templateIndex index of the template we want to disable
   * @return {Promise<TransactionReceipt>} current token template count
   */
  public async estGasDisableTokenTemplate(
    address: string,
    templateIndex: number
  ): Promise<any> {
    return estimateGas(
      address,
      this.factory721.methods.disableTokenTemplate,
      templateIndex
    )
  }

  /**
   * Disable token template - only factory Owner
   * @param {String} address
   * @param {Number} templateIndex index of the template we want to disable
   * @return {Promise<TransactionReceipt>} current token template count
   */
  public async disableTokenTemplate(
    address: string,
    templateIndex: number
  ): Promise<TransactionReceipt> {
    if ((await this.getOwner()) !== address) {
      throw new Error(`Caller is not Factory Owner`)
    }
    if (templateIndex > (await this.getCurrentTokenTemplateCount())) {
      throw new Error(`Template index doesnt exist`)
    }

    if (templateIndex === 0) {
      throw new Error(`Template index cannot be ZERO`)
    }
    if ((await this.getTokenTemplate(templateIndex)).isActive === false) {
      throw new Error(`Template is already disabled`)
    }
    const estGas = await estimateGas(
      address,
      this.factory721.methods.disableTokenTemplate,
      templateIndex
    )

    // Invoke createToken function of the contract
    const trxReceipt = await this.factory721.methods
      .disableTokenTemplate(templateIndex)
      .send({
        from: address,
        gas: estGas + 1,
        gasPrice: await getFairGasPrice(this.web3, this.config)
      })

    return trxReceipt
  }

  /**
   * Estimate gas cost for reactivateTokenTemplate method
   * @param {String} address
   * @param {Number} templateIndex index of the template we want to reactivate
   * @return {Promise<TransactionReceipt>} current token template count
   */
  public async estGasReactivateTokenTemplate(
    address: string,
    templateIndex: number
  ): Promise<any> {
    return estimateGas(
      address,
      this.factory721.methods.reactivateTokenTemplate,
      templateIndex
    )
  }

  /**
   * Reactivate a previously disabled token template - only factory Owner
   * @param {String} address
   * @param {Number} templateIndex index of the template we want to reactivate
   * @return {Promise<TransactionReceipt>} current token template count
   */
  public async reactivateTokenTemplate(
    address: string,
    templateIndex: number
  ): Promise<TransactionReceipt> {
    if ((await this.getOwner()) !== address) {
      throw new Error(`Caller is not Factory Owner`)
    }
    if (templateIndex > (await this.getCurrentTokenTemplateCount())) {
      throw new Error(`Template index doesnt exist`)
    }

    if (templateIndex === 0) {
      throw new Error(`Template index cannot be ZERO`)
    }
    if ((await this.getTokenTemplate(templateIndex)).isActive === true) {
      throw new Error(`Template is already active`)
    }

    const estGas = await estimateGas(
      address,
      this.factory721.methods.reactivateTokenTemplate,
      templateIndex
    )

    // Invoke createToken function of the contract
    const trxReceipt = await this.factory721.methods
      .reactivateTokenTemplate(templateIndex)
      .send({
        from: address,
        gas: estGas + 1,
        gasPrice: await getFairGasPrice(this.web3, this.config)
      })

    return trxReceipt
  }

  /** Estimate gas cost for startMultipleTokenOrder method
   * @param address Caller address
   * @param orders an array of struct tokenOrder
   * @return {Promise<TransactionReceipt>} transaction receipt
   */
  public async estGasStartMultipleTokenOrder(
    address: string,
    orders: TokenOrder[]
  ): Promise<any> {
    return estimateGas(address, this.factory721.methods.startMultipleTokenOrder, orders)
  }

  /**
   * @dev startMultipleTokenOrder
   *      Used as a proxy to order multiple services
   *      Users can have inifinite approvals for fees for factory instead of having one approval/ erc20 contract
   *      Requires previous approval of all :
   *          - consumeFeeTokens
   *          - publishMarketFeeTokens
   *          - erc20 datatokens
   * @param address Caller address
   * @param orders an array of struct tokenOrder
   * @return {Promise<TransactionReceipt>} transaction receipt
   */
  public async startMultipleTokenOrder(
    address: string,
    orders: TokenOrder[]
  ): Promise<TransactionReceipt> {
    if (orders.length > 50) {
      throw new Error(`Too many orders`)
    }

    const estGas = await estimateGas(
      address,
      this.factory721.methods.startMultipleTokenOrder,
      orders
    )

    // Invoke createToken function of the contract
    const trxReceipt = await this.factory721.methods
      .startMultipleTokenOrder(orders)
      .send({
        from: address,
        gas: estGas + 1,
        gasPrice: await getFairGasPrice(this.web3, this.config)
      })

    return trxReceipt
  }

  /**
   * Estimate gas cost for createNftWithErc20 method
   * @param address Caller address
   * @param _NftCreateData input data for nft creation
   * @param _ErcCreateData input data for erc20 creation
   *  @return {Promise<TransactionReceipt>} transaction receipt
   */

  public async estGasCreateNftWithErc20(
    address: string,
    nftCreateData: NftCreateData,
    ercParams: Erc20CreateParams
  ): Promise<any> {
    const ercCreateData = getErcCreationParams(ercParams)
    return estimateGas(
      address,
      this.factory721.methods.createNftWithErc20,
      nftCreateData,
      ercCreateData
    )
  }

  /**
   * @dev createNftWithErc20
   *      Creates a new NFT, then a ERC20,all in one call
   * @param address Caller address
   * @param _NftCreateData input data for nft creation
   * @param _ErcCreateData input data for erc20 creation
   * @return {Promise<TransactionReceipt>} transaction receipt
   */

  public async createNftWithErc20(
    address: string,
    nftCreateData: NftCreateData,
    ercParams: Erc20CreateParams
  ): Promise<TransactionReceipt> {
    const ercCreateData = getErcCreationParams(ercParams)

    const estGas = await estimateGas(
      address,
      this.factory721.methods.createNftWithErc20,
      nftCreateData,
      ercCreateData
    )

    // Invoke createToken function of the contract
    const trxReceipt = await this.factory721.methods
      .createNftWithErc20(nftCreateData, ercCreateData)
      .send({
        from: address,
        gas: estGas + 1,
        gasPrice: await getFairGasPrice(this.web3, this.config)
      })

    return trxReceipt
  }

  /**
   * Estimate gas cost for createNftErc20WithPool method
   * @param address Caller address
   * @param nftCreateData input data for NFT Creation
   * @param ercParams input data for ERC20 Creation
   * @param poolParams input data for Pool Creation
   * @return {Promise<TransactionReceipt>} transaction receipt
   */
  public async estGasCreateNftErc20WithPool(
    address: string,
    nftCreateData: NftCreateData,
    ercParams: Erc20CreateParams,
    poolParams: PoolCreationParams
  ): Promise<any> {
    const ercCreateData = getErcCreationParams(ercParams)
    const poolData = await getPoolCreationParams(this.web3, poolParams)
    return estimateGas(
      address,
      this.factory721.methods.createNftWithErc20WithPool,
      nftCreateData,
      ercCreateData,
      poolData
    )
  }

  /**
   * @dev createNftErc20WithPool
   *      Creates a new NFT, then a ERC20, then a Pool, all in one call
   *      Use this carefully, because if Pool creation fails, you are still going to pay a lot of gas
   * @param address Caller address
   * @param nftCreateData input data for NFT Creation
   * @param ercParams input data for ERC20 Creation
   * @param poolParams input data for Pool Creation
   * @return {Promise<TransactionReceipt>} transaction receipt
   */
  public async createNftErc20WithPool(
    address: string,
    nftCreateData: NftCreateData,
    ercParams: Erc20CreateParams,
    poolParams: PoolCreationParams
  ): Promise<TransactionReceipt> {
    const ercCreateData = getErcCreationParams(ercParams)
    const poolData = await getPoolCreationParams(this.web3, poolParams)

    const estGas = await estimateGas(
      address,
      this.factory721.methods.createNftWithErc20WithPool,
      nftCreateData,
      ercCreateData,
      poolData
    )

    // Invoke createToken function of the contract
    const trxReceipt = await this.factory721.methods
      .createNftWithErc20WithPool(nftCreateData, ercCreateData, poolData)
      .send({
        from: address,
        gas: estGas + 1,
        gasPrice: await getFairGasPrice(this.web3, this.config)
      })

    return trxReceipt
  }

  /** Estimate gas cost for createNftErc20WithFixedRate method
   * @param address Caller address
   * @param nftCreateData input data for NFT Creation
   * @param ercParams input data for ERC20 Creation
   * @param freParams input data for FixedRate Creation
   * @return {Promise<TransactionReceipt>} transaction receipt
   */
  public async estGasCreateNftErc20WithFixedRate(
    address: string,
    nftCreateData: NftCreateData,
    ercParams: Erc20CreateParams,
    freParams: FreCreationParams
  ): Promise<any> {
    const ercCreateData = getErcCreationParams(ercParams)
    const fixedData = await getFreCreationParams(freParams)
    return estimateGas(
      address,
      this.factory721.methods.createNftWithErc20WithFixedRate,
      nftCreateData,
      ercCreateData,
      fixedData
    )
  }

  /**
   * @dev createNftErc20WithFixedRate
   *      Creates a new NFT, then a ERC20, then a FixedRateExchange, all in one call
   *      Use this carefully, because if Fixed Rate creation fails, you are still going to pay a lot of gas
   * @param address Caller address
   * @param nftCreateData input data for NFT Creation
   * @param ercParams input data for ERC20 Creation
   * @param freParams input data for FixedRate Creation
   *  @return {Promise<TransactionReceipt>} transaction receipt
   */
  public async createNftErc20WithFixedRate(
    address: string,
    nftCreateData: NftCreateData,
    ercParams: Erc20CreateParams,
    freParams: FreCreationParams
  ): Promise<TransactionReceipt> {
    const ercCreateData = getErcCreationParams(ercParams)
    const fixedData = getFreCreationParams(freParams)

    const estGas = await estimateGas(
      address,
      this.factory721.methods.createNftWithErc20WithFixedRate,
      nftCreateData,
      ercCreateData,
      fixedData
    )

    // Invoke createToken function of the contract
    const trxReceipt = await this.factory721.methods
      .createNftWithErc20WithFixedRate(nftCreateData, ercCreateData, fixedData)
      .send({
        from: address,
        gas: estGas + 1,
        gasPrice: await getFairGasPrice(this.web3, this.config)
      })

    return trxReceipt
  }

  /** Estimate gas cost for createNftErc20WithFixedRate method
   * @param address Caller address
   * @param nftCreateData input data for NFT Creation
   * @param ercParams input data for ERC20 Creation
   * @param dispenserParams input data for Dispenser Creation
   * @return {Promise<TransactionReceipt>} transaction receipt
   */
  public async estGasCreateNftErc20WithDispenser(
    address: string,
    nftCreateData: NftCreateData,
    ercParams: Erc20CreateParams,
    dispenserParams: DispenserCreationParams
  ): Promise<any> {
    const ercCreateData = getErcCreationParams(ercParams)
    return estimateGas(
      address,
      this.factory721.methods.createNftWithErc20WithDispenser,
      nftCreateData,
      ercCreateData,
      dispenserParams
    )
  }

  /**
   * @dev createNftErc20WithDispenser
   *      Creates a new NFT, then a ERC20, then a Dispenser, all in one call
   *      Use this carefully, because if Dispenser creation fails, you are still going to pay a lot of gas
   * @param address Caller address
   * @param nftCreateData input data for NFT Creation
   * @param ercParams input data for ERC20 Creation
   * @param dispenserParams input data for Dispenser Creation
   *  @return {Promise<TransactionReceipt>} transaction receipt
   */
  public async createNftErc20WithDispenser(
    address: string,
    nftCreateData: NftCreateData,
    ercParams: Erc20CreateParams,
    dispenserParams: DispenserCreationParams
  ): Promise<TransactionReceipt> {
    const ercCreateData = getErcCreationParams(ercParams)

    dispenserParams.maxBalance = Web3.utils.toWei(dispenserParams.maxBalance)
    dispenserParams.maxTokens = Web3.utils.toWei(dispenserParams.maxTokens)

    const estGas = await estimateGas(
      address,
      this.factory721.methods.createNftWithErc20WithDispenser,
      nftCreateData,
      ercCreateData,
      dispenserParams
    )

    // Invoke createToken function of the contract
    const trxReceipt = await this.factory721.methods
      .createNftWithErc20WithDispenser(nftCreateData, ercCreateData, dispenserParams)
      .send({
        from: address,
        gas: estGas + 1,
        gasPrice: await getFairGasPrice(this.web3, this.config)
      })

    return trxReceipt
  }
}<|MERGE_RESOLUTION|>--- conflicted
+++ resolved
@@ -11,13 +11,9 @@
   getErcCreationParams,
   getPoolCreationParams,
   setContractDefaults,
-<<<<<<< HEAD
   estimateGas,
-  ZERO_ADDRESS
-=======
   ZERO_ADDRESS,
   ConfigHelper
->>>>>>> cac327c7
 } from '../utils'
 import { Config } from '../models/index.js'
 import {
