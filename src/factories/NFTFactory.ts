--- conflicted
+++ resolved
@@ -19,11 +19,8 @@
   PoolCreationParams,
   DispenserCreationParams
 } from '../interfaces'
-<<<<<<< HEAD
 import { Config } from '../models/index.js'
-=======
 import { ProviderFees } from '../@types/index.js'
->>>>>>> 7c6ce636
 
 interface Template {
   templateAddress: string
