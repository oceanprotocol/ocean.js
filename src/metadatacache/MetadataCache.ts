import { DDO } from '../ddo/DDO'
import DID from '../ocean/DID'
import { EditableMetadata } from '../ddo/interfaces/EditableMetadata'
import { Logger } from '../utils'
import { WebServiceConnector } from '../ocean/utils/WebServiceConnector'
import { Response } from 'node-fetch'

const apiPath = '/api/v1/aquarius/assets/ddo'

export interface QueryResult {
  results: DDO[]
  page: number
  totalPages: number
  totalResults: number
}

export interface SearchQuery {
  text?: string
  offset?: number
  page?: number
  query: { [property: string]: string | number | string[] | number[] }
  sort?: { [jsonPath: string]: number }
}

/**
 * Provides an interface with Metadata Cache.
 * Metadata Cache provides an off-chain database cache for on-chain metadata about data assets.
 */
export class MetadataCache {
  public fetch: WebServiceConnector
  private logger: Logger
  private metadataCacheUri: string

  private get url() {
    return this.metadataCacheUri
  }

  /**
   * Instantiate Metadata Cache (independently of Ocean) for off-chain interaction.
   * @param {String} metadataCacheUri
   * @param {Logger} logger
   */
  constructor(metadataCacheUri: string, logger: Logger) {
    this.fetch = new WebServiceConnector(logger)
    this.logger = logger
    this.metadataCacheUri = metadataCacheUri
  }

  public async getVersionInfo(): Promise<any> {
    return (await this.fetch.get(this.url)).json()
  }

  public async getAccessUrl(accessToken: any, payload: any): Promise<string> {
    const accessUrl: string = await this.fetch
      .post(`${accessToken.service_endpoint}/${accessToken.resource_id}`, payload)
      .then((response: Response) => {
        if (response.ok) {
          return response.text()
        }
        this.logger.error('Failed: ', response.status, response.statusText)
        return null
      })
      .then((consumptionUrl: string): string => {
        this.logger.error('Success accessing consume endpoint: ', consumptionUrl)
        return consumptionUrl
      })
      .catch((error) => {
        this.logger.error('Error fetching the data asset consumption url: ', error)
        return null
      })

    return accessUrl
  }

  /**
   * Search over the DDOs using a query.
   * @param  {SearchQuery} query Query to filter the DDOs.
   * @return {Promise<QueryResult>}
   */
  public async queryMetadata(query: SearchQuery): Promise<QueryResult> {
    const result: QueryResult = await this.fetch
      .post(`${this.url}${apiPath}/query`, JSON.stringify(query))
      .then((response: Response) => {
        if (response.ok) {
          return response.json()
        }
        this.logger.error('queryMetadata failed:', response.status, response.statusText)
        return this.transformResult()
      })
      .then((results) => {
        return this.transformResult(results)
      })
      .catch((error) => {
        this.logger.error('Error fetching querying metadata: ', error)
        return this.transformResult()
      })

    return result
  }

  /**
   * Stores a DDO in Metadata Store.
   * @param  {DDO} ddo DDO to be stored.
   * @return {Promise<DDO>} Final DDO.
   */
  public async storeDDO(ddo: DDO): Promise<DDO> {
    const fullUrl = `${this.url}${apiPath}`
    const result: DDO = await this.fetch
      .post(fullUrl, DDO.serialize(ddo))
      .then((response: Response) => {
        if (response.ok) {
          return response.json()
        }
        this.logger.error('storeDDO failed:', response.status, response.statusText, ddo)
        return null as DDO
      })
      .then((response: DDO) => {
        return new DDO(response) as DDO
      })
      .catch((error) => {
        this.logger.error('Error fetching querying metadata: ', error)
        return null as DDO
      })

    return result
  }

  /**
   * Retrieves a DDO by DID.
   * @param  {DID | string} did DID of the asset.
   * @return {Promise<DDO>} DDO of the asset.
   */
  public async retrieveDDO(
    did: DID | string,
    metadataServiceEndpoint?: string
  ): Promise<DDO> {
    did = did && DID.parse(did)
    const fullUrl = metadataServiceEndpoint || `${this.url}${apiPath}/${did.getDid()}`
    const result = await this.fetch
      .get(fullUrl)
      .then((response: Response) => {
        if (response.ok) {
          return response.json()
        }
        this.logger.log('retrieveDDO failed:', response.status, response.statusText, did)
        return null as DDO
      })
      .then((response: DDO) => {
        return new DDO(response) as DDO
      })
      .catch((error) => {
        this.logger.error('Error fetching querying metadata: ', error)
        return null as DDO
      })

    return result
  }

  public async retrieveDDOByUrl(metadataServiceEndpoint?: string): Promise<DDO> {
    return this.retrieveDDO(undefined, metadataServiceEndpoint)
  }

  /**
   * Transfer ownership of a DDO
   * @param  {DID | string} did DID of the asset to update.
   * @param  {String} newOwner New owner of the DDO
   * @param  {String} updated Updated field of the DDO
   * @param  {String} signature Signature using updated field to verify that the consumer has rights
   * @return {Promise<String>} Result.
   */
  public async transferOwnership(
    did: DID | string,
    newOwner: string,
    updated: string,
    signature: string
  ): Promise<string> {
    did = did && DID.parse(did)
    const fullUrl = `${this.url}${apiPath}/owner/update/${did.getDid()}`
    const result = await this.fetch
      .put(
        fullUrl,
        JSON.stringify({
          signature: signature,
          updated: updated,
          newOwner: newOwner
        })
      )
      .then((response: Response) => {
        if (response.ok) {
          return response.text
        }
        this.logger.log('transferownership failed:', response.status, response.statusText)
        return null
      })

      .catch((error) => {
        this.logger.error('Error transfering ownership metadata: ', error)
        return null
      })

    return result
  }

  public async getOwnerAssets(owner: string): Promise<QueryResult> {
    const q = {
      offset: 100,
      page: 1,
      query: {
        'publicKey.owner': [owner]
      },
      sort: {
        value: 1
      }
    } as SearchQuery

    const result = await this.queryMetadata(q)
    return result
  }

  /**
<<<<<<< HEAD
   * Edit Metadata for a DDO.
   * @param  {did} string DID.
   * @param  {newMetadata}  EditableMetadata Metadata fields & new values.
   * @param  {String} updated Updated field of the DDO
   * @param  {String} signature Signature using updated field to verify that the consumer has rights
   * @return {Promise<String>} Result.
   */
  public async editMetadata(
    did: DID | string,
    newMetadata: EditableMetadata,
    updated: string,
    signature: string
  ): Promise<string> {
    did = did && DID.parse(did)
    const fullUrl = `${this.url}${apiPath}/metadata/${did.getDid()}`
    const data = Object()
    if (newMetadata.description != null) data.description = newMetadata.description
    if (newMetadata.title != null) data.title = newMetadata.title
    if (newMetadata.servicePrices != null) data.servicePrices = newMetadata.servicePrices
    if (newMetadata.links != null) data.links = newMetadata.links
    data.updated = updated
    data.signature = signature
    const result = await this.fetch
      .put(fullUrl, JSON.stringify(data))
      .then((response: Response) => {
        if (response.ok) {
          return response.text
        }
        this.logger.log('editMetaData failed:', response.status, response.statusText)
        return null
      })

      .catch((error) => {
        this.logger.error('Error transfering ownership metadata: ', error)
        return null
      })

    return result
  }

  /**
   * Validate DDO.
   * @param  {ddp} string DDO.
   * @return {Promise<any>} Result (200 OK, 500 INVALID).
   */
  public async validate(ddo: DDO): Promise<any> {
    return await this.fetch
      .post(
        `${this.url}${apiPath}/validate`,
        JSON.stringify(ddo.findServiceByType('metadata'))
      )
      .then((response: Response) => {
        return response.json()
      })
  }

  /**
=======
>>>>>>> ea2fe529
   * Retire a DDO (Delete)
   * @param  {DID | string} did DID of the asset to update.
   * @param  {String} updated Updated field of the DDO
   * @param  {String} signature Signature using updated field to verify that the consumer has rights
   * @return {Promise<String>} Result.
   */
  public async retire(
    did: DID | string,
    updated: string,
    signature: string
  ): Promise<string> {
    did = did && DID.parse(did)
    const fullUrl = `${this.url}${apiPath}/${did.getDid()}`
    const result = await this.fetch
      .delete(
        fullUrl,
        JSON.stringify({
          signature: signature,
          updated: updated
        })
      )
      .then((response: Response) => {
        if (response.ok) {
          return response.text
        }
        this.logger.log('retire failed:', response.status, response.statusText)
        return null
      })

      .catch((error) => {
        this.logger.error('Error transfering ownership metadata: ', error)
        return null
      })

    return result
  }

  public getServiceEndpoint(did: DID): string {
    return `${this.url}/api/v1/aquarius/assets/ddo/did:op:${did.getId()}`
  }

  public getURI(): string {
    return `${this.url}`
  }

  private transformResult(
    { results, page, total_pages: totalPages, total_results: totalResults }: any = {
      result: [],
      page: 0,
      total_pages: 0,
      total_results: 0
    }
  ): QueryResult {
    return {
      results: (results || []).map((ddo: DDO) => new DDO(ddo as DDO)),
      page,
      totalPages,
      totalResults
    }
  }
}<|MERGE_RESOLUTION|>--- conflicted
+++ resolved
@@ -218,7 +218,6 @@
   }
 
   /**
-<<<<<<< HEAD
    * Edit Metadata for a DDO.
    * @param  {did} string DID.
    * @param  {newMetadata}  EditableMetadata Metadata fields & new values.
@@ -274,10 +273,6 @@
         return response.json()
       })
   }
-
-  /**
-=======
->>>>>>> ea2fe529
    * Retire a DDO (Delete)
    * @param  {DID | string} did DID of the asset to update.
    * @param  {String} updated Updated field of the DDO
