--- conflicted
+++ resolved
@@ -1,16 +1,11 @@
 import { DDO } from '../ddo/DDO'
 import { Metadata } from '../ddo/interfaces/Metadata'
-<<<<<<< HEAD
 import {
   Service,
   ServiceAccess,
   ServiceCustomParameter,
   ServiceCustomParametersRequired
 } from '../ddo/interfaces/Service'
-=======
-import { Service, ServiceAccess } from '../ddo/interfaces/Service'
-import { SearchQuery } from '../metadatacache/MetadataCache'
->>>>>>> 3bea2aaf
 import { EditableMetadata } from '../ddo/interfaces/EditableMetadata'
 import Account from './Account'
 import DID from './DID'
