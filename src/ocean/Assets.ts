--- conflicted
+++ resolved
@@ -13,16 +13,13 @@
 import { isAddress } from 'web3-utils'
 import { MetadataMain } from '../ddo/interfaces'
 import { TransactionReceipt } from 'web3-core'
-<<<<<<< HEAD
 import {
   CredentialType,
   CredentialAction,
   Credentials
 } from '../ddo/interfaces/Credentials'
 import { updateCredentialDetail, removeCredentialDetail } from './AssetsCredential'
-=======
 import { Consumable } from '../ddo/interfaces/Consumable'
->>>>>>> 9f0b5dd6
 
 export enum CreateProgressStep {
   CreatingDataToken,
