--- conflicted
+++ resolved
@@ -47,13 +47,8 @@
 
         instance.accounts = await OceanAccounts.getInstance(instanceConfig)
         instance.auth = await OceanAuth.getInstance(instanceConfig)
-<<<<<<< HEAD
         instance.assets = await Assets.getInstance(instanceConfig)
         instance.compute = await OceanCompute.getInstance(instanceConfig)
-=======
-        instance.assets = await OceanAssets.getInstance(instanceConfig)
-        instance.compute = await Compute.getInstance(instanceConfig)
->>>>>>> 79422dd0
         instance.datatokens = new DataTokens(
             instanceConfig.config.factoryAddress,
             instanceConfig.config.factoryABI,
