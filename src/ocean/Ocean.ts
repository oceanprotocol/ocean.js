--- conflicted
+++ resolved
@@ -36,13 +36,8 @@
 
     instance.utils = await OceanUtils.getInstance(instanceConfig)
 
-<<<<<<< HEAD
     instance.provider = await Provider.getInstance(instanceConfig)
     instance.metadatacache = new MetadataCache(
-=======
-    instance.provider = new Provider(instanceConfig)
-    instance.metadataCache = new MetadataCache(
->>>>>>> ea2fe529
       instanceConfig.config.metadataCacheUri,
       instanceConfig.logger
     )
