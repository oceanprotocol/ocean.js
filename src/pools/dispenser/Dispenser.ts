--- conflicted
+++ resolved
@@ -7,14 +7,9 @@
 import {
   LoggerInstance as logger,
   getFairGasPrice,
-<<<<<<< HEAD
-  configHelperNetworks,
   setContractDefaults,
-  estimateGas
-=======
-  setContractDefaults,
+  estimateGas,
   ConfigHelper
->>>>>>> cac327c7
 } from '../../utils/'
 import { Datatoken } from '../../tokens'
 import { Config } from '../../models/index.js'
