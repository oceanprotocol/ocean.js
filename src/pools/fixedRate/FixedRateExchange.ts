import defaultFixedRateExchangeAbi from '@oceanprotocol/contracts/artifacts/contracts/pools/fixedRate/FixedRateExchange.sol/FixedRateExchange.json'
import { TransactionReceipt } from 'web3-core'
import { Contract } from 'web3-eth-contract'
import { AbiItem } from 'web3-utils/types'
import Web3 from 'web3'
import {
  LoggerInstance,
  getFairGasPrice,
  setContractDefaults,
  amountToUnits,
  unitsToAmount,
  estimateGas,
  ZERO_ADDRESS,
  ConfigHelper
} from '../../utils'
import { Config } from '../../models/index.js'
import { PriceAndFees } from '../..'

export interface FixedPriceExchange {
  active: boolean
  exchangeOwner: string
  datatoken: string
  baseToken: string
  fixedRate: string
  dtDecimals: string
  btDecimals: string
  dtBalance: string
  btBalance: string
  dtSupply: string
  btSupply: string
  withMint: boolean
  allowedSwapper: string
  exchangeId?: string
}

export interface FeesInfo {
  opcFee: string
  marketFee: string
  marketFeeCollector: string
  marketFeeAvailable: string
  oceanFeeAvailable: string
  exchangeId: string
}
export interface FixedPriceSwap {
  exchangeId: string
  caller: string
  baseTokenAmount: string
  datatokenAmount: string
}

/* eslint-disable no-unused-vars */
export enum FixedRateCreateProgressStep {
  CreatingExchange,
  ApprovingDatatoken
}
/* eslint-enable no-unused-vars */

export class FixedRateExchange {
  /** Ocean related functions */
  public oceanAddress: string = null
  public fixedRateAddress: string
  public fixedRateExchangeAbi: AbiItem | AbiItem[]
  public fixedRateContract: Contract
  public web3: Web3
  public contract: Contract = null

  public config: Config
  public ssAbi: AbiItem | AbiItem[]

  /**
   * Instantiate FixedRateExchange
   * @param {any} web3
   * @param {any} fixedRateExchangeAbi
   */
  constructor(
    web3: Web3,
    fixedRateAddress: string,
    network?: string | number,
    fixedRateExchangeAbi: AbiItem | AbiItem[] = null,
    oceanAddress: string = null,
    config?: Config
  ) {
    this.web3 = web3
    this.config = config || new ConfigHelper().getConfig(network || 'unknown')
    this.fixedRateExchangeAbi =
      fixedRateExchangeAbi || (defaultFixedRateExchangeAbi.abi as AbiItem[])
    this.oceanAddress = oceanAddress
    this.fixedRateAddress = fixedRateAddress
    this.contract = setContractDefaults(
      new this.web3.eth.Contract(this.fixedRateExchangeAbi, this.fixedRateAddress),
      this.config
    )
  }

  async amountToUnits(
    token: string,
    amount: string,
    tokenDecimals: number
  ): Promise<string> {
    return amountToUnits(this.web3, token, amount, tokenDecimals)
  }

  async unitsToAmount(
    token: string,
    amount: string,
    tokenDecimals: number
  ): Promise<string> {
    return unitsToAmount(this.web3, token, amount, tokenDecimals)
  }

  /**
   * Creates unique exchange identifier.
   * @param {String} baseToken baseToken contract address
   * @param {String} datatoken Datatoken contract address
   * @return {Promise<string>} exchangeId
   */
  public async generateExchangeId(baseToken: string, datatoken: string): Promise<string> {
    const exchangeId = await this.contract.methods
      .generateExchangeId(baseToken, datatoken)
      .call()
    return exchangeId
  }

  /**
   * Estimate gas cost for buyDT
   * @param {String} account
   * @param {String} dtAmount datatoken amount we want to buy
   * @param {String} datatokenAddress datatokenAddress
   * @param {String} consumeMarketAddress consumeMarketAddress
   * @param {String} consumeMarketFee fee recieved by the consume market when a dt is bought from a fixed rate exchange, percent
   * @param {Contract} contractInstance optional contract instance
   * @return {Promise<number>}
   */
  public async estBuyDT(
    account: string,
    datatokenAddress: string,
    dtAmount: string,
    maxBaseTokenAmount: string,
    consumeMarketAddress: string,
    consumeMarketFee: string,
    contractInstance?: Contract
  ): Promise<number> {
    const fixedRate = contractInstance || this.fixedRateContract

    return estimateGas(
      account,
      fixedRate.methods.buyDT,
      datatokenAddress,
      dtAmount,
      maxBaseTokenAmount,
      consumeMarketAddress,
      consumeMarketFee
    )
  }

  /**
   * Atomic swap
   * @param {String} exchangeId ExchangeId
   * @param {String} datatokenAmount Amount of datatokens
   * @param {String} maxBaseTokenAmount max amount of baseToken we want to pay for datatokenAmount
   * @param {String} address User address
   * @param {String} consumeMarketAddress consumeMarketAddress
   * @param {String} consumeMarketFee consumeMarketFee in fraction
   * @return {Promise<TransactionReceipt>} transaction receipt
   */
  public async buyDT(
    address: string,
    exchangeId: string,
    datatokenAmount: string,
    maxBaseTokenAmount: string,
    consumeMarketAddress: string = ZERO_ADDRESS,
    consumeMarketFee: string = '0'
  ): Promise<TransactionReceipt> {
    const exchange = await this.getExchange(exchangeId)
    const consumeMarketFeeFormatted = this.web3.utils.toWei(consumeMarketFee)
    const dtAmountFormatted = await this.amountToUnits(
      exchange.datatoken,
      datatokenAmount,
      +exchange.dtDecimals
    )
    const maxBtFormatted = await this.amountToUnits(
      exchange.baseToken,
      maxBaseTokenAmount,
      +exchange.btDecimals
    )

    const estGas = await estimateGas(
      address,
      this.contract.methods.buyDT,
      exchangeId,
      dtAmountFormatted,
      maxBtFormatted,
      consumeMarketAddress,
      consumeMarketFeeFormatted
    )
    try {
      const trxReceipt = await this.contract.methods
        .buyDT(
          exchangeId,
          dtAmountFormatted,
          maxBtFormatted,
          consumeMarketAddress,
          consumeMarketFeeFormatted
        )
        .send({
          from: address,
          gas: estGas + 1,
          gasPrice: await getFairGasPrice(this.web3, this.config)
        })
      return trxReceipt
    } catch (e) {
      LoggerInstance.error(`ERROR: Failed to buy datatokens: ${e.message}`)
      return null
    }
  }

  /**
   * Estimate gas cost for sellDT
   * @param {String} account
   * @param {String} dtAmount datatoken amount we want to sell
   * @param {String} datatokenAddress datatokenAddress
   * @param {String} consumeMarketAddress consumeMarketAddress
   * @param {String} consumeMarketFee consumeMarketFee
   * @param {Contract} contractInstance optional contract instance
   * @return {Promise<number>}
   */
  public async estSellDT(
    account: string,
    datatokenAddress: string,
    dtAmount: string,
    maxBaseTokenAmount: string,
    consumeMarketAddress: string,
    consumeMarketFee: string,
    contractInstance?: Contract
  ): Promise<number> {
    const fixedRate = contractInstance || this.fixedRateContract

    return estimateGas(
      account,
      fixedRate.methods.sellDT,
      datatokenAddress,
      dtAmount,
      maxBaseTokenAmount,
      consumeMarketAddress,
      consumeMarketFee
    )
  }

  /**
   * Atomic swap
   * @param {String} exchangeId ExchangeId
   * @param {String} datatokenAmount Amount of datatokens
   * @param {String} minBaseTokenAmount min amount of baseToken we want to receive back
   * @param {String} address User address
   * @param {String} consumeMarketAddress consumeMarketAddress
   * @param {String} consumeMarketFee consumeMarketFee in fraction
   * @return {Promise<TransactionReceipt>} transaction receipt
   */
  public async sellDT(
    address: string,
    exchangeId: string,
    datatokenAmount: string,
    minBaseTokenAmount: string,
    consumeMarketAddress: string = ZERO_ADDRESS,
    consumeMarketFee: string = '0'
  ): Promise<TransactionReceipt> {
    const exchange = await this.getExchange(exchangeId)
    const consumeMarketFeeFormatted = this.web3.utils.toWei(consumeMarketFee)
    const dtAmountFormatted = await this.amountToUnits(
      exchange.datatoken,
      datatokenAmount,
      +exchange.dtDecimals
    )
    const minBtFormatted = await this.amountToUnits(
      exchange.baseToken,
      minBaseTokenAmount,
      +exchange.btDecimals
    )
<<<<<<< HEAD
    const estGas = await this.estSellDT(
=======
    const estGas = await estimateGas(
>>>>>>> 41e68657
      address,
      this.contract.methods.sellDT,
      exchangeId,
      dtAmountFormatted,
      minBtFormatted,
      consumeMarketAddress,
      consumeMarketFeeFormatted
    )
    try {
      const trxReceipt = await this.contract.methods
        .sellDT(
          exchangeId,
          dtAmountFormatted,
          minBtFormatted,
          consumeMarketAddress,
          consumeMarketFeeFormatted
        )
        .send({
          from: address,
          gas: estGas + 1,
          gasPrice: await getFairGasPrice(this.web3, this.config)
        })
      return trxReceipt
    } catch (e) {
      LoggerInstance.error(`ERROR: Failed to sell datatokens: ${e.message}`)
      return null
    }
  }

  /**
   * Gets total number of exchanges
   * @param {String} exchangeId ExchangeId
   * @param {Number} datatokenAmount Amount of datatokens
   * @return {Promise<Number>} no of available exchanges
   */
  public async getNumberOfExchanges(): Promise<number> {
    const numExchanges = await this.contract.methods.getNumberOfExchanges().call()
    return numExchanges
  }

  /**
   * Estimate gas cost for setRate
   * @param {String} account
   * @param {String} exchangeId ExchangeId
   * @param {String} newRate New rate
   * @param {Contract} contractInstance optional contract instance
   * @return {Promise<number>}
   */
  public async estSetRate(
    account: string,
    exchangeId: string,
    newRate: string,
    contractInstance?: Contract
  ): Promise<number> {
    const fixedRate = contractInstance || this.fixedRateContract

    return estimateGas(
      account,
      fixedRate.methods.setRate,
      exchangeId,
      await this.web3.utils.toWei(newRate)
    )
  }

  /**
   * Set new rate
   * @param {String} exchangeId ExchangeId
   * @param {String} newRate New rate
   * @param {String} address User account
   * @return {Promise<TransactionReceipt>} transaction receipt
   */
  public async setRate(
    address: string,
    exchangeId: string,
    newRate: string
  ): Promise<TransactionReceipt> {
    const estGas = await estimateGas(
      address,
      this.contract.methods.setRate,
      exchangeId,
      this.web3.utils.toWei(newRate)
    )
    const trxReceipt = await this.contract.methods
      .setRate(exchangeId, this.web3.utils.toWei(newRate))
      .send({
        from: address,
        gas: estGas + 1,
        gasPrice: await getFairGasPrice(this.web3, this.config)
      })
    return trxReceipt
  }

  /**
   * Estimate gas cost for setRate
   * @param {String} account
   * @param {String} exchangeId ExchangeId
   * @param {String} newAllowedSwapper new allowed swapper address
   * @param {Contract} contractInstance optional contract instance
   * @return {Promise<number>}
   */
  public async estSetAllowedSwapper(
    account: string,
    exchangeId: string,
    newAllowedSwapper: string,
    contractInstance?: Contract
  ): Promise<number> {
    const fixedRate = contractInstance || this.fixedRateContract

    return estimateGas(account, fixedRate.methods.setRate, exchangeId, newAllowedSwapper)
  }

  /**
   * Set new rate
   * @param {String} exchangeId ExchangeId
   * @param {String} newAllowedSwapper newAllowedSwapper (set address zero if we want to remove allowed swapper)
   * @param {String} address User account
   * @return {Promise<TransactionReceipt>} transaction receipt
   */
  public async setAllowedSwapper(
    address: string,
    exchangeId: string,
    newAllowedSwapper: string
  ): Promise<TransactionReceipt> {
    const estGas = await estimateGas(
      address,
      this.contract.methods.setAllowedSwapper,
      exchangeId,
      newAllowedSwapper
    )
    const trxReceipt = await this.contract.methods
      .setAllowedSwapper(exchangeId, newAllowedSwapper)
      .send({
        from: address,
        gas: estGas + 1,
        gasPrice: await getFairGasPrice(this.web3, this.config)
      })
    return trxReceipt
  }

  /**
   * Estimate gas cost for activate
   * @param {String} account
   * @param {String} exchangeId ExchangeId
   * @param {Contract} contractInstance optional contract instance
   * @return {Promise<number>}
   */
  public async estActivate(
    account: string,
    exchangeId: string,
    contractInstance?: Contract
  ): Promise<number> {
    const fixedRate = contractInstance || this.fixedRateContract

    return estimateGas(account, fixedRate.methods.toggleExchangeState, exchangeId)
  }

  /**
   * Activate an exchange
   * @param {String} exchangeId ExchangeId
   * @param {String} address User address
   * @return {Promise<TransactionReceipt>} transaction receipt
   */
  public async activate(
    address: string,
    exchangeId: string
  ): Promise<TransactionReceipt> {
    const exchange = await this.getExchange(exchangeId)
    if (!exchange) return null
    if (exchange.active === true) return null

    const estGas = await estimateGas(
      address,
      this.contract.methods.toggleExchangeState,
      exchangeId
    )
    const trxReceipt = await this.contract.methods.toggleExchangeState(exchangeId).send({
      from: address,
      gas: estGas + 1,
      gasPrice: await getFairGasPrice(this.web3, this.config)
    })
    return trxReceipt
  }

  /**
   * Estimate gas cost for deactivate
   * @param {String} account
   * @param {String} exchangeId ExchangeId
   * @param {Contract} contractInstance optional contract instance
   * @return {Promise<number>}
   */
  public async estDeactivate(
    account: string,
    exchangeId: string,
    contractInstance?: Contract
  ): Promise<number> {
    const fixedRate = contractInstance || this.fixedRateContract

    return estimateGas(account, fixedRate.methods.toggleExchangeState, exchangeId)
  }

  /**
   * Deactivate an exchange
   * @param {String} exchangeId ExchangeId
   * @param {String} address User address
   * @return {Promise<TransactionReceipt>} transaction receipt
   */
  public async deactivate(
    address: string,
    exchangeId: string
  ): Promise<TransactionReceipt> {
    const exchange = await this.getExchange(exchangeId)
    if (!exchange) return null
    if (exchange.active === false) return null

    const estGas = await estimateGas(
      address,
      this.contract.methods.toggleExchangeState,
      exchangeId
    )

    const trxReceipt = await this.contract.methods.toggleExchangeState(exchangeId).send({
      from: address,
      gas: estGas + 1,
      gasPrice: await getFairGasPrice(this.web3, this.config)
    })

    return trxReceipt
  }

  /**
   * Get Rate
   * @param {String} exchangeId ExchangeId
   * @return {Promise<string>} Rate (converted from wei)
   */
  public async getRate(exchangeId: string): Promise<string> {
    const weiRate = await this.contract.methods.getRate(exchangeId).call()
    const rate = await this.web3.utils.fromWei(weiRate)
    return rate
  }

  /**
   * Get Datatoken Supply in the exchange
   * @param {String} exchangeId ExchangeId
   * @return {Promise<string>}  dt supply formatted
   */
  public async getDTSupply(exchangeId: string): Promise<string> {
    const dtSupply = await this.contract.methods.getDTSupply(exchangeId).call()
    const exchange = await this.getExchange(exchangeId)
    return await this.unitsToAmount(exchange.datatoken, dtSupply, +exchange.dtDecimals)
  }

  /**
   * Get BaseToken Supply in the exchange
   * @param {String} exchangeId ExchangeId
   * @return {Promise<string>} dt supply formatted
   */
  public async getBTSupply(exchangeId: string): Promise<string> {
    const btSupply = await this.contract.methods.getBTSupply(exchangeId).call()
    const exchange = await this.getExchange(exchangeId)
    return await this.unitsToAmount(exchange.baseToken, btSupply, +exchange.btDecimals)
  }

  /**
   * Get Allower Swapper (if set this is the only account which can use this exchange, else is set at address(0))
   * @param {String} exchangeId ExchangeId
   * @return {Promise<string>} address of allowedSwapper
   */
  public async getAllowedSwapper(exchangeId: string): Promise<string> {
    return await this.contract.methods.getAllowedSwapper(exchangeId).call()
  }

  /**
   * calcBaseInGivenOutDT - Calculates how many base tokens are needed to get specified amount of datatokens
   * @param {String} exchangeId ExchangeId
   * @param {string} datatokenAmount Amount of datatokens user wants to buy
   * @param {String} consumeMarketFee consumeMarketFee in fraction
   * @return {Promise<PriceAndFees>} how many base tokens are needed and fees
   */
  public async calcBaseInGivenOutDT(
    exchangeId: string,
    datatokenAmount: string,
    consumeMarketFee: string = '0'
  ): Promise<PriceAndFees> {
    const fixedRateExchange = await this.getExchange(exchangeId)
    const result = await this.contract.methods
      .calcBaseInGivenOutDT(
        exchangeId,
        await this.amountToUnits(
          fixedRateExchange.datatoken,
          datatokenAmount,
          +fixedRateExchange.dtDecimals
        ),
        this.web3.utils.toWei(consumeMarketFee)
      )
      .call()

    const priceAndFees = {
      baseTokenAmount: await this.unitsToAmount(
        fixedRateExchange.baseToken,
        result.baseTokenAmount,
        +fixedRateExchange.btDecimals
      ),
      marketFeeAmount: await this.unitsToAmount(
        fixedRateExchange.baseToken,
        result.marketFeeAmount,
        +fixedRateExchange.btDecimals
      ),
      oceanFeeAmount: await this.unitsToAmount(
        fixedRateExchange.baseToken,
        result.oceanFeeAmount,
        +fixedRateExchange.btDecimals
      ),
      consumeMarketFeeAmount: await this.unitsToAmount(
        fixedRateExchange.baseToken,
        result.consumeMarketFeeAmount,
        +fixedRateExchange.btDecimals
      )
    } as PriceAndFees
    return priceAndFees
  }

  /**
   * getBTOut - returns amount in baseToken that user will receive for datatokenAmount sold
   * @param {String} exchangeId ExchangeId
   * @param {Number} datatokenAmount Amount of datatokens
   * @param {String} consumeMarketFee consumeMarketFee in fraction
   * @return {Promise<string>} Amount of baseTokens user will receive
   */
  public async getAmountBTOut(
    exchangeId: string,
    datatokenAmount: string,
    consumeMarketFee: string = '0'
  ): Promise<string> {
    const exchange = await this.getExchange(exchangeId)
    const result = await this.contract.methods
      .calcBaseOutGivenInDT(
        exchangeId,
        await this.amountToUnits(
          exchange.datatoken,
          datatokenAmount,
          +exchange.dtDecimals
        ),
        this.web3.utils.toWei(consumeMarketFee)
      )
      .call()

    return await this.unitsToAmount(exchange.baseToken, result[0], +exchange.btDecimals)
  }

  /**
   * Get exchange details
   * @param {String} exchangeId ExchangeId
   * @return {Promise<FixedPricedExchange>} Exchange details
   */
  public async getExchange(exchangeId: string): Promise<FixedPriceExchange> {
    const result: FixedPriceExchange = await this.contract.methods
      .getExchange(exchangeId)
      .call()
    result.dtDecimals = result.dtDecimals.toString()
    result.btDecimals = result.btDecimals.toString()
    result.dtBalance = await this.unitsToAmount(
      result.datatoken,
      result.dtBalance,
      +result.dtDecimals
    )
    result.btBalance = await this.unitsToAmount(
      result.baseToken,
      result.btBalance,
      +result.btDecimals
    )
    result.dtSupply = await this.unitsToAmount(
      result.datatoken,
      result.dtSupply,
      +result.dtDecimals
    )
    result.btSupply = await this.unitsToAmount(
      result.baseToken,
      result.btSupply,
      +result.btDecimals
    )
    result.fixedRate = this.web3.utils.fromWei(result.fixedRate)
    result.exchangeId = exchangeId
    return result
  }

  /**
   * Get fee details for an exchange
   * @param {String} exchangeId ExchangeId
   * @return {Promise<FixedPricedExchange>} Exchange details
   */
  public async getFeesInfo(exchangeId: string): Promise<FeesInfo> {
    const result: FeesInfo = await this.contract.methods.getFeesInfo(exchangeId).call()
    result.opcFee = this.web3.utils.fromWei(result.opcFee.toString())
    result.marketFee = this.web3.utils.fromWei(result.marketFee.toString())

    const exchange = await this.getExchange(exchangeId)
    result.marketFeeAvailable = await this.unitsToAmount(
      exchange.baseToken,
      result.marketFeeAvailable,
      +exchange.btDecimals
    )
    result.oceanFeeAvailable = await this.unitsToAmount(
      exchange.baseToken,
      result.oceanFeeAvailable,
      +exchange.btDecimals
    )

    result.exchangeId = exchangeId
    return result
  }

  /**
   * Get all exchanges
   * @param {String} exchangeId ExchangeId
   * @return {Promise<String[]>} Exchanges list
   */
  public async getExchanges(): Promise<string[]> {
    return await this.contract.methods.getExchanges().call()
  }

  /**
   * Check if an exchange is active
   * @param {String} exchangeId ExchangeId
   * @return {Promise<Boolean>} Result
   */
  public async isActive(exchangeId: string): Promise<boolean> {
    const result = await this.contract.methods.isActive(exchangeId).call()
    return result
  }

  /**
   * Estimate gas cost for activate
   * @param {String} account
   * @param {String} exchangeId ExchangeId
   * @param {Contract} contractInstance optional contract instance
   * @return {Promise<number>}
   */
  public async estActivateMint(
    account: string,
    exchangeId: string,
    contractInstance?: Contract
  ): Promise<number> {
    const fixedRate = contractInstance || this.fixedRateContract

    return estimateGas(account, fixedRate.methods.toggleMintState, exchangeId, true)
  }

  /**
   * Activate minting option for fixed rate contract
   * @param {String} exchangeId ExchangeId
   * @param {String} address User address
   * @return {Promise<TransactionReceipt>} transaction receipt
   */
  public async activateMint(
    address: string,
    exchangeId: string
  ): Promise<TransactionReceipt> {
    const exchange = await this.getExchange(exchangeId)
    if (!exchange) return null
    if (exchange.withMint === true) return null

    const estGas = await estimateGas(
      address,
      this.contract.methods.toggleMintState,
      exchangeId,
      true
    )
    const trxReceipt = await this.contract.methods
      .toggleMintState(exchangeId, true)
      .send({
        from: address,
        gas: estGas + 1,
        gasPrice: await getFairGasPrice(this.web3, this.config)
      })
    return trxReceipt
  }

  /**
   * Estimate gas cost for deactivate
   * @param {String} account
   * @param {String} exchangeId ExchangeId
   * @param {Contract} contractInstance optional contract instance
   * @return {Promise<number>}
   */
  public async estDeactivateMint(
    account: string,
    exchangeId: string,
    contractInstance?: Contract
  ): Promise<number> {
    const fixedRate = contractInstance || this.fixedRateContract

    return estimateGas(account, fixedRate.methods.toggleMintState, exchangeId)
  }

  /**
   * Deactivate minting for fixed rate
   * @param {String} exchangeId ExchangeId
   * @param {String} address User address
   * @return {Promise<TransactionReceipt>} transaction receipt
   */
  public async deactivateMint(
    address: string,
    exchangeId: string
  ): Promise<TransactionReceipt> {
    const exchange = await this.getExchange(exchangeId)
    if (!exchange) return null
    if (exchange.withMint === false) return null

<<<<<<< HEAD
    const estGas = await this.estDeactivateMint(address, exchangeId)
=======
    const estGas = await estimateGas(
      address,
      this.contract.methods.toggleMintState,
      exchangeId,
      false
    )
>>>>>>> 41e68657

    const trxReceipt = await this.contract.methods
      .toggleMintState(exchangeId, false)
      .send({
        from: address,
        gas: estGas + 1,
        gasPrice: await getFairGasPrice(this.web3, this.config)
      })

    return trxReceipt
  }

  /**
   * Estimate gas cost for collectBT
   * @param {String} account
   * @param {String} exchangeId ExchangeId
   * @param {String} amount amount to be collected
   * @param {Contract} contractInstance optional contract instance
   * @return {Promise<number>}
   */
  public async estCollectBT(
    account: string,
    exchangeId: string,
    amount: string,
    contractInstance?: Contract
  ): Promise<number> {
    const fixedRate = contractInstance || this.fixedRateContract
    const fixedrate: FixedPriceExchange = await this.contract.methods
      .getExchange(exchangeId)
      .call()
    const amountWei = await this.amountToUnits(
      fixedrate.baseToken,
      amount,
      +fixedrate.btDecimals
    )
    return estimateGas(account, fixedRate.methods.collectBT, exchangeId, amountWei)
  }

  /**
   * Collect BaseTokens in the contract (anyone can call this, funds are sent to erc20.paymentCollector)
   * @param {String} address User address
   * @param {String} exchangeId ExchangeId
   * @param {String} amount amount to be collected
   * @return {Promise<TransactionReceipt>} transaction receipt
   */
  public async collectBT(
    address: string,
    exchangeId: string,
    amount: string
  ): Promise<TransactionReceipt> {
    const exchange = await this.getExchange(exchangeId)
    if (!exchange) return null

    const fixedrate: FixedPriceExchange = await this.contract.methods
      .getExchange(exchangeId)
      .call()
    const amountWei = await this.amountToUnits(
      fixedrate.baseToken,
      amount,
      +fixedrate.btDecimals
    )

    const estGas = await estimateGas(
      address,
      this.contract.methods.collectBT,
      exchangeId,
      amountWei
    )

    const trxReceipt = await this.contract.methods.collectBT(exchangeId, amountWei).send({
      from: address,
      gas: estGas + 1,
      gasPrice: await getFairGasPrice(this.web3, this.config)
    })
    return trxReceipt
  }

  /**
   * Estimate gas cost for collecDT
   * @param {String} account
   * @param {String} exchangeId ExchangeId
   * @param {String} amount amount to be collected
   * @param {Contract} contractInstance optional contract instance
   * @return {Promise<number>}
   */
  public async estCollectDT(
    account: string,
    exchangeId: string,
    amount: string,
    contractInstance?: Contract
  ): Promise<number> {
    const fixedRate = contractInstance || this.fixedRateContract
    const fixedrate: FixedPriceExchange = await this.contract.methods
      .getExchange(exchangeId)
      .call()

    const amountWei = await this.amountToUnits(
      fixedrate.datatoken,
      amount,
      +fixedrate.dtDecimals
    )
    return estimateGas(account, fixedRate.methods.collectDT, exchangeId, amountWei)
  }

  /**
   * Collect datatokens in the contract (anyone can call this, funds are sent to erc20.paymentCollector)
   * @param {String} address User address
   * @param {String} exchangeId ExchangeId
   * @param {String} amount amount to be collected
   * @return {Promise<TransactionReceipt>} transaction receipt
   */
  public async collectDT(
    address: string,
    exchangeId: string,
    amount: string
  ): Promise<TransactionReceipt> {
    const exchange = await this.getExchange(exchangeId)
    if (!exchange) return null

    const fixedrate: FixedPriceExchange = await this.contract.methods
      .getExchange(exchangeId)
      .call()
    const amountWei = await this.amountToUnits(
      fixedrate.datatoken,
      amount,
      +fixedrate.dtDecimals
    )

    const estGas = await estimateGas(
      address,
      this.contract.methods.collectDT,
      exchangeId,
      amountWei
    )

    const trxReceipt = await this.contract.methods.collectDT(exchangeId, amountWei).send({
      from: address,
      gas: estGas + 1,
      gasPrice: await getFairGasPrice(this.web3, this.config)
    })
    return trxReceipt
  }

  /**
   * Estimate gas cost for collecMarketFee
   * @param {String} account
   * @param {String} exchangeId ExchangeId
   * @param {Contract} contractInstance optional contract instance
   * @return {Promise<number>}
   */
  public async estCollectMarketFee(
    account: string,
    exchangeId: string,
    contractInstance?: Contract
  ): Promise<number> {
    const fixedRate = contractInstance || this.fixedRateContract

    return estimateGas(account, fixedRate.methods.collectMarketFee, exchangeId)
  }

  /**
   * Collect market fee and send it to marketFeeCollector (anyone can call it)
   * @param {String} exchangeId ExchangeId
   * @param {String} address User address
   * @return {Promise<TransactionReceipt>} transaction receipt
   */
  public async collectMarketFee(
    address: string,
    exchangeId: string
  ): Promise<TransactionReceipt> {
    const exchange = await this.getExchange(exchangeId)
    if (!exchange) return null

    const estGas = await estimateGas(
      address,
      this.contract.methods.collectMarketFee,
      exchangeId
    )
    const trxReceipt = await this.contract.methods.collectMarketFee(exchangeId).send({
      from: address,
      gas: estGas + 1,
      gasPrice: await getFairGasPrice(this.web3, this.config)
    })
    return trxReceipt
  }

  /**
   * Estimate gas cost for collectOceanFee
   * @param {String} account
   * @param {String} exchangeId ExchangeId
   * @param {Contract} contractInstance optional contract instance
   * @return {Promise<number>}
   */
  public async estCollectOceanFee(
    account: string,
    exchangeId: string,
    contractInstance?: Contract
  ): Promise<number> {
    const fixedRate = contractInstance || this.fixedRateContract

    return estimateGas(account, fixedRate.methods.collectMarketFee, exchangeId)
  }

  /**
   * Collect ocean fee and send it to OPF collector (anyone can call it)
   * @param {String} exchangeId ExchangeId
   * @param {String} address User address
   * @return {Promise<TransactionReceipt>} transaction receipt
   */
  public async collectOceanFee(
    address: string,
    exchangeId: string
  ): Promise<TransactionReceipt> {
    const exchange = await this.getExchange(exchangeId)
    if (!exchange) return null

    const estGas = await estimateGas(
      address,
      this.contract.methods.collectOceanFee,
      exchangeId
    )
    const trxReceipt = await this.contract.methods.collectOceanFee(exchangeId).send({
      from: address,
      gas: estGas + 1,
      gasPrice: await getFairGasPrice(this.web3, this.config)
    })
    return trxReceipt
  }

  /**
   * Get Router address set in fixed rate contract
   * @return {String}
   */
  async getRouter(): Promise<string> {
    let result = null
    try {
      result = await this.contract.methods.router().call()
    } catch (e) {
      LoggerInstance.error(`ERROR: Failed to get Router address: ${e.message}`)
    }
    return result
  }

  /**
   * Get Exchange Owner given an exchangeId
   * @param {String} exchangeId ExchangeId
   * @return {String} return exchange owner
   */
  async getExchangeOwner(exchangeId: string): Promise<string> {
    let result = null
    try {
      result = await (await this.getExchange(exchangeId)).exchangeOwner
    } catch (e) {
      LoggerInstance.error(`ERROR: Failed to get OPF Collector address: ${e.message}`)
    }
    return result
  }

  /**
   * Estimate gas cost for updateMarketFee
   * @param {String} account
   * @param {String} exchangeId ExchangeId
   * @param {String} newMarketFee New market fee
   * @param {Contract} contractInstance optional contract instance
   * @return {Promise<number>}
   */
  public async estUpdateMarketFee(
    account: string,
    exchangeId: string,
    newMarketFee: string,
    contractInstance?: Contract
  ): Promise<number> {
    const fixedRate = contractInstance || this.fixedRateContract

    return estimateGas(
      account,
      fixedRate.methods.updateMarketFee,
      exchangeId,
      newMarketFee
    )
  }

  /**
   * Set new market fee, only market fee collector can update it
   * @param {String} address user address
   * @param {String} exchangeId ExchangeId
   * @param {String} newMarketFee New market fee
   * @return {Promise<TransactionReceipt>} transaction receipt
   */
  public async updateMarketFee(
    address: string,
    exchangeId: string,
    newMarketFee: string
  ): Promise<TransactionReceipt> {
<<<<<<< HEAD
    const estGas = await this.estUpdateMarketFee(
=======
    const estGas = await estimateGas(
>>>>>>> 41e68657
      address,
      this.contract.methods.updateMarketFee,
      exchangeId,
      this.web3.utils.toWei(newMarketFee)
    )
    const trxReceipt = await this.contract.methods
      .updateMarketFee(exchangeId, this.web3.utils.toWei(newMarketFee))
      .send({
        from: address,
        gas: estGas + 1,
        gasPrice: await getFairGasPrice(this.web3, this.config)
      })
    return trxReceipt
  }

  /**
   * Estimate gas cost for updateMarketFeeCollector
   * @param {String} account
   * @param {String} exchangeId ExchangeId
   * @param {String} newMarketFee New market fee collector
   * @param {Contract} contractInstance optional contract instance
   * @return {Promise<number>}
   */
  public async estUpdateMarketFeeCollector(
    account: string,
    exchangeId: string,
    newMarketFeeCollector: string,
    contractInstance?: Contract
  ): Promise<number> {
    const fixedRate = contractInstance || this.fixedRateContract

    return estimateGas(
      account,
      fixedRate.methods.updateMarketFeeCollector,
      exchangeId,
      newMarketFeeCollector
    )
  }

  /**
   * Set new market fee collector, only market fee collector can update it
   * @param {String} address user address
   * @param {String} exchangeId ExchangeId
   * @param {String} newMarketFeeCollector New market fee collector
   * @return {Promise<TransactionReceipt>} transaction receipt
   */
  public async updateMarketFeeCollector(
    address: string,
    exchangeId: string,
    newMarketFeeCollector: string
  ): Promise<TransactionReceipt> {
    const estGas = await estimateGas(
      address,
      this.contract.methods.updateMarketFeeCollector,
      exchangeId,
      newMarketFeeCollector
    )
    const trxReceipt = await this.contract.methods
      .updateMarketFeeCollector(exchangeId, newMarketFeeCollector)
      .send({
        from: address,
        gas: estGas + 1,
        gasPrice: await getFairGasPrice(this.web3, this.config)
      })
    return trxReceipt
  }
}<|MERGE_RESOLUTION|>--- conflicted
+++ resolved
@@ -276,11 +276,7 @@
       minBaseTokenAmount,
       +exchange.btDecimals
     )
-<<<<<<< HEAD
-    const estGas = await this.estSellDT(
-=======
-    const estGas = await estimateGas(
->>>>>>> 41e68657
+    const estGas = await estimateGas(
       address,
       this.contract.methods.sellDT,
       exchangeId,
@@ -789,16 +785,12 @@
     if (!exchange) return null
     if (exchange.withMint === false) return null
 
-<<<<<<< HEAD
-    const estGas = await this.estDeactivateMint(address, exchangeId)
-=======
     const estGas = await estimateGas(
       address,
       this.contract.methods.toggleMintState,
       exchangeId,
       false
     )
->>>>>>> 41e68657
 
     const trxReceipt = await this.contract.methods
       .toggleMintState(exchangeId, false)
@@ -1093,11 +1085,7 @@
     exchangeId: string,
     newMarketFee: string
   ): Promise<TransactionReceipt> {
-<<<<<<< HEAD
-    const estGas = await this.estUpdateMarketFee(
-=======
-    const estGas = await estimateGas(
->>>>>>> 41e68657
+    const estGas = await estimateGas(
       address,
       this.contract.methods.updateMarketFee,
       exchangeId,
