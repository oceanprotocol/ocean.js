import Web3 from 'web3'
import { AbiItem } from 'web3-utils/types'
import { TransactionReceipt } from 'web3-core'
import { Contract } from 'web3-eth-contract'
import {
  LoggerInstance,
  getFairGasPrice,
  ConfigHelper,
<<<<<<< HEAD
  unitsToAmount,
  setContractDefaults
=======
  estimateGas,
  unitsToAmount
>>>>>>> 41e68657
} from '../../utils'
import SideStakingTemplate from '@oceanprotocol/contracts/artifacts/contracts/pools/ssContracts/SideStaking.sol/SideStaking.json'
import { Config } from '../../models'

export class SideStaking {
  public ssAbi: AbiItem | AbiItem[]
  public web3: Web3
  public config: Config

  constructor(
    web3: Web3,
    network?: string | number,
    ssAbi: AbiItem | AbiItem[] = null,
    config?: Config
  ) {
    if (ssAbi) this.ssAbi = ssAbi
    else this.ssAbi = SideStakingTemplate.abi as AbiItem[]
    this.web3 = web3
    this.config = config || new ConfigHelper().getConfig(network || 'unknown')
  }

  private sideStakingContract(ssAddress: string) {
    return setContractDefaults(
      new this.web3.eth.Contract(this.ssAbi, ssAddress),
      this.config
    )
  }

  async unitsToAmount(
    token: string,
    amount: string,
    tokenDecimals?: number
  ): Promise<string> {
    return unitsToAmount(this.web3, token, amount, tokenDecimals)
  }

  /**
   * Get (total vesting amount + token released from the contract when adding liquidity)
   * @param {String} ssAddress side staking contract address
   * @param {String} datatokenAddress datatoken address
   * @return {String}
   */
  async getDatatokenCirculatingSupply(
    ssAddress: string,
    datatokenAddress: string
  ): Promise<string> {
    const sideStaking = this.sideStakingContract(ssAddress)
    let result = null
    try {
      result = await sideStaking.methods
        .getDatatokenCirculatingSupply(datatokenAddress)
        .call()
    } catch (e) {
      LoggerInstance.error(`ERROR: Failed to get: ${e.message}`)
    }
    return result.toString()
  }

  /**
   * Get actual dts in circulation (vested token withdrawn from the contract +
         token released from the contract when adding liquidity)
   * @param {String} ssAddress side staking contract address
   * @param {String} datatokenAddress datatoken address
   * @return {String}
   */
  async getDatatokenCurrentCirculatingSupply(
    ssAddress: string,
    datatokenAddress: string
  ): Promise<string> {
    try {
      const sideStaking = setContractDefaults(
        new this.web3.eth.Contract(this.ssAbi, ssAddress),
        this.config
      )
      let result = null
      result = await sideStaking.methods
        .getDatatokenCurrentCirculatingSupply(datatokenAddress)
        .call()
      return result.toString()
    } catch (e) {
      LoggerInstance.error(`ERROR: Failed to get: ${e.message}`)
    }
  }

  /**
   * Get Publisher address
   * @param {String} ssAddress side staking contract address
   * @param {String} datatokenAddress datatoken address
   * @return {String}
   */
  async getPublisherAddress(
    ssAddress: string,
    datatokenAddress: string
  ): Promise<string> {
    const sideStaking = this.sideStakingContract(ssAddress)
    let result = null
    try {
      result = await sideStaking.methods.getPublisherAddress(datatokenAddress).call()
    } catch (e) {
      LoggerInstance.error(`ERROR: Failed to get: ${e.message}`)
    }
    return result
  }

  /**
   * Get
   * @param {String} ssAddress side staking contract address
   * @param {String} datatokenAddress datatokenAddress
   * @return {String}
   */
  async getBaseToken(ssAddress: string, datatokenAddress: string): Promise<string> {
    const sideStaking = this.sideStakingContract(ssAddress)
    let result = null
    try {
      result = await sideStaking.methods.getBaseTokenAddress(datatokenAddress).call()
    } catch (e) {
      LoggerInstance.error(`ERROR: Failed to get: ${e.message}`)
    }
    return result
  }

  /**
   * Get Pool Address
   * @param {String} ssAddress side staking contract address
   * @param {String} datatokenAddress datatokenAddress
   * @return {String}
   */
  async getPoolAddress(ssAddress: string, datatokenAddress: string): Promise<string> {
    const sideStaking = this.sideStakingContract(ssAddress)
    let result = null
    try {
      result = await sideStaking.methods.getPoolAddress(datatokenAddress).call()
    } catch (e) {
      LoggerInstance.error(`ERROR: Failed to get: ${e.message}`)
    }
    return result
  }

  /**
   * Get baseToken balance in the contract
   * @param {String} ssAddress side staking contract address
   * @param {String} datatokenAddress datatokenAddress
   * @return {String}
   */
  async getBaseTokenBalance(
    ssAddress: string,
    datatokenAddress: string
  ): Promise<string> {
    const sideStaking = this.sideStakingContract(ssAddress)
    let result = null
    try {
      result = await sideStaking.methods.getBaseTokenBalance(datatokenAddress).call()
    } catch (e) {
      LoggerInstance.error(`ERROR: Failed to get: ${e.message}`)
    }
    return result
  }

  /**
   * Get dt balance in the staking contract available for being added as liquidity
   * @param {String} ssAddress side staking contract address
   * @param {String} datatokenAddress datatokenAddress
   * @param {number} tokenDecimals optional number of decimals of the token
   * @return {String}
   */
  async getDatatokenBalance(
    ssAddress: string,
    datatokenAddress: string,
    tokenDecimals?: number
  ): Promise<string> {
    const sideStaking = this.sideStakingContract(ssAddress)
    let result = null
    try {
      result = await sideStaking.methods.getDatatokenBalance(datatokenAddress).call()
    } catch (e) {
      LoggerInstance.error(`ERROR: Failed to get: ${e.message}`)
    }
    result = await this.unitsToAmount(datatokenAddress, result, tokenDecimals)
    return result
  }

  /**
   * Get block when vesting ends
   * @param {String} ssAddress side staking contract address
   * @param {String} datatokenAddress datatokenAddress
   * @return {String} end block for vesting amount
   */
  async getvestingEndBlock(ssAddress: string, datatokenAddress: string): Promise<string> {
    const sideStaking = this.sideStakingContract(ssAddress)
    let result = null
    try {
      result = await sideStaking.methods.getvestingEndBlock(datatokenAddress).call()
    } catch (e) {
      LoggerInstance.error(`ERROR: Failed to get: ${e.message}`)
    }
    return result
  }

  /**
   * Get total amount vesting
   * @param {String} ssAddress side staking contract address
   * @param {String} datatokenAddress datatokenAddress
   * @param {number} tokenDecimals optional number of decimals of the token
   * @return {String}
   */
  async getvestingAmount(
    ssAddress: string,
    datatokenAddress: string,
    tokenDecimals?: number
  ): Promise<string> {
    const sideStaking = new this.web3.eth.Contract(this.ssAbi, ssAddress)
    let result = null
    try {
      result = await sideStaking.methods.getvestingAmount(datatokenAddress).call()
    } catch (e) {
      LoggerInstance.error(`ERROR: Failed to get: ${e.message}`)
    }
    result = await this.unitsToAmount(datatokenAddress, result, tokenDecimals)
    return result
  }

  /**
   * Get last block publisher got some vested tokens
   * @param {String} ssAddress side staking contract address
   * @param {String} datatokenAddress datatokenAddress
   * @return {String}
   */
  async getvestingLastBlock(
    ssAddress: string,
    datatokenAddress: string
  ): Promise<string> {
    const sideStaking = this.sideStakingContract(ssAddress)
    let result = null
    try {
      result = await sideStaking.methods.getvestingLastBlock(datatokenAddress).call()
    } catch (e) {
      LoggerInstance.error(`ERROR: Failed to get: ${e.message}`)
    }
    return result
  }

  /**
   * Get how much has been taken from the vesting amount
   * @param {String} ssAddress side staking contract address
   * @param {String} datatokenAddress datatokenAddress
   * @param {number} tokenDecimals optional number of decimals of the token
   * @return {String}
   */
  async getvestingAmountSoFar(
    ssAddress: string,
    datatokenAddress: string,
    tokenDecimals?: number
  ): Promise<string> {
    const sideStaking = this.sideStakingContract(ssAddress)
    let result = null
    try {
      result = await sideStaking.methods.getvestingAmountSoFar(datatokenAddress).call()
    } catch (e) {
      LoggerInstance.error(`ERROR: Failed to get: ${e.message}`)
    }
    result = await this.unitsToAmount(datatokenAddress, result, tokenDecimals)
    return result
  }

  /**
   * Estimate gas cost for getVesting
   * @param {String} account
   * @param {String} ssAddress side staking contract address
   * @param {String} datatokenAddress datatokenAddress
   * @param {Contract} contractInstance optional contract instance
   * @return {Promise<number>}
   */
  public async estGetVesting(
    account: string,
    ssAddress: string,
    datatokenAddress: string,
    contractInstance?: Contract
  ): Promise<number> {
    const sideStaking = contractInstance || this.sideStakingContract(ssAddress)

    return estimateGas(account, sideStaking.methods.getVesting, datatokenAddress)
  }

  /** Send vested tokens available to the publisher address, can be called by anyone
   *
   * @param {String} account
   * @param {String} ssAddress side staking contract address
   * @param {String} datatokenAddress datatokenAddress
   * @return {TransactionReceipt}
   */
  async getVesting(
    account: string,
    ssAddress: string,
    datatokenAddress: string
  ): Promise<TransactionReceipt> {
    const sideStaking = this.sideStakingContract(ssAddress)
    let result = null

    const estGas = await estimateGas(
      account,
      sideStaking.methods.getVesting,
      datatokenAddress
    )

    try {
      result = await sideStaking.methods.getVesting(datatokenAddress).send({
        from: account,
        gas: estGas + 1,
        gasPrice: await getFairGasPrice(this.web3, this.config)
      })
    } catch (e) {
      LoggerInstance.error('ERROR: Failed to join swap pool amount out')
    }
    return result
  }

  /**
   * Estimate gas cost for getVesting
   * @param {String} account
   * @param {String} ssAddress side staking contract address
   * @param {String} datatokenAddress datatokenAddress
   * @param {Contract} contractInstance optional contract instance
   * @return {Promise<number>}
   */
  public async estSetPoolSwapFee(
    account: string,
    ssAddress: string,
    datatokenAddress: string,
    poolAddress: string,
    swapFee: number,
    contractInstance?: Contract
  ): Promise<number> {
    const sideStaking = contractInstance || this.sideStakingContract(ssAddress)

    return estimateGas(
      account,
      sideStaking.methods.setPoolSwapFee,
      datatokenAddress,
      poolAddress,
      swapFee
    )
  }

  /** Send vested tokens available to the publisher address, can be called by anyone
   *
   * @param {String} account
   * @param {String} ssAddress side staking contract address
   * @param {String} datatokenAddress datatokenAddress
   * @return {TransactionReceipt}
   */
  async setPoolSwapFee(
    account: string,
    ssAddress: string,
    datatokenAddress: string,
    poolAddress: string,
    swapFee: number
  ): Promise<TransactionReceipt> {
    const sideStaking = this.sideStakingContract(ssAddress)
    let result = null

    const estGas = await estimateGas(
      account,
      sideStaking.methods.setPoolSwapFee,
      datatokenAddress,
      poolAddress,
      swapFee
    )

    try {
      result = await sideStaking.methods
        .setPoolSwapFee(datatokenAddress, poolAddress, swapFee)
        .send({
          from: account,
          gas: estGas + 1,
          gasPrice: await getFairGasPrice(this.web3, this.config)
        })
    } catch (e) {
      LoggerInstance.error('ERROR: Failed to join swap pool amount out')
    }
    return result
  }

  /**
   * Get Router address set in side staking contract
   * @param {String} ssAddress side staking contract address
   * @return {String}
   */
  async getRouter(ssAddress: string): Promise<string> {
    const sideStaking = this.sideStakingContract(ssAddress)
    let result = null
    try {
      result = await sideStaking.methods.router().call()
    } catch (e) {
      LoggerInstance.error(`ERROR: Failed to get Router address: ${e.message}`)
    }
    return result
  }
}<|MERGE_RESOLUTION|>--- conflicted
+++ resolved
@@ -6,13 +6,9 @@
   LoggerInstance,
   getFairGasPrice,
   ConfigHelper,
-<<<<<<< HEAD
   unitsToAmount,
-  setContractDefaults
-=======
-  estimateGas,
-  unitsToAmount
->>>>>>> 41e68657
+  setContractDefaults,
+  estimateGas
 } from '../../utils'
 import SideStakingTemplate from '@oceanprotocol/contracts/artifacts/contracts/pools/ssContracts/SideStaking.sol/SideStaking.json'
 import { Config } from '../../models'
