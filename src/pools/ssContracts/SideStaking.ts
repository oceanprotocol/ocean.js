import Web3 from 'web3'
import { AbiItem } from 'web3-utils/types'
import { TransactionReceipt } from 'web3-core'
import { Contract } from 'web3-eth-contract'
<<<<<<< HEAD
import {
  LoggerInstance,
  getFairGasPrice,
  configHelperNetworks,
  unitsToAmount
} from '../../utils'
=======
import { LoggerInstance, getFairGasPrice, ConfigHelper } from '../../utils'
import BigNumber from 'bignumber.js'
>>>>>>> 9cb1ea51
import SideStakingTemplate from '@oceanprotocol/contracts/artifacts/contracts/pools/ssContracts/SideStaking.sol/SideStaking.json'
import { Config } from '../../models'

export class SideStaking {
  public ssAbi: AbiItem | AbiItem[]
  public web3: Web3
  public GASLIMIT_DEFAULT = 1000000
  public config: Config

  constructor(
    web3: Web3,
    network?: string | number,
    ssAbi: AbiItem | AbiItem[] = null,
    config?: Config
  ) {
    if (ssAbi) this.ssAbi = ssAbi
    else this.ssAbi = SideStakingTemplate.abi as AbiItem[]
    this.web3 = web3
    this.config = config || new ConfigHelper().getConfig(network || 'unknown')
  }

  async unitsToAmount(
    token: string,
    amount: string,
    tokenDecimals?: number
  ): Promise<string> {
    return unitsToAmount(this.web3, token, amount, tokenDecimals)
  }

  /**
   * Get (total vesting amount + token released from the contract when adding liquidity)
   * @param {String} ssAddress side staking contract address
   * @param {String} datatokenAddress datatoken address
   * @return {String}
   */
  async getDatatokenCirculatingSupply(
    ssAddress: string,
    datatokenAddress: string
  ): Promise<string> {
    const sideStaking = new this.web3.eth.Contract(this.ssAbi, ssAddress)
    let result = null
    try {
      result = await sideStaking.methods
        .getDatatokenCirculatingSupply(datatokenAddress)
        .call()
    } catch (e) {
      LoggerInstance.error(`ERROR: Failed to get: ${e.message}`)
    }
    return result.toString()
  }

  /**
   * Get actual dts in circulation (vested token withdrawn from the contract +
         token released from the contract when adding liquidity)
   * @param {String} ssAddress side staking contract address
   * @param {String} datatokenAddress datatoken address
   * @return {String}
   */
  async getDatatokenCurrentCirculatingSupply(
    ssAddress: string,
    datatokenAddress: string
  ): Promise<string> {
    try {
      const sideStaking = new this.web3.eth.Contract(this.ssAbi, ssAddress)
      let result = null
      result = await sideStaking.methods
        .getDatatokenCurrentCirculatingSupply(datatokenAddress)
        .call()
      return result.toString()
    } catch (e) {
      LoggerInstance.error(`ERROR: Failed to get: ${e.message}`)
    }
  }

  /**
   * Get Publisher address
   * @param {String} ssAddress side staking contract address
   * @param {String} datatokenAddress datatoken address
   * @return {String}
   */
  async getPublisherAddress(
    ssAddress: string,
    datatokenAddress: string
  ): Promise<string> {
    const sideStaking = new this.web3.eth.Contract(this.ssAbi, ssAddress)
    let result = null
    try {
      result = await sideStaking.methods.getPublisherAddress(datatokenAddress).call()
    } catch (e) {
      LoggerInstance.error(`ERROR: Failed to get: ${e.message}`)
    }
    return result
  }

  /**
   * Get
   * @param {String} ssAddress side staking contract address
   * @param {String} datatokenAddress datatokenAddress
   * @return {String}
   */
  async getBaseToken(ssAddress: string, datatokenAddress: string): Promise<string> {
    const sideStaking = new this.web3.eth.Contract(this.ssAbi, ssAddress)
    let result = null
    try {
      result = await sideStaking.methods.getBaseTokenAddress(datatokenAddress).call()
    } catch (e) {
      LoggerInstance.error(`ERROR: Failed to get: ${e.message}`)
    }
    return result
  }

  /**
   * Get Pool Address
   * @param {String} ssAddress side staking contract address
   * @param {String} datatokenAddress datatokenAddress
   * @return {String}
   */
  async getPoolAddress(ssAddress: string, datatokenAddress: string): Promise<string> {
    const sideStaking = new this.web3.eth.Contract(this.ssAbi, ssAddress)
    let result = null
    try {
      result = await sideStaking.methods.getPoolAddress(datatokenAddress).call()
    } catch (e) {
      LoggerInstance.error(`ERROR: Failed to get: ${e.message}`)
    }
    return result
  }

  /**
   * Get baseToken balance in the contract
   * @param {String} ssAddress side staking contract address
   * @param {String} datatokenAddress datatokenAddress
   * @return {String}
   */
  async getBaseTokenBalance(
    ssAddress: string,
    datatokenAddress: string
  ): Promise<string> {
    const sideStaking = new this.web3.eth.Contract(this.ssAbi, ssAddress)
    let result = null
    try {
      result = await sideStaking.methods.getBaseTokenBalance(datatokenAddress).call()
    } catch (e) {
      LoggerInstance.error(`ERROR: Failed to get: ${e.message}`)
    }
    return result
  }

  /**
   * Get dt balance in the staking contract available for being added as liquidity
   * @param {String} ssAddress side staking contract address
   * @param {String} datatokenAddress datatokenAddress
   * @param {number} tokenDecimals optional number of decimals of the token
   * @return {String}
   */
  async getDatatokenBalance(
    ssAddress: string,
    datatokenAddress: string,
    tokenDecimals?: number
  ): Promise<string> {
    const sideStaking = new this.web3.eth.Contract(this.ssAbi, ssAddress)
    let result = null
    try {
      result = await sideStaking.methods.getDatatokenBalance(datatokenAddress).call()
    } catch (e) {
      LoggerInstance.error(`ERROR: Failed to get: ${e.message}`)
    }
    result = await this.unitsToAmount(datatokenAddress, result, tokenDecimals)
    return result
  }

  /**
   * Get block when vesting ends
   * @param {String} ssAddress side staking contract address
   * @param {String} datatokenAddress datatokenAddress
   * @return {String} end block for vesting amount
   */
  async getvestingEndBlock(ssAddress: string, datatokenAddress: string): Promise<string> {
    const sideStaking = new this.web3.eth.Contract(this.ssAbi, ssAddress)
    let result = null
    try {
      result = await sideStaking.methods.getvestingEndBlock(datatokenAddress).call()
    } catch (e) {
      LoggerInstance.error(`ERROR: Failed to get: ${e.message}`)
    }
    return result
  }

  /**
   * Get total amount vesting
   * @param {String} ssAddress side staking contract address
   * @param {String} datatokenAddress datatokenAddress
   * @param {number} tokenDecimals optional number of decimals of the token
   * @return {String}
   */
  async getvestingAmount(
    ssAddress: string,
    datatokenAddress: string,
    tokenDecimals?: number
  ): Promise<string> {
    const sideStaking = new this.web3.eth.Contract(this.ssAbi, ssAddress)
    let result = null
    try {
      result = await sideStaking.methods.getvestingAmount(datatokenAddress).call()
    } catch (e) {
      LoggerInstance.error(`ERROR: Failed to get: ${e.message}`)
    }
    result = await this.unitsToAmount(datatokenAddress, result, tokenDecimals)
    return result
  }

  /**
   * Get last block publisher got some vested tokens
   * @param {String} ssAddress side staking contract address
   * @param {String} datatokenAddress datatokenAddress
   * @return {String}
   */
  async getvestingLastBlock(
    ssAddress: string,
    datatokenAddress: string
  ): Promise<string> {
    const sideStaking = new this.web3.eth.Contract(this.ssAbi, ssAddress)
    let result = null
    try {
      result = await sideStaking.methods.getvestingLastBlock(datatokenAddress).call()
    } catch (e) {
      LoggerInstance.error(`ERROR: Failed to get: ${e.message}`)
    }
    return result
  }

  /**
   * Get how much has been taken from the vesting amount
   * @param {String} ssAddress side staking contract address
   * @param {String} datatokenAddress datatokenAddress
   * @param {number} tokenDecimals optional number of decimals of the token
   * @return {String}
   */
  async getvestingAmountSoFar(
    ssAddress: string,
    datatokenAddress: string,
    tokenDecimals?: number
  ): Promise<string> {
    const sideStaking = new this.web3.eth.Contract(this.ssAbi, ssAddress)
    let result = null
    try {
      result = await sideStaking.methods.getvestingAmountSoFar(datatokenAddress).call()
    } catch (e) {
      LoggerInstance.error(`ERROR: Failed to get: ${e.message}`)
    }
    result = await this.unitsToAmount(datatokenAddress, result, tokenDecimals)
    return result
  }

  /**
   * Estimate gas cost for getVesting
   * @param {String} account
   * @param {String} ssAddress side staking contract address
   * @param {String} datatokenAddress datatokenAddress
   * @param {Contract} contractInstance optional contract instance
   * @return {Promise<number>}
   */
  public async estGetVesting(
    account: string,
    ssAddress: string,
    datatokenAddress: string,
    contractInstance?: Contract
  ): Promise<number> {
    const sideStaking =
      contractInstance || new this.web3.eth.Contract(this.ssAbi as AbiItem[], ssAddress)

    const gasLimitDefault = this.GASLIMIT_DEFAULT
    let estGas
    try {
      estGas = await sideStaking.methods
        .getVesting(datatokenAddress)
        .estimateGas({ from: account }, (err, estGas) => (err ? gasLimitDefault : estGas))
    } catch (e) {
      estGas = gasLimitDefault
    }
    return estGas
  }

  /** Send vested tokens available to the publisher address, can be called by anyone
   *
   * @param {String} account
   * @param {String} ssAddress side staking contract address
   * @param {String} datatokenAddress datatokenAddress
   * @return {TransactionReceipt}
   */
  async getVesting(
    account: string,
    ssAddress: string,
    datatokenAddress: string
  ): Promise<TransactionReceipt> {
    const sideStaking = new this.web3.eth.Contract(this.ssAbi, ssAddress)
    let result = null

    const estGas = await this.estGetVesting(
      account,
      ssAddress,
      datatokenAddress,
      sideStaking
    )
    try {
      result = await sideStaking.methods.getVesting(datatokenAddress).send({
        from: account,
        gas: estGas + 1,
        gasPrice: await getFairGasPrice(this.web3, this.config)
      })
    } catch (e) {
      LoggerInstance.error('ERROR: Failed to join swap pool amount out')
    }
    return result
  }

  /**
   * Estimate gas cost for getVesting
   * @param {String} account
   * @param {String} ssAddress side staking contract address
   * @param {String} datatokenAddress datatokenAddress
   * @param {Contract} contractInstance optional contract instance
   * @return {Promise<number>}
   */
  public async estSetPoolSwapFee(
    account: string,
    ssAddress: string,
    datatokenAddress: string,
    poolAddress: string,
    swapFee: number,
    contractInstance?: Contract
  ): Promise<number> {
    const sideStaking =
      contractInstance || new this.web3.eth.Contract(this.ssAbi as AbiItem[], ssAddress)

    const gasLimitDefault = this.GASLIMIT_DEFAULT
    let estGas
    try {
      estGas = await sideStaking.methods
        .setPoolSwapFee(datatokenAddress, poolAddress, swapFee)
        .estimateGas({ from: account }, (err, estGas) => (err ? gasLimitDefault : estGas))
    } catch (e) {
      estGas = gasLimitDefault
    }
    return estGas
  }

  /** Send vested tokens available to the publisher address, can be called by anyone
   *
   * @param {String} account
   * @param {String} ssAddress side staking contract address
   * @param {String} datatokenAddress datatokenAddress
   * @return {TransactionReceipt}
   */
  async setPoolSwapFee(
    account: string,
    ssAddress: string,
    datatokenAddress: string,
    poolAddress: string,
    swapFee: number
  ): Promise<TransactionReceipt> {
    const sideStaking = new this.web3.eth.Contract(this.ssAbi, ssAddress)
    let result = null

    const estGas = await this.estSetPoolSwapFee(
      account,
      ssAddress,
      datatokenAddress,
      poolAddress,
      swapFee,
      sideStaking
    )
    try {
      result = await sideStaking.methods
        .setPoolSwapFee(datatokenAddress, poolAddress, swapFee)
        .send({
          from: account,
          gas: estGas + 1,
          gasPrice: await getFairGasPrice(this.web3, this.config)
        })
    } catch (e) {
      LoggerInstance.error('ERROR: Failed to join swap pool amount out')
    }
    return result
  }

  /**
   * Get Router address set in side staking contract
   * @param {String} ssAddress side staking contract address
   * @return {String}
   */
  async getRouter(ssAddress: string): Promise<string> {
    const sideStaking = new this.web3.eth.Contract(this.ssAbi, ssAddress)
    let result = null
    try {
      result = await sideStaking.methods.router().call()
    } catch (e) {
      LoggerInstance.error(`ERROR: Failed to get Router address: ${e.message}`)
    }
    return result
  }
}<|MERGE_RESOLUTION|>--- conflicted
+++ resolved
@@ -2,17 +2,7 @@
 import { AbiItem } from 'web3-utils/types'
 import { TransactionReceipt } from 'web3-core'
 import { Contract } from 'web3-eth-contract'
-<<<<<<< HEAD
-import {
-  LoggerInstance,
-  getFairGasPrice,
-  configHelperNetworks,
-  unitsToAmount
-} from '../../utils'
-=======
-import { LoggerInstance, getFairGasPrice, ConfigHelper } from '../../utils'
-import BigNumber from 'bignumber.js'
->>>>>>> 9cb1ea51
+import { LoggerInstance, getFairGasPrice, ConfigHelper, unitsToAmount } from '../../utils'
 import SideStakingTemplate from '@oceanprotocol/contracts/artifacts/contracts/pools/ssContracts/SideStaking.sol/SideStaking.json'
 import { Config } from '../../models'
 
