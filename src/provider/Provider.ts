import Account from '../ocean/Account'
import { noZeroX, assetResolve } from '../utils'
import { Instantiable, InstantiableConfig } from '../Instantiable.abstract'
import { File } from '../ddo/interfaces/File'
import {
  ComputeJob,
  ComputeInput,
  ComputeOutput,
  ComputeAlgorithm
} from '../ocean/interfaces/Compute'
import { DDO } from '../ddo/DDO'
import DID from '../ocean/DID'
import { Service } from '../ddo/interfaces'

export interface ServiceEndpoint {
  serviceName: string
  method: string
  urlPath: string
}

<<<<<<< HEAD
export interface ComputeLimits {
  algoTimeLimit?: string
  storageExpiry?: string
=======
export interface UserCustomParameters {
  [key: string]: any
>>>>>>> 9c94a878
}

/**
 * Provides an interface for provider service.
 * Provider service is the technical component executed
 * by the Publishers allowing to them to provide extended
 * data services.
 */
export class Provider extends Instantiable {
  public nonce: string
  private baseUrl: string
  public servicesEndpoints: ServiceEndpoint[]
  public computeAddress: string
  public providerAddress: string
  public providerVersion: string
  public computeLimits: ComputeLimits
  /**
   * Returns the instance of Provider.
   * @return {Promise<Assets>}
   */
  public static async getInstance(config: InstantiableConfig): Promise<Provider> {
    const instance = new Provider()
    instance.setInstanceConfig(config)
    instance.nonce = '0'
    await instance.setBaseUrl(config.config.providerUri)
    return instance
  }

  public async setBaseUrl(url: string): Promise<boolean> {
    this.baseUrl = url
    this.servicesEndpoints = await this.getServiceEndpoints()
    return true
  }

  public get url(): string {
    return this.baseUrl
  }

  /**
   * Returns the service endpoints that exist
   * in provider.
   * @return {Promise<ServiceEndpoint[]>}
   */

  public async getServiceEndpoints(): Promise<ServiceEndpoint[]> {
    const serviceEndpoints: ServiceEndpoint[] = []
    try {
      const result = await (await this.ocean.utils.fetch.get(this.url)).json()
      this.providerAddress = result.providerAddress
      if ('computeAddress' in result) this.computeAddress = result.computeAddress
      if ('version' in result) this.providerVersion = result.version
      if ('computeLimits' in result) this.computeLimits = result.computeLimits
      for (const i in result.serviceEndpoints) {
        const endpoint: ServiceEndpoint = {
          serviceName: i,
          method: result.serviceEndpoints[i][0],
          urlPath: this.url + result.serviceEndpoints[i][1]
        }
        serviceEndpoints.push(endpoint)
      }
      return serviceEndpoints
    } catch (e) {
      this.logger.error('Finding the service endpoints failed:', e)

      return null
    }
  }

  public getEndpointURL(serviceName: string): ServiceEndpoint {
    if (!this.servicesEndpoints) return null
    return this.servicesEndpoints.find(
      (s) => s.serviceName === serviceName
    ) as ServiceEndpoint
  }

  public async createSignature(account: Account, agreementId: string): Promise<string> {
    const signature = await this.ocean.utils.signature.signText(
      noZeroX(agreementId),
      account.getId()
    )

    return signature
  }

  public async createHashSignature(account: Account, message: string): Promise<string> {
    const signature = await this.ocean.utils.signature.signWithHash(
      message,
      account.getId()
    )

    return signature
  }

  public async encrypt(did: string, document: any, account: Account): Promise<string> {
    await this.getNonce(account.getId())
    const args = {
      documentId: did,
      document: JSON.stringify(document),
      publisherAddress: account.getId()
    }
    const path = this.getEncryptEndpoint() ? this.getEncryptEndpoint().urlPath : null
    if (!path) return null
    try {
      const response = await this.ocean.utils.fetch.post(
        path,
        decodeURI(JSON.stringify(args))
      )
      return (await response.json()).encryptedDocument
    } catch (e) {
      this.logger.error(e)
      throw new Error('HTTP request failed')
    }
  }

  /** Get URL details (if possible)
   * @param {String | DID} url or did
   * @return {Promise<File[]>} urlDetails
   */
  public async fileinfo(url: string): Promise<File[]> {
    const args = { url }
    const files: File[] = []
    const path = this.getFileinfoEndpoint() ? this.getFileinfoEndpoint().urlPath : null
    if (!path) return null
    try {
      const response = await this.ocean.utils.fetch.post(path, JSON.stringify(args))
      const results: File[] = await response.json()
      for (const result of results) {
        files.push(result)
      }
      return files
    } catch (e) {
      return null
    }
  }

  public async isFileConsumable(did: DID, serviceIndex: number): Promise<boolean> {
    const args = { did: did.getDid() }
    const ddo = await this.ocean.metadataCache.retrieveDDO(did)
    if (!ddo) return false
    const service: Service = ddo.findServiceById(serviceIndex)
    if (!service) return false
    const path = service.serviceEndpoint + '/api/v1/services/fileinfo'
    try {
      const response = await this.ocean.utils.fetch.post(path, JSON.stringify(args))
      const results = await response.json()
      return results[0].valid
    } catch (e) {
      return false
    }
  }

  /** Get nonce from provider
   * @param {String} consumerAddress
   * @return {Promise<string>} string
   */
  public async getNonce(consumerAddress: string): Promise<string> {
    const path = this.getNonceEndpoint() ? this.getNonceEndpoint().urlPath : null
    if (!path) return null
    try {
      const response = await this.ocean.utils.fetch.get(
        path + `?userAddress=${consumerAddress}`
      )
      this.nonce = String((await response.json()).nonce)
      return this.nonce
    } catch (e) {
      this.logger.error(e)
      throw new Error('HTTP request failed')
    }
  }

  public async initialize(
    asset: DDO | string,
    serviceIndex: number,
    serviceType: string,
    consumerAddress: string,
    userCustomParameters?: UserCustomParameters
  ): Promise<string> {
    const { did, ddo } = await assetResolve(asset, this.ocean)
    let initializeUrl = this.getInitializeEndpoint()
      ? this.getInitializeEndpoint().urlPath
      : null
    if (!initializeUrl) return null
    initializeUrl += `?documentId=${did}`
    initializeUrl += `&serviceId=${serviceIndex}`
    initializeUrl += `&serviceType=${serviceType}`
    initializeUrl += `&dataToken=${ddo.dataToken}`
    initializeUrl += `&consumerAddress=${consumerAddress}`
    if (userCustomParameters)
      initializeUrl += '&userdata=' + encodeURI(JSON.stringify(userCustomParameters))
    try {
      const response = await this.ocean.utils.fetch.get(initializeUrl)
      return await response.text()
    } catch (e) {
      this.logger.error(e)
      throw new Error('Asset URL not found or not available.')
    }
  }

  public async download(
    did: string,
    txId: string,
    tokenAddress: string,
    serviceType: string,
    serviceIndex: string,
    destination: string,
    account: Account,
    files: File[],
    index = -1,
    userCustomParameters?: UserCustomParameters
  ): Promise<any> {
    await this.getNonce(account.getId())
    const signature = await this.createSignature(account, did + this.nonce)
    const path = this.getDownloadEndpoint() ? this.getDownloadEndpoint().urlPath : null
    if (!path) return null
    const filesPromises = files
      .filter((_, i) => index === -1 || i === index)
      .map(async ({ index: i }) => {
        let consumeUrl = path
        consumeUrl += `?fileIndex=${i}`
        consumeUrl += `&documentId=${did}`
        consumeUrl += `&serviceId=${serviceIndex}`
        consumeUrl += `&serviceType=${serviceType}`
        consumeUrl += `&dataToken=${tokenAddress}`
        consumeUrl += `&transferTxId=${txId}`
        consumeUrl += `&consumerAddress=${account.getId()}`
        consumeUrl += `&signature=${signature}`
        if (userCustomParameters)
          consumeUrl += '&userdata=' + encodeURI(JSON.stringify(userCustomParameters))
        try {
          !destination
            ? await this.ocean.utils.fetch.downloadFileBrowser(consumeUrl)
            : await this.ocean.utils.fetch.downloadFile(consumeUrl, destination, i)
        } catch (e) {
          this.logger.error('Error consuming assets')
          this.logger.error(e)
          throw e
        }
      })
    await Promise.all(filesPromises)
    return destination
  }

  /** Instruct the provider to start a compute job
   */
  public async computeStart(
    did: string,
    consumerAccount: Account,
    algorithm: ComputeAlgorithm,
    output?: ComputeOutput,
    txId?: string,
    serviceIndex?: string,
    serviceType?: string,
    tokenAddress?: string,
    additionalInputs?: ComputeInput[],
    userCustomParameters?: UserCustomParameters
  ): Promise<ComputeJob | ComputeJob[]> {
    const address = consumerAccount.getId()
    await this.getNonce(consumerAccount.getId())
    const payload = Object()
    payload.documentId = noZeroX(did)

    let signatureMessage = address
    signatureMessage += (did && `${noZeroX(did)}`) || ''
    signatureMessage += this.nonce
    const signature = await this.createHashSignature(consumerAccount, signatureMessage)
    payload.signature = signature

    // continue to construct Provider URL
    if (output) payload.output = output
    if (algorithm.did) payload.algorithmDid = algorithm.did
    if (algorithm.meta) payload.algorithmMeta = algorithm.meta
    payload.consumerAddress = address
    if (txId) payload.transferTxId = txId
    if (algorithm.transferTxId) payload.algorithmTransferTxId = algorithm.transferTxId
    if (algorithm.dataToken) payload.algorithmDataToken = algorithm.dataToken

    if (serviceIndex) payload.serviceId = serviceIndex

    if (serviceType) payload.serviceType = serviceType

    if (tokenAddress) payload.dataToken = tokenAddress

    if (additionalInputs) payload.additionalInputs = additionalInputs
    if (userCustomParameters) payload.userData = userCustomParameters
    if (algorithm.algoCustomParameters)
      payload.algouserdata = algorithm.algoCustomParameters
    const path = this.getComputeStartEndpoint()
      ? this.getComputeStartEndpoint().urlPath
      : null
    if (!path) return null
    try {
      const response = await this.ocean.utils.fetch.post(path, JSON.stringify(payload))
      if (response?.ok) {
        const params = await response.json()
        return params
      }
      console.error('Compute start failed:', response.status, response.statusText)
      this.logger.error('Payload was:', payload)
      return null
    } catch (e) {
      this.logger.error('Compute start failed:')
      this.logger.error(e)
      this.logger.error('Payload was:', payload)
      return null
    }
  }

  /** Instruct the provider to stop a compute job
   */
  public async computeStop(
    did: string,
    consumerAccount: Account,
    jobId: string
  ): Promise<ComputeJob | ComputeJob[]> {
    const address = consumerAccount.getId()
    await this.getNonce(consumerAccount.getId())
    const payload = Object()
    payload.documentId = noZeroX(did)
    let signatureMessage = address
    signatureMessage += jobId || ''
    signatureMessage += (did && `${noZeroX(did)}`) || ''
    signatureMessage += this.nonce
    const signature = await this.createHashSignature(consumerAccount, signatureMessage)
    payload.signature = signature
    payload.jobId = jobId
    payload.consumerAddress = address
    const path = this.getComputeStopEndpoint()
      ? this.getComputeStopEndpoint().urlPath
      : null
    if (!path) return null
    try {
      const response = await this.ocean.utils.fetch.put(path, JSON.stringify(payload))
      if (response?.ok) {
        const params = await response.json()
        return params
      }
      this.logger.error('Compute stop failed:', response.status, response.statusText)
      this.logger.error('Payload was:', payload)
      return null
    } catch (e) {
      this.logger.error('Compute stop failed:')
      this.logger.error(e)
      this.logger.error('Payload was:', payload)
      return null
    }
  }

  /** Instruct the provider to stop & delete all resources for a  compute job
   */
  public async computeDelete(
    did: string,
    consumerAccount: Account,
    jobId: string
  ): Promise<ComputeJob | ComputeJob[]> {
    const address = consumerAccount.getId()
    await this.getNonce(consumerAccount.getId())
    const payload = Object()
    payload.documentId = noZeroX(did)
    let signatureMessage = address
    signatureMessage += jobId || ''
    signatureMessage += (did && `${noZeroX(did)}`) || ''
    signatureMessage += this.nonce
    const signature = await this.createHashSignature(consumerAccount, signatureMessage)
    payload.signature = signature
    payload.jobId = jobId
    payload.consumerAddress = address
    const path = this.getComputeDeleteEndpoint()
      ? this.getComputeDeleteEndpoint().urlPath
      : null
    if (!path) return null
    try {
      const response = await this.ocean.utils.fetch.delete(path, JSON.stringify(payload))
      if (response?.ok) {
        const params = await response.json()
        return params
      }
      this.logger.error(
        'Delete compute job failed:',
        response.status,
        response.statusText
      )
      this.logger.error('Payload was:', payload)
      return null
    } catch (e) {
      this.logger.error('Delete compute job failed:')
      this.logger.error(e)
      this.logger.error('Payload was:', payload)
      return null
    }
  }

  public async computeStatus(
    did: string,
    consumerAccount: Account,
    jobId?: string,
    txId?: string
  ): Promise<ComputeJob | ComputeJob[]> {
    const address = consumerAccount.getId()
    await this.getNonce(consumerAccount.getId())
    let url = '?documentId=' + noZeroX(did)
    url += (jobId && `&jobId=${jobId}`) || ''
    url += `&consumerAddress=${address}`
    url += (txId && `&transferTxId=${txId}`) || ''
    const path = this.getComputeStatusEndpoint()
      ? this.getComputeStatusEndpoint().urlPath
      : null
    if (!path) return null
    try {
      const response = await this.ocean.utils.fetch.get(path + url)
      /* response = await fetch(this.getComputeEndpoint() + url, {
        method: 'GET',
        timeout: 5000
      })
      */
      if (response?.ok) {
        const params = await response.json()
        return params
      }
      this.logger.error(
        'Get compute status failed:',
        response.status,
        response.statusText
      )
      return null
    } catch (e) {
      this.logger.error('Get compute status failed')
      this.logger.error(e)
      return null
    }
  }

  public async computeResult(
    jobId: string,
    index: number,
    destination: string,
    account: Account
  ): Promise<any> {
    await this.getNonce(account.getId())
    let signatureMessage = account.getId()
    signatureMessage += jobId
    signatureMessage += String(index)
    signatureMessage += this.nonce
    const signature = await this.createHashSignature(account, signatureMessage)
    const path = this.getComputeResultEndpoint()
      ? this.getComputeResultEndpoint().urlPath
      : null
    if (!path) return null
    let consumeUrl = path
    consumeUrl += `?jobId=${jobId}`
    consumeUrl += `&index=${String(index)}`
    consumeUrl += `&signature=${signature}`
    consumeUrl += `&consumerAddress=${account.getId()}`

    try {
      !destination
        ? await this.ocean.utils.fetch.downloadFileBrowser(consumeUrl)
        : await this.ocean.utils.fetch.downloadFile(consumeUrl, destination, index)
    } catch (e) {
      this.logger.error('Error getting job result')
      this.logger.error(e)
      throw e
    }
    return destination
  }

  public getInitializeEndpoint(): ServiceEndpoint {
    return this.getEndpointURL('initialize')
  }

  public getNonceEndpoint(): ServiceEndpoint {
    return this.getEndpointURL('nonce')
  }

  public getEncryptEndpoint(): ServiceEndpoint {
    return this.getEndpointURL('encrypt')
  }

  public getFileinfoEndpoint(): ServiceEndpoint {
    return this.getEndpointURL('fileinfo')
  }

  public getComputeStartEndpoint(): ServiceEndpoint {
    return this.getEndpointURL('computeStart')
  }

  public getComputeStopEndpoint(): ServiceEndpoint {
    return this.getEndpointURL('computeStop')
  }

  public getComputeStatusEndpoint(): ServiceEndpoint {
    return this.getEndpointURL('computeStatus')
  }

  public getComputeDeleteEndpoint(): ServiceEndpoint {
    return this.getEndpointURL('computeDelete')
  }

  public getComputeResultEndpoint(): ServiceEndpoint {
    return this.getEndpointURL('computeResult')
  }

  public getDownloadEndpoint(): ServiceEndpoint {
    return this.getEndpointURL('download')
  }

  /** Check for a valid provider at URL
   * @param {String} url
   * @return {Promise<boolean>} string
   */
  public async isValidProvider(url: string): Promise<boolean> {
    try {
      const response = await this.ocean.utils.fetch.get(url)
      if (response?.ok) {
        const params = await response.json()
        if (params && params.providerAddress) return true
      }
      return false
    } catch (error) {
      this.logger.error(`Error validating provider: ${error.message}`)
      return false
    }
  }
}<|MERGE_RESOLUTION|>--- conflicted
+++ resolved
@@ -18,14 +18,13 @@
   urlPath: string
 }
 
-<<<<<<< HEAD
 export interface ComputeLimits {
   algoTimeLimit?: string
   storageExpiry?: string
-=======
+}
+
 export interface UserCustomParameters {
   [key: string]: any
->>>>>>> 9c94a878
 }
 
 /**
