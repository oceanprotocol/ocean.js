import Web3 from 'web3'
import { LoggerInstance, fetchData, getData } from '../utils'
import {
  Asset,
  FileMetadata,
  ComputeJob,
  ComputeOutput,
  ComputeAlgorithm
} from '../@types/'
import { noZeroX } from '../utils/ConversionTypeHelper'
import { signText, signWithHash } from '../utils/SignatureUtils'

export interface ServiceEndpoint {
  serviceName: string
  method: string
  urlPath: string
}
export interface UserCustomParameters {
  [key: string]: any
}

export class Provider {
  /**
   * Returns the provider endpoints
   * @param {any} fetchMethod
   * @return {Promise<ServiceEndpoint[]>}
   */
  async getEndpoints(providerUri: string): Promise<any> {
    try {
<<<<<<< HEAD
      const endpoints = await fetchMethod(providerUri)
=======
      const endpoints = await (await getData(providerUri)).json()
>>>>>>> 83a433b1
      return endpoints
    } catch (e) {
      LoggerInstance.error('Finding the service endpoints failed:', e)
      return null
    }
  }

  getEndpointURL(
    servicesEndpoints: ServiceEndpoint[],
    serviceName: string
  ): ServiceEndpoint {
    if (!servicesEndpoints) return null
    return servicesEndpoints.find((s) => s.serviceName === serviceName) as ServiceEndpoint
  }

  /**
   * Returns the service endpoints that exist in provider.
   * @param {any} endpoints
   * @return {Promise<ServiceEndpoint[]>}
   */
  public async getServiceEndpoints(providerEndpoint: string, endpoints: any) {
    const serviceEndpoints: ServiceEndpoint[] = []
    for (const i in endpoints.serviceEndpoints) {
      const endpoint: ServiceEndpoint = {
        serviceName: i,
        method: endpoints.serviceEndpoints[i][0],
        urlPath: providerEndpoint + endpoints.serviceEndpoints[i][1]
      }
      serviceEndpoints.push(endpoint)
    }
    return serviceEndpoints
  }

  /** Encrypt DDO using the Provider's own symmetric key
   * @param {string} providerUri provider uri address
   * @param {string} consumerAddress Publisher address
   * @param {string} fetchMethod fetch client instance
   * @param {string} providerEndpoints Identifier of the asset to be registered in ocean
   * @param {string} serviceEndpoints document description object (DDO)=
   * @return {Promise<string>} urlDetails
   */
  public async getNonce(
    providerUri: string,
    consumerAddress: string,
    fetchMethod: any,
    providerEndpoints?: any,
    serviceEndpoints?: ServiceEndpoint[]
  ): Promise<string> {
    if (!providerEndpoints) {
      providerEndpoints = await this.getEndpoints(providerUri)
    }
    if (!serviceEndpoints) {
      serviceEndpoints = await this.getServiceEndpoints(providerUri, providerEndpoints)
    }
    const path = this.getEndpointURL(serviceEndpoints, 'nonce')
      ? this.getEndpointURL(serviceEndpoints, 'nonce').urlPath
      : null
    if (!path) return null
    try {
      const response = await fetchMethod(path + `?userAddress=${consumerAddress}`)
      return String((await response.json()).nonce)
    } catch (e) {
      LoggerInstance.error(e)
      throw new Error('HTTP request failed')
    }
  }

  public async createSignature(
    web3: Web3,
    accountId: string,
    agreementId: string
  ): Promise<string> {
    const signature = await signText(web3, noZeroX(agreementId), accountId)
    return signature
  }

  public async createHashSignature(
    web3: Web3,
    accountId: string,
    message: string
  ): Promise<string> {
    const signature = await signWithHash(web3, message, accountId)
    return signature
  }

  /** Encrypt DDO using the Provider's own symmetric key
   * @param {string} did Identifier of the asset to be registered in ocean
   * @param {string} accountId Publisher address
   * @param {string} document document description object (DDO)
   * @param {string} providerUri provider uri address
   * @param {string} fetchMethod fetch client instance
   * @return {Promise<string>} urlDetails
   */
  public async encrypt(
    did: string,
    accountId: string,
    document: any,
    providerUri: string,
    fetchMethod: any
  ): Promise<string> {
<<<<<<< HEAD
    const providerEndpoints = await this.getEndpoints(providerUri, fetchMethod)

=======
    const providerEndpoints = await this.getEndpoints(providerUri)
>>>>>>> 83a433b1
    const serviceEndpoints = await this.getServiceEndpoints(
      providerUri,
      providerEndpoints
    )

    const args = {
      documentId: did,
      document: JSON.stringify(document),
      publisherAddress: accountId
    }
    const path = this.getEndpointURL(serviceEndpoints, 'encrypt')
      ? this.getEndpointURL(serviceEndpoints, 'encrypt').urlPath
      : null
    if (!path) return null
    try {
      const response = await fetchMethod(path, decodeURI(JSON.stringify(args)))
      return (await response.json()).encryptedDocument
    } catch (e) {
      LoggerInstance.error(e)
      throw new Error('HTTP request failed')
    }
  }

  /** Get URL details (if possible)
   * @param {string | DID} url or did
   * @param {string} providerUri Identifier of the asset to be registered in ocean
   * @param {string} fetchMethod fetch client instance
   * @return {Promise<FileMetadata[]>} urlDetails
   */
  public async fileinfo(
    url: string,
    providerUri: string,
    fetchMethod: any
  ): Promise<FileMetadata[]> {
    const providerEndpoints = await this.getEndpoints(providerUri)
    const serviceEndpoints = await this.getServiceEndpoints(
      providerUri,
      providerEndpoints
    )
    const args = { url }
    const files: FileMetadata[] = []
    const path = this.getEndpointURL(serviceEndpoints, 'fileinfo')
      ? this.getEndpointURL(serviceEndpoints, 'fileinfo').urlPath
      : null
    if (!path) return null
    try {
      const response = await fetchMethod(path, JSON.stringify(args))
      const results: FileMetadata[] = await response.json()
      for (const result of results) {
        files.push(result)
      }
      return files
    } catch (e) {
      return null
    }
  }

  /** Initialize a service request.
   * @param {DDO | string} asset
   * @param {number} serviceIndex
   * @param {string} serviceType
   * @param {string} consumerAddress
   * @param {UserCustomParameters} userCustomParameters
   * @param {string} providerUri Identifier of the asset to be registered in ocean
   * @param {string} fetchMethod fetch client instance
   * @return {Promise<FileMetadata[]>} urlDetails
   */
  public async initialize(
    asset: Asset,
    serviceIndex: number,
    serviceType: string,
    consumerAddress: string,
    providerUri: string,
    fetchMethod: any,
    userCustomParameters?: UserCustomParameters
  ): Promise<string> {
    const providerEndpoints = await this.getEndpoints(providerUri)
    const serviceEndpoints = await this.getServiceEndpoints(
      providerUri,
      providerEndpoints
    )
    let initializeUrl = this.getEndpointURL(serviceEndpoints, 'initialize')
      ? this.getEndpointURL(serviceEndpoints, 'initialize').urlPath
      : null

    if (!initializeUrl) return null
    initializeUrl += `?documentId=${asset.id}`
    initializeUrl += `&serviceId=${serviceIndex}`
    initializeUrl += `&serviceType=${serviceType}`
    initializeUrl += `&dataToken=${asset.datatokens[0]}` // to check later
    initializeUrl += `&consumerAddress=${consumerAddress}`
    if (userCustomParameters)
      initializeUrl += '&userdata=' + encodeURI(JSON.stringify(userCustomParameters))
    try {
      const response = await fetchMethod(initializeUrl)
      return await response.text()
    } catch (e) {
      LoggerInstance.error(e)
      throw new Error('Asset URL not found or not available.')
    }
  }

  /** Allows download of asset data file.
   * @param {string} did
   * @param {string} destination
   * @param {string} accountId
   * @param {FileMetadata[]} files
   * @param {-1} index
   * @param {string} providerUri
   * @param {Web3} web3
   * @param {any} fetchMethod
   * @param {UserCustomParameters} userCustomParameters
   * @return {Promise<any>}
   */
  public async download(
    did: string,
    destination: string,
    accountId: string,
    files: FileMetadata[],
    index = -1,
    providerUri: string,
    web3: Web3,
    fetchMethod: any,
    userCustomParameters?: UserCustomParameters
  ): Promise<any> {
    const providerEndpoints = await this.getEndpoints(providerUri)
    const serviceEndpoints = await this.getServiceEndpoints(
      providerUri,
      providerEndpoints
    )
    const downloadUrl = this.getEndpointURL(serviceEndpoints, 'download')
      ? this.getEndpointURL(serviceEndpoints, 'download').urlPath
      : null

    const nonce = await this.getNonce(
      providerUri,
      accountId,
      fetchMethod,
      providerEndpoints,
      serviceEndpoints
    )
    const signature = await this.createSignature(web3, accountId, did + nonce)

    if (!downloadUrl) return null
    const filesPromises = files
      .filter((_, i) => index === -1 || i === index)
      .map(async ({ index: i, url: fileUrl }) => {
        let consumeUrl = downloadUrl
        consumeUrl += `?index=${i}`
        consumeUrl += `&documentId=${did}`
        consumeUrl += `&consumerAddress=${accountId}`
        consumeUrl += `&url=${fileUrl}`
        consumeUrl += `&signature=${signature}`
        if (userCustomParameters)
          consumeUrl += '&userdata=' + encodeURI(JSON.stringify(userCustomParameters))
        try {
          !destination
            ? await fetchMethod.downloadFileBrowser(consumeUrl)
            : await fetchMethod.downloadFile(consumeUrl, destination, i)
        } catch (e) {
          LoggerInstance.error('Error consuming assets', e)
          throw e
        }
      })
    await Promise.all(filesPromises)
    return destination
  }

  /** Instruct the provider to start a compute job
   * @param {string} did
   * @param {string} consumerAddress
   * @param {ComputeAlgorithm} algorithm
   * @param {string} providerUri
   * @param {Web3} web3
   * @param {any} fetchMethod
   * @param {ComputeOutput} output
   * @return {Promise<ComputeJob | ComputeJob[]>}
   */
  public async computeStart(
    did: string,
    consumerAddress: string,
    algorithm: ComputeAlgorithm,
    providerUri: string,
    web3: Web3,
    fetchMethod: any,
    output?: ComputeOutput
  ): Promise<ComputeJob | ComputeJob[]> {
    const providerEndpoints = await this.getEndpoints(providerUri)
    const serviceEndpoints = await this.getServiceEndpoints(
      providerUri,
      providerEndpoints
    )
    const computeStartUrl = this.getEndpointURL(serviceEndpoints, 'computeStart')
      ? this.getEndpointURL(serviceEndpoints, 'computeStart').urlPath
      : null

    const nonce = await this.getNonce(
      providerUri,
      consumerAddress,
      fetchMethod,
      providerEndpoints,
      serviceEndpoints
    )

    let signatureMessage = consumerAddress
    signatureMessage += (did && `${noZeroX(did)}`) || ''
    signatureMessage += nonce
    const signature = await this.createHashSignature(
      web3,
      consumerAddress,
      signatureMessage
    )

    const payload = Object()
    payload.consumerAddress = consumerAddress
    payload.signature = signature
    payload.algorithmDid = algorithm.did
    payload.algorithmMeta = algorithm.meta
    payload.algorithmServiceId = algorithm.serviceIndex
    if (output) payload.output = output

    if (!computeStartUrl) return null
    try {
      const response = await fetchMethod(computeStartUrl, JSON.stringify(payload))
      if (response?.ok) {
        const params = await response.json()
        return params
      }
      console.error('Compute start failed:', response.status, response.statusText)
      LoggerInstance.error('Payload was:', payload)
      return null
    } catch (e) {
      LoggerInstance.error('Compute start failed:')
      LoggerInstance.error(e)
      LoggerInstance.error('Payload was:', payload)
      return null
    }
  }

  /** Instruct the provider to Stop the execution of a to stop a compute job.
   * @param {string} did
   * @param {string} consumerAddress
   * @param {string} jobId
   * @param {string} providerUri
   * @param {Web3} web3
   * @param {any} fetchMethod
   * @return {Promise<ComputeJob | ComputeJob[]>}
   */
  public async computeStop(
    did: string,
    consumerAddress: string,
    jobId: string,
    providerUri: string,
    web3: Web3,
    fetchMethod: any
  ): Promise<ComputeJob | ComputeJob[]> {
    const providerEndpoints = await this.getEndpoints(providerUri)
    const serviceEndpoints = await this.getServiceEndpoints(
      providerUri,
      providerEndpoints
    )
    const computeStopUrl = this.getEndpointURL(serviceEndpoints, 'computeStop')
      ? this.getEndpointURL(serviceEndpoints, 'computeStop').urlPath
      : null

    const nonce = await this.getNonce(
      providerUri,
      consumerAddress,
      fetchMethod,
      providerEndpoints,
      serviceEndpoints
    )

    let signatureMessage = consumerAddress
    signatureMessage += jobId || ''
    signatureMessage += (did && `${noZeroX(did)}`) || ''
    signatureMessage += nonce
    const signature = await this.createHashSignature(
      web3,
      consumerAddress,
      signatureMessage
    )

    const payload = Object()
    payload.signature = signature
    payload.documentId = noZeroX(did)
    payload.consumerAddress = consumerAddress
    if (jobId) payload.jobId = jobId

    if (!computeStopUrl) return null
    try {
      const response = await fetchMethod(computeStopUrl, JSON.stringify(payload))
      if (response?.ok) {
        const params = await response.json()
        return params
      }
      LoggerInstance.error('Compute stop failed:', response.status, response.statusText)
      LoggerInstance.error('Payload was:', payload)
      return null
    } catch (e) {
      LoggerInstance.error('Compute stop failed:')
      LoggerInstance.error(e)
      LoggerInstance.error('Payload was:', payload)
      return null
    }
  }

  /** Get status for a specific jobId/documentId/owner.
   * @param {string} did
   * @param {string} consumerAddress
   * @param {string} providerUri
   * @param {Web3} web3
   * @param {any} fetchMethod
   * @param {string} jobId
   * @return {Promise<ComputeJob | ComputeJob[]>}
   */
  public async computeStatus(
    did: string,
    consumerAddress: string,
    providerUri: string,
    web3: Web3,
    fetchMethod: any,
    jobId?: string
  ): Promise<ComputeJob | ComputeJob[]> {
    const providerEndpoints = await this.getEndpoints(providerUri)
    const serviceEndpoints = await this.getServiceEndpoints(
      providerUri,
      providerEndpoints
    )
    const computeStatusUrl = this.getEndpointURL(serviceEndpoints, 'computeStatus')
      ? this.getEndpointURL(serviceEndpoints, 'computeStatus').urlPath
      : null

    const nonce = await this.getNonce(
      providerUri,
      consumerAddress,
      fetchMethod,
      providerEndpoints,
      serviceEndpoints
    )

    let signatureMessage = consumerAddress
    signatureMessage += jobId || ''
    signatureMessage += (did && `${noZeroX(did)}`) || ''
    signatureMessage += nonce
    const signature = await this.createHashSignature(
      web3,
      consumerAddress,
      signatureMessage
    )

    let url = '?documentId=' + noZeroX(did)
    url += `&consumerAddress=${consumerAddress}`
    url += (signature && `&signature=${signature}`) || ''
    url += (jobId && `&jobId=${jobId}`) || ''

    if (!computeStatusUrl) return null
    try {
      const response = await fetchMethod(computeStatusUrl + url)
      if (response?.ok) {
        const params = await response.json()
        return params
      }
      LoggerInstance.error(
        'Get compute status failed:',
        response.status,
        response.statusText
      )
      return null
    } catch (e) {
      LoggerInstance.error('Get compute status failed')
      LoggerInstance.error(e)
      return null
    }
  }

  /** Get status for a specific jobId/documentId/owner.
   * @param {string} jobId
   * @param {number} index
   * @param {string} providerUri
   * @param {string} destination
   * @param {Web3} web3
   * @param {any} fetchMethod
   * @return {Promise<ComputeJob | ComputeJob[]>}
   */
  public async computeResult(
    jobId: string,
    index: number,
    destination: string,
    accountId: string,
    providerUri: string,
    web3: Web3,
    fetchMethod: any
  ): Promise<any> {
    const providerEndpoints = await this.getEndpoints(providerUri)
    const serviceEndpoints = await this.getServiceEndpoints(
      providerUri,
      providerEndpoints
    )
    const computeResultUrl = this.getEndpointURL(serviceEndpoints, 'computeResult')
      ? this.getEndpointURL(serviceEndpoints, 'computeResult').urlPath
      : null

    const nonce = await this.getNonce(
      providerUri,
      accountId,
      fetchMethod,
      providerEndpoints,
      serviceEndpoints
    )

    let signatureMessage = accountId
    signatureMessage += jobId
    signatureMessage += String(index)
    signatureMessage += nonce
    const signature = await this.createHashSignature(web3, accountId, signatureMessage)

    let consumeUrl = computeResultUrl
    consumeUrl += `?consumerAddress=${accountId}`
    consumeUrl += `&jobId=${jobId}`
    consumeUrl += `&index=${String(index)}`
    consumeUrl += (signature && `&signature=${signature}`) || ''

    if (!computeResultUrl) return null
    try {
      !destination
        ? await fetchMethod.downloadFileBrowser(consumeUrl)
        : await fetchMethod.downloadFile(consumeUrl, destination, index)
    } catch (e) {
      LoggerInstance.error('Error getting job result')
      LoggerInstance.error(e)
      throw e
    }
    return destination
  }

  /** Deletes a compute job.
   * @param {string} did
   * @param {string} consumerAddress
   * @param {string} jobId
   * @param {string} providerUri
   * @param {Web3} web3
   * @param {any} fetchMethod
   * @return {Promise<ComputeJob | ComputeJob[]>}
   */
  public async computeDelete(
    did: string,
    consumerAddress: string,
    jobId: string,
    providerUri: string,
    web3: Web3,
    fetchMethod: any
  ): Promise<ComputeJob | ComputeJob[]> {
    const providerEndpoints = await this.getEndpoints(providerUri)
    const serviceEndpoints = await this.getServiceEndpoints(
      providerUri,
      providerEndpoints
    )
    const computeDeleteUrl = this.getEndpointURL(serviceEndpoints, 'computeDelete')
      ? this.getEndpointURL(serviceEndpoints, 'computeDelete').urlPath
      : null

    const nonce = await this.getNonce(
      providerUri,
      consumerAddress,
      fetchMethod,
      providerEndpoints,
      serviceEndpoints
    )

    let signatureMessage = consumerAddress
    signatureMessage += jobId || ''
    signatureMessage += (did && `${noZeroX(did)}`) || ''
    signatureMessage += nonce
    const signature = await this.createHashSignature(
      web3,
      consumerAddress,
      signatureMessage
    )

    const payload = Object()
    payload.documentId = noZeroX(did)
    payload.consumerAddress = consumerAddress
    payload.jobId = jobId
    if (signature) payload.signature = signature

    if (!computeDeleteUrl) return null
    try {
      const response = await fetchMethod(computeDeleteUrl, JSON.stringify(payload))
      if (response?.ok) {
        const params = await response.json()
        return params
      }
      LoggerInstance.error(
        'Delete compute job failed:',
        response.status,
        response.statusText
      )
      LoggerInstance.error('Payload was:', payload)
      return null
    } catch (e) {
      LoggerInstance.error('Delete compute job failed:')
      LoggerInstance.error(e)
      LoggerInstance.error('Payload was:', payload)
      return null
    }
  }

  /** Check for a valid provider at URL
   * @param {String} url provider uri address
   * @param {String} fetchMethod fetch client instance
   * @return {Promise<boolean>} string
   */
  public async isValidProvider(url: string, fetchMethod: any): Promise<boolean> {
    try {
      const response = await fetchMethod(url)
      if (response?.ok) {
        const params = await response.json()
        if (params && params.providerAddress) return true
      }
      return false
    } catch (error) {
      LoggerInstance.error(`Error validating provider: ${error.message}`)
      return false
    }
  }
}

export const ProviderInstance = new Provider()
export default ProviderInstance<|MERGE_RESOLUTION|>--- conflicted
+++ resolved
@@ -27,11 +27,7 @@
    */
   async getEndpoints(providerUri: string): Promise<any> {
     try {
-<<<<<<< HEAD
-      const endpoints = await fetchMethod(providerUri)
-=======
-      const endpoints = await (await getData(providerUri)).json()
->>>>>>> 83a433b1
+      const endpoints = await getData(providerUri))
       return endpoints
     } catch (e) {
       LoggerInstance.error('Finding the service endpoints failed:', e)
@@ -132,12 +128,7 @@
     providerUri: string,
     fetchMethod: any
   ): Promise<string> {
-<<<<<<< HEAD
-    const providerEndpoints = await this.getEndpoints(providerUri, fetchMethod)
-
-=======
-    const providerEndpoints = await this.getEndpoints(providerUri)
->>>>>>> 83a433b1
+    const providerEndpoints = await this.getEndpoints(providerUri)
     const serviceEndpoints = await this.getServiceEndpoints(
       providerUri,
       providerEndpoints
