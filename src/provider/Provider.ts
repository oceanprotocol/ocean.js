--- conflicted
+++ resolved
@@ -11,16 +11,8 @@
 import { DDO } from '../ddo/DDO'
 import DID from '../ocean/DID'
 
-<<<<<<< HEAD
 // eslint-disable-next-line @typescript-eslint/no-var-requires
 const fetch = require('node-fetch')
-=======
-export interface ServiceEndpoint {
-  serviceName: string
-  method: string
-  urlPath: string
-}
->>>>>>> 59994ea4
 
 export interface ServiceEndpoint {
   serviceName: string
@@ -37,13 +29,8 @@
   public nonce: string
   private baseUrl: string
   public servicesEndpoints: ServiceEndpoint[]
-<<<<<<< HEAD
   public computeAddress: string
   public providerAddress: string
-
-=======
-  public providerAddress: string
->>>>>>> 59994ea4
   /**
    * Returns the instance of Provider.
    * @return {Promise<Assets>}
@@ -55,21 +42,17 @@
     await instance.setBaseUrl(config.config.providerUri)
     return instance
   }
-<<<<<<< HEAD
 
   public async setBaseUrl(url: string): Promise<boolean> {
     this.baseUrl = url
     this.servicesEndpoints = await this.getServiceEndpoints()
     return true
   }
-=======
->>>>>>> 59994ea4
 
   public get url(): string {
     return this.baseUrl
   }
 
-<<<<<<< HEAD
   /**
    * Returns the service endpoints that exist
    * in provider.
@@ -98,41 +81,6 @@
     }
   }
 
-=======
-  public async setBaseUrl(url: string): Promise<boolean> {
-    this.baseUrl = url
-    this.servicesEndpoints = await this.getServiceEndpoints()
-    return true
-  }
-
-  /**
-   * Returns the service endpoints that exist
-   * in provider.
-   * @return {Promise<ServiceEndpoint[]>}
-   */
-
-  public async getServiceEndpoints(): Promise<ServiceEndpoint[]> {
-    const serviceEndpoints: ServiceEndpoint[] = []
-    try {
-      const result = await (await this.ocean.utils.fetch.get(this.url)).json()
-      this.providerAddress = result['provider-address']
-      for (const i in result.serviceEndpoints) {
-        const endpoint: ServiceEndpoint = {
-          serviceName: i,
-          method: result.serviceEndpoints[i][0],
-          urlPath: this.url + result.serviceEndpoints[i][1]
-        }
-        serviceEndpoints.push(endpoint)
-      }
-      return serviceEndpoints
-    } catch (e) {
-      this.logger.error('Finding the service endpoints failed:', e)
-
-      return null
-    }
-  }
-
->>>>>>> 59994ea4
   public getEndpointURL(serviceName: string): ServiceEndpoint {
     if (!this.servicesEndpoints) return null
     return this.servicesEndpoints.find(
@@ -443,26 +391,7 @@
   ): Promise<ComputeJob | ComputeJob[]> {
     const address = consumerAccount.getId()
     await this.getNonce(consumerAccount.getId())
-<<<<<<< HEAD
     let url = '?documentId=${noZeroX(did)'
-=======
-    let url
-    switch (method) {
-      case 'get':
-        url = this.getComputeStatusEndpoint().urlPath
-        break
-      case 'post':
-        url = this.getComputeStartEndpoint().urlPath
-        break
-      case 'put':
-        url = this.getComputeStopEndpoint().urlPath
-        break
-      case 'delete':
-        url = this.getComputeDeleteEndpoint().urlPath
-        break
-    }
-    url += `?documentId=${noZeroX(did)}`
->>>>>>> 59994ea4
     if (sign) {
       let signatureMessage = address
       signatureMessage += jobId || ''
@@ -476,43 +405,6 @@
     url += (jobId && `&jobId=${jobId}`) || ''
     url += `&consumerAddress=${address}`
     url += (txId && `&transferTxId=${txId}`) || ''
-<<<<<<< HEAD
-=======
-    url +=
-      (algorithmTransferTxId && `&algorithmTransferTxId=${algorithmTransferTxId}`) || ''
-    url += (algorithmDataToken && `&algorithmDataToken=${algorithmDataToken}`) || ''
-    url += `&serviceId=${serviceIndex}` || ''
-    url += `&serviceType=${serviceType}` || ''
-    url += `&dataToken=${tokenAddress}` || ''
-    url += `&consumerAddress=${consumerAccount.getId()}` || ''
-    // 'signature': signature,
-    // 'documentId': did,
-    // 'serviceId': sa.index,
-    // 'serviceType': sa.type,
-    // 'consumerAddress': cons_acc.address,
-    // 'transferTxId': Web3.toHex(tx_id),
-    // 'dataToken': data_token,
-    // 'output': build_stage_output_dict(dict(), dataset_ddo_w_compute_service, cons_acc.address, pub_acc),
-    // 'algorithmDid': alg_ddo.did,
-    // 'algorithmMeta': {},
-    // 'algorithmDataToken': alg_data_token
-    // switch fetch method
-    let fetch
-    switch (method) {
-      case 'post':
-        fetch = this.ocean.utils.fetch.post(url, '')
-        break
-      case 'put':
-        fetch = this.ocean.utils.fetch.put(url, '')
-        break
-      case 'delete':
-        fetch = this.ocean.utils.fetch.delete(url)
-        break
-      default:
-        fetch = this.ocean.utils.fetch.get(url)
-        break
-    }
->>>>>>> 59994ea4
 
     let response
     try {
@@ -551,7 +443,6 @@
 
   public getInitializeEndpoint(): ServiceEndpoint {
     return this.getEndpointURL('initialize')
-<<<<<<< HEAD
   }
 
   public getNonceEndpoint(): ServiceEndpoint {
@@ -584,32 +475,6 @@
 
   public getComputeStatusEndpoint(): ServiceEndpoint {
     return this.getEndpointURL('computeStatus')
-=======
-  }
-
-  public getNonceEndpoint(): ServiceEndpoint {
-    return this.getEndpointURL('nonce')
-  }
-
-  public getEncryptEndpoint(): ServiceEndpoint {
-    return this.getEndpointURL('encrypt')
-  }
-
-  public getFileinfoEndpoint(): ServiceEndpoint {
-    return this.getEndpointURL('fileinfo')
-  }
-
-  public getComputeStatusEndpoint(): ServiceEndpoint {
-    return this.getEndpointURL('computeStatus')
-  }
-
-  public getComputeStartEndpoint(): ServiceEndpoint {
-    return this.getEndpointURL('computeStart')
-  }
-
-  public getComputeStopEndpoint(): ServiceEndpoint {
-    return this.getEndpointURL('computeStop')
->>>>>>> 59994ea4
   }
 
   public getComputeDeleteEndpoint(): ServiceEndpoint {
