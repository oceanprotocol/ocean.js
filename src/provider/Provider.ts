import Web3 from 'web3'
import { LoggerInstance, getData, downloadFile, downloadFileBrowser } from '../utils'
import {
  FileMetadata,
  ComputeJob,
  ComputeOutput,
  ComputeAlgorithm,
  ComputeAsset,
  ComputeEnvironment,
  ProviderInitialize
} from '../@types/'
import { noZeroX } from '../utils/ConversionTypeHelper'
import fetch from 'cross-fetch'
export interface HttpCallback {
  (httpMethod: string, url: string, body: string, header: any): Promise<any>
}

export interface ServiceEndpoint {
  serviceName: string
  method: string
  urlPath: string
}
export interface UserCustomParameters {
  [key: string]: any
}

export class Provider {
  /**
   * Returns the provider endpoints
   * @return {Promise<ServiceEndpoint[]>}
   */
  async getEndpoints(providerUri: string): Promise<any> {
    try {
      const endpoints = await getData(providerUri)
      return await endpoints.json()
    } catch (e) {
      LoggerInstance.error('Finding the service endpoints failed:', e)
      return null
    }
  }

  getEndpointURL(
    servicesEndpoints: ServiceEndpoint[],
    serviceName: string
  ): ServiceEndpoint {
    if (!servicesEndpoints) return null
    return servicesEndpoints.find((s) => s.serviceName === serviceName) as ServiceEndpoint
  }

  /**
   * Returns the service endpoints that exist in provider.
   * @param {any} endpoints
   * @return {Promise<ServiceEndpoint[]>}
   */
  public async getServiceEndpoints(providerEndpoint: string, endpoints: any) {
    const serviceEndpoints: ServiceEndpoint[] = []
    for (const i in endpoints.serviceEndpoints) {
      const endpoint: ServiceEndpoint = {
        serviceName: i,
        method: endpoints.serviceEndpoints[i][0],
        urlPath: providerEndpoint + endpoints.serviceEndpoints[i][1]
      }
      serviceEndpoints.push(endpoint)
    }
    return serviceEndpoints
  }

  /** Gets current nonce
   * @param {string} providerUri provider uri address
   * @param {string} consumerAddress Publisher address
   * @param {AbortSignal} signal abort signal
   * @param {string} providerEndpoints Identifier of the asset to be registered in ocean
   * @param {string} serviceEndpoints document description object (DDO)=
   * @return {Promise<string>} urlDetails
   */
  public async getNonce(
    providerUri: string,
    consumerAddress: string,
    signal?: AbortSignal,
    providerEndpoints?: any,
    serviceEndpoints?: ServiceEndpoint[]
  ): Promise<string> {
    if (!providerEndpoints) {
      providerEndpoints = await this.getEndpoints(providerUri)
    }
    if (!serviceEndpoints) {
      serviceEndpoints = await this.getServiceEndpoints(providerUri, providerEndpoints)
    }
    const path = this.getEndpointURL(serviceEndpoints, 'nonce')
      ? this.getEndpointURL(serviceEndpoints, 'nonce').urlPath
      : null
    if (!path) return null
    try {
      const response = await fetch(path + `?userAddress=${consumerAddress}`, {
        method: 'GET',
        headers: {
          'Content-Type': 'application/json'
        },
        signal: signal
      })
      return (await response.json()).nonce.toString()
    } catch (e) {
      LoggerInstance.error(e)
      throw new Error('HTTP request failed')
    }
  }

  public async signProviderRequest(
    web3: Web3,
    accountId: string,
    message: string
  ): Promise<string> {
    const consumerMessage = web3.utils.soliditySha3({
      t: 'bytes',
      v: web3.utils.utf8ToHex(message)
    })
    const consumerSignature = await web3.eth.sign(consumerMessage, accountId)
    return consumerSignature
  }

  /** Encrypt data using the Provider's own symmetric key
   * @param {string} data data in json format that needs to be sent , it can either be a DDO or a File array
   * @param {string} providerUri provider uri address
   * @param {AbortSignal} signal abort signal
   * @return {Promise<string>} urlDetails
   */
  public async encrypt(
    data: any,
    providerUri: string,
    signal?: AbortSignal
  ): Promise<string> {
    const providerEndpoints = await this.getEndpoints(providerUri)
    const serviceEndpoints = await this.getServiceEndpoints(
      providerUri,
      providerEndpoints
    )
    const path = this.getEndpointURL(serviceEndpoints, 'encrypt')
      ? this.getEndpointURL(serviceEndpoints, 'encrypt').urlPath
      : null
    if (!path) return null
    try {
      const response = await fetch(path, {
        method: 'POST',
        body: JSON.stringify(data),
        headers: {
          'Content-Type': 'application/octet-stream'
        },
        signal: signal
      })
      return await response.text()
    } catch (e) {
      LoggerInstance.error(e)
      throw new Error('HTTP request failed')
    }
  }

  /** Get DDO File details (if possible)
   * @param {string} did did
   * @param {number} serviceId the id of the service for which to check the files
   * @param {string} providerUri uri of the provider that will be used to check the file
   * @param {AbortSignal} signal abort signal
   * @return {Promise<FileMetadata[]>} urlDetails
   */
  public async checkDidFiles(
    did: string,
    serviceId: number,
    providerUri: string,
    signal?: AbortSignal
  ): Promise<FileMetadata[]> {
    const providerEndpoints = await this.getEndpoints(providerUri)
    const serviceEndpoints = await this.getServiceEndpoints(
      providerUri,
      providerEndpoints
    )
    const args = { did: did, serviceId: serviceId }
    const files: FileMetadata[] = []
    const path = this.getEndpointURL(serviceEndpoints, 'fileinfo')
      ? this.getEndpointURL(serviceEndpoints, 'fileinfo').urlPath
      : null
    if (!path) return null
    try {
      const response = await fetch(path, {
        method: 'POST',
        body: JSON.stringify(args),
        headers: {
          'Content-Type': 'application/json'
        },
        signal: signal
      })
      const results: FileMetadata[] = await response.json()
      for (const result of results) {
        files.push(result)
      }
      return files
    } catch (e) {
      return null
    }
  }

  /** Get URL details (if possible)
   * @param {string} url or did
   * @param {string} providerUri uri of the provider that will be used to check the file
   * @param {AbortSignal} signal abort signal
   * @return {Promise<FileMetadata[]>} urlDetails
   */
  public async checkFileUrl(
    url: string,
    providerUri: string,
    signal?: AbortSignal
  ): Promise<FileMetadata[]> {
    const providerEndpoints = await this.getEndpoints(providerUri)
    const serviceEndpoints = await this.getServiceEndpoints(
      providerUri,
      providerEndpoints
    )
    const args = { url: url, type: 'url' }
    const files: FileMetadata[] = []
    const path = this.getEndpointURL(serviceEndpoints, 'fileinfo')
      ? this.getEndpointURL(serviceEndpoints, 'fileinfo').urlPath
      : null
    if (!path) return null
    try {
      const response = await fetch(path, {
        method: 'POST',
        body: JSON.stringify(args),
        headers: {
          'Content-Type': 'application/json'
        },
        signal: signal
      })
      const results: FileMetadata[] = await response.json()
      for (const result of results) {
        files.push(result)
      }
      return files
    } catch (e) {
      return null
    }
  }

  /** Get Compute Environments
   * @return {Promise<ComputeEnvironment[]>} urlDetails
   */
  public async getComputeEnvironments(
    providerUri: string,
    signal?: AbortSignal
  ): Promise<ComputeEnvironment[]> {
    const providerEndpoints = await this.getEndpoints(providerUri)
    const serviceEndpoints = await this.getServiceEndpoints(
      providerUri,
      providerEndpoints
    )
    const path = this.getEndpointURL(serviceEndpoints, 'computeEnvironments')?.urlPath
    if (!path) return null
    try {
      const response = await fetch(path, {
        method: 'GET',
        headers: {
          'Content-Type': 'application/json'
        },
        signal: signal
      })
      const envs: ComputeEnvironment[] = await response.json()
      return envs
    } catch (e) {
      LoggerInstance.error(e.message)
      return null
    }
  }

  /** Initialize a service request.
   * @param {DDO | string} asset
   * @param {number} serviceIndex
   * @param {string} serviceType
   * @param {string} consumerAddress
   * @param {UserCustomParameters} userCustomParameters
   * @param {string} providerUri Identifier of the asset to be registered in ocean
   * @param {AbortSignal} signal abort signal
   * @return {Promise<ProviderInitialize>} ProviderInitialize data
   */
  public async initialize(
    did: string,
    serviceId: string,
    fileIndex: number,
    consumerAddress: string,
    providerUri: string,
    signal?: AbortSignal,
    userCustomParameters?: UserCustomParameters,
    computeEnv?: string,
    validUntil?: number
  ): Promise<ProviderInitialize> {
    const providerEndpoints = await this.getEndpoints(providerUri)
    const serviceEndpoints = await this.getServiceEndpoints(
      providerUri,
      providerEndpoints
    )
    let initializeUrl = this.getEndpointURL(serviceEndpoints, 'initialize')
      ? this.getEndpointURL(serviceEndpoints, 'initialize').urlPath
      : null

    if (!initializeUrl) return null
    initializeUrl += `?documentId=${did}`
    initializeUrl += `&serviceId=${serviceId}`
    initializeUrl += `&fileIndex=${fileIndex}`
    initializeUrl += `&consumerAddress=${consumerAddress}`
    if (userCustomParameters)
      initializeUrl += '&userdata=' + encodeURI(JSON.stringify(userCustomParameters))
    if (computeEnv) initializeUrl += '&environment=' + encodeURI(computeEnv)
    if (validUntil) initializeUrl += '&validUntil=' + validUntil
    try {
      const response = await fetch(initializeUrl, {
        method: 'GET',
        headers: {
          'Content-Type': 'application/json'
        },
        signal: signal
      })
      const results: ProviderInitialize = await response.json()
      return results
    } catch (e) {
      LoggerInstance.error(e)
      throw new Error('Asset URL not found or not available.')
    }
  }

  /** Gets fully signed URL for download
   * @param {string} did
   * @param {string} accountId
   * @param {string} serviceId
   * @param {number} fileIndex
   * @param {string} providerUri
   * @param {Web3} web3
   * @param {UserCustomParameters} userCustomParameters
   * @return {Promise<string>}
   */
  public async getDownloadUrl(
    did: string,
    accountId: string,
    serviceId: string,
    fileIndex: number,
    transferTxId: string,
    providerUri: string,
    web3: Web3,
    userCustomParameters?: UserCustomParameters
  ): Promise<any> {
    const providerEndpoints = await this.getEndpoints(providerUri)
    const serviceEndpoints = await this.getServiceEndpoints(
      providerUri,
      providerEndpoints
    )
    const downloadUrl = this.getEndpointURL(serviceEndpoints, 'download')
      ? this.getEndpointURL(serviceEndpoints, 'download').urlPath
      : null
    if (!downloadUrl) return null
    const nonce = Date.now()
    const signature = await this.signProviderRequest(web3, accountId, did + nonce)
    let consumeUrl = downloadUrl
    consumeUrl += `?fileIndex=${fileIndex}`
    consumeUrl += `&documentId=${did}`
    consumeUrl += `&transferTxId=${transferTxId}`
    consumeUrl += `&serviceId=${serviceId}`
    consumeUrl += `&consumerAddress=${accountId}`
    consumeUrl += `&nonce=${nonce}`
    consumeUrl += `&signature=${signature}`
    if (userCustomParameters)
      consumeUrl += '&userdata=' + encodeURI(JSON.stringify(userCustomParameters))
    return consumeUrl
  }

  /** Instruct the provider to start a compute job
   * @param {string} did
   * @param {string} consumerAddress
   * @param {string} computeEnv
   * @param {ComputeAlgorithm} algorithm
   * @param {string} providerUri
   * @param {Web3} web3
   * @param {AbortSignal} signal abort signal
   * @param {ComputeOutput} output
   * @return {Promise<ComputeJob | ComputeJob[]>}
   */
  public async computeStart(
    providerUri: string,
    web3: Web3,
    consumerAddress: string,
    computeEnv: string,
    dataset: ComputeAsset,
    algorithm: ComputeAlgorithm,
    signal?: AbortSignal,
    additionalDatasets?: ComputeAsset[],
    output?: ComputeOutput
  ): Promise<ComputeJob | ComputeJob[]> {
    const providerEndpoints = await this.getEndpoints(providerUri)
    const serviceEndpoints = await this.getServiceEndpoints(
      providerUri,
      providerEndpoints
    )
    const computeStartUrl = this.getEndpointURL(serviceEndpoints, 'computeStart')
      ? this.getEndpointURL(serviceEndpoints, 'computeStart').urlPath
      : null

    const nonce = Date.now()
    let signatureMessage = consumerAddress
    signatureMessage += dataset.documentId
    signatureMessage += nonce
    const signature = await this.signProviderRequest(
      web3,
      consumerAddress,
      signatureMessage
    )
    const payload = Object()
    payload.consumerAddress = consumerAddress
    payload.signature = signature
    payload.nonce = nonce
    payload.environment = computeEnv
    payload.dataset = dataset
    payload.algorithm = algorithm
    if (payload.additionalDatasets) payload.additionalDatasets = additionalDatasets
    if (output) payload.output = output
    if (!computeStartUrl) return null
    try {
      const response = await fetch(computeStartUrl, {
        method: 'POST',
        body: JSON.stringify(payload),
        headers: {
          'Content-Type': 'application/json'
        },
        signal: signal
      })

      if (response?.ok) {
        const params = await response.json()
        return params
      }
      LoggerInstance.error('Compute start failed: ', response.status, response.statusText)
      LoggerInstance.error('Payload was:', payload)
      return null
    } catch (e) {
      LoggerInstance.error('Compute start failed:')
      LoggerInstance.error(e)
      LoggerInstance.error('Payload was:', payload)
      return null
    }
  }

  /** Instruct the provider to Stop the execution of a to stop a compute job.
   * @param {string} did
   * @param {string} consumerAddress
   * @param {string} jobId
   * @param {string} providerUri
   * @param {Web3} web3
   * @param {AbortSignal} signal abort signal
   * @return {Promise<ComputeJob | ComputeJob[]>}
   */
  public async computeStop(
    did: string,
    consumerAddress: string,
    jobId: string,
    providerUri: string,
    web3: Web3,
    signal?: AbortSignal
  ): Promise<ComputeJob | ComputeJob[]> {
    const providerEndpoints = await this.getEndpoints(providerUri)
    const serviceEndpoints = await this.getServiceEndpoints(
      providerUri,
      providerEndpoints
    )
    const computeStopUrl = this.getEndpointURL(serviceEndpoints, 'computeStop')
      ? this.getEndpointURL(serviceEndpoints, 'computeStop').urlPath
      : null

    const nonce = await this.getNonce(
      providerUri,
      consumerAddress,
      signal,
      providerEndpoints,
      serviceEndpoints
    )

    let signatureMessage = consumerAddress
    signatureMessage += jobId || ''
    signatureMessage += (did && `${noZeroX(did)}`) || ''
    signatureMessage += nonce
    const signature = await this.signProviderRequest(
      web3,
      consumerAddress,
      signatureMessage
    )
    const payload = Object()
    payload.signature = signature
    payload.documentId = noZeroX(did)
    payload.consumerAddress = consumerAddress
    if (jobId) payload.jobId = jobId

    if (!computeStopUrl) return null
    try {
      const response = await fetch(computeStopUrl, {
        method: 'PUT',
        body: JSON.stringify(payload),
        headers: {
          'Content-Type': 'application/json'
        },
        signal: signal
      })

      if (response?.ok) {
        const params = await response.json()
        return params
      }
      LoggerInstance.error('Compute stop failed:', response.status, response.statusText)
      LoggerInstance.error('Payload was:', payload)
      return null
    } catch (e) {
      LoggerInstance.error('Compute stop failed:')
      LoggerInstance.error(e)
      LoggerInstance.error('Payload was:', payload)
      return null
    }
  }

  /** Get compute status for a specific jobId/documentId/owner.
   * @param {string} providerUri The URI of the provider we want to query
   * @param {string} consumerAddress The consumer ethereum address
   * @param {string} jobId The ID of a compute job.
   * @param {string} did The ID of the asset
   * @param {AbortSignal} signal abort signal
   * @return {Promise<ComputeJob | ComputeJob[]>}
   */
  public async computeStatus(
    providerUri: string,
    consumerAddress: string,
    jobId?: string,
    did?: string,
    signal?: AbortSignal
  ): Promise<ComputeJob | ComputeJob[]> {
    const providerEndpoints = await this.getEndpoints(providerUri)
    const serviceEndpoints = await this.getServiceEndpoints(
      providerUri,
      providerEndpoints
    )
    const computeStatusUrl = this.getEndpointURL(serviceEndpoints, 'computeStatus')
      ? this.getEndpointURL(serviceEndpoints, 'computeStatus').urlPath
      : null

    let url = `?consumerAddress=${consumerAddress}`
    url += (did && `&documentId=${noZeroX(did)}`) || ''
    url += (jobId && `&jobId=${jobId}`) || ''

    if (!computeStatusUrl) return null
    try {
      const response = await fetch(computeStatusUrl + url, {
        method: 'GET',
        headers: {
          'Content-Type': 'application/json'
        },
        signal: signal
      })
      if (response?.ok) {
        const params = await response.json()
        return params
      }
      LoggerInstance.error(
        'Get compute status failed:',
        response.status,
        response.statusText
      )
      return null
    } catch (e) {
      LoggerInstance.error('Get compute status failed')
      LoggerInstance.error(e)
      return null
    }
  }

  /** Get compute result url
   * @param {string} providerUri The URI of the provider we want to query
   * @param {Web3} web3 Web3 instance
   * @param {string} consumerAddress The consumer ethereum address
   * @param {string} jobId The ID of a compute job.
   * @param {number} index Result index
   * @param {AbortSignal} signal Abort signal
   * @return {Promise<ComputeJob | ComputeJob[]>}
   */
  public async getComputeResultUrl(
    providerUri: string,
    web3: Web3,
    consumerAddress: string,
    jobId: string,
    index: number
  ): Promise<string> {
    const providerEndpoints = await this.getEndpoints(providerUri)
    const serviceEndpoints = await this.getServiceEndpoints(
      providerUri,
      providerEndpoints
    )
    const computeResultUrl = this.getEndpointURL(serviceEndpoints, 'computeResult')
      ? this.getEndpointURL(serviceEndpoints, 'computeResult').urlPath
      : null

    const nonce = Date.now()
    let signatureMessage = consumerAddress
    signatureMessage += jobId
    signatureMessage += index.toString()
    signatureMessage += nonce
<<<<<<< HEAD
    const signature = await this.createHashSignature(
      web3,
      consumerAddress,
      signatureMessage
    )
=======
    const signature = await this.signProviderRequest(web3, accountId, signatureMessage)
>>>>>>> 628c2fc1

    let resultUrl = computeResultUrl
    resultUrl += `?consumerAddress=${consumerAddress}`
    resultUrl += `&jobId=${jobId}`
    resultUrl += `&index=${index.toString()}`
    resultUrl += `&nonce=${nonce}`
    resultUrl += (signature && `&signature=${signature}`) || ''

    if (!resultUrl) return null
    return resultUrl
  }

  /** Deletes a compute job.
   * @param {string} did
   * @param {string} consumerAddress
   * @param {string} jobId
   * @param {string} providerUri
   * @param {Web3} web3
   * @param {AbortSignal} signal abort signal
   * @return {Promise<ComputeJob | ComputeJob[]>}
   */
  public async computeDelete(
    did: string,
    consumerAddress: string,
    jobId: string,
    providerUri: string,
    web3: Web3,
    signal?: AbortSignal
  ): Promise<ComputeJob | ComputeJob[]> {
    const providerEndpoints = await this.getEndpoints(providerUri)
    const serviceEndpoints = await this.getServiceEndpoints(
      providerUri,
      providerEndpoints
    )
    const computeDeleteUrl = this.getEndpointURL(serviceEndpoints, 'computeDelete')
      ? this.getEndpointURL(serviceEndpoints, 'computeDelete').urlPath
      : null

    const nonce = await this.getNonce(
      providerUri,
      consumerAddress,
      signal,
      providerEndpoints,
      serviceEndpoints
    )

    let signatureMessage = consumerAddress
    signatureMessage += jobId || ''
    signatureMessage += (did && `${noZeroX(did)}`) || ''
    signatureMessage += nonce
    const signature = await this.signProviderRequest(
      web3,
      consumerAddress,
      signatureMessage
    )
    const payload = Object()
    payload.documentId = noZeroX(did)
    payload.consumerAddress = consumerAddress
    payload.jobId = jobId
    if (signature) payload.signature = signature

    if (!computeDeleteUrl) return null
    try {
      const response = await fetch(computeDeleteUrl, {
        method: 'DELETE',
        body: JSON.stringify(payload),
        headers: {
          'Content-Type': 'application/json'
        },
        signal: signal
      })

      if (response?.ok) {
        const params = await response.json()
        return params
      }
      LoggerInstance.error(
        'Delete compute job failed:',
        response.status,
        response.statusText
      )
      LoggerInstance.error('Payload was:', payload)
      return null
    } catch (e) {
      LoggerInstance.error('Delete compute job failed:')
      LoggerInstance.error(e)
      LoggerInstance.error('Payload was:', payload)
      return null
    }
  }

  /** Check for a valid provider at URL
   * @param {String} url provider uri address
   * @param {AbortSignal} signal abort signal
   * @return {Promise<boolean>} string
   */
  public async isValidProvider(url: string, signal?: AbortSignal): Promise<boolean> {
    try {
      const response = await fetch(url, {
        method: 'GET',
        headers: {
          'Content-Type': 'application/json'
        },
        signal: signal
      })
      if (response?.ok) {
        const params = await response.json()
        if (params && params.providerAddress) return true
      }
      return false
    } catch (error) {
      LoggerInstance.error(`Error validating provider: ${error.message}`)
      return false
    }
  }
}

export const ProviderInstance = new Provider()
export default ProviderInstance<|MERGE_RESOLUTION|>--- conflicted
+++ resolved
@@ -601,15 +601,11 @@
     signatureMessage += jobId
     signatureMessage += index.toString()
     signatureMessage += nonce
-<<<<<<< HEAD
-    const signature = await this.createHashSignature(
+    const signature = await this.signProviderRequest(
       web3,
       consumerAddress,
       signatureMessage
     )
-=======
-    const signature = await this.signProviderRequest(web3, accountId, signatureMessage)
->>>>>>> 628c2fc1
 
     let resultUrl = computeResultUrl
     resultUrl += `?consumerAddress=${consumerAddress}`
