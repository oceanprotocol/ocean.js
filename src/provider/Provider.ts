--- conflicted
+++ resolved
@@ -1,9 +1,5 @@
 import Web3 from 'web3'
-<<<<<<< HEAD
-import { LoggerInstance, fetchData, getData } from '../utils'
-=======
 import { LoggerInstance, getData } from '../utils'
->>>>>>> ec614245
 import {
   Asset,
   FileMetadata,
@@ -31,13 +27,8 @@
    */
   async getEndpoints(providerUri: string): Promise<any> {
     try {
-<<<<<<< HEAD
-      const endpoints = await (await getData(providerUri)).json()
-      return endpoints
-=======
       const endpoints = await getData(providerUri)
       return await endpoints.json()
->>>>>>> ec614245
     } catch (e) {
       LoggerInstance.error('Finding the service endpoints failed:', e)
       return null
@@ -136,11 +127,7 @@
     document: any,
     providerUri: string,
     fetchMethod: any
-<<<<<<< HEAD
-  ): Promise<string> {
-=======
   ): Promise<any> {
->>>>>>> ec614245
     const providerEndpoints = await this.getEndpoints(providerUri)
     const serviceEndpoints = await this.getServiceEndpoints(
       providerUri,
