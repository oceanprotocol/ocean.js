import Web3 from 'web3'
import { AbiItem } from 'web3-utils'
import { TransactionReceipt } from 'web3-eth'
import { Contract } from 'web3-eth-contract'
import Decimal from 'decimal.js'
import defaultDatatokensAbi from '@oceanprotocol/contracts/artifacts/contracts/templates/ERC20Template.sol/ERC20Template.json'
import defaultDatatokensEnterpriseAbi from '@oceanprotocol/contracts/artifacts/contracts/templates/ERC20TemplateEnterprise.sol/ERC20TemplateEnterprise.json'
import {
  LoggerInstance,
  getFairGasPrice,
  setContractDefaults,
  getFreOrderParams,
<<<<<<< HEAD
  estimateGas,
  ZERO_ADDRESS
=======
  ZERO_ADDRESS,
  ConfigHelper
>>>>>>> cac327c7
} from '../utils'
import {
  ConsumeMarketFee,
  FreOrderParams,
  FreCreationParams,
  ProviderFees
} from '../@types'
import { Nft } from './NFT'
import { Config } from '../models/index.js'

/**
 * ERC20 ROLES
 */
interface Roles {
  minter: boolean
  paymentManager: boolean
}

export interface OrderParams {
  consumer: string
  serviceIndex: number
  _providerFee: ProviderFees
  _consumeMarketFee: ConsumeMarketFee
}

export interface DispenserParams {
  maxTokens: string
  maxBalance: string
  withMint?: boolean // true if we want to allow the dispenser to be a minter
  allowedSwapper?: string // only account that can ask tokens. set address(0) if not required
}

export class Datatoken {
  public factoryAddress: string
  public factoryABI: AbiItem | AbiItem[]
  public datatokensAbi: AbiItem | AbiItem[]
  public datatokensEnterpriseAbi: AbiItem | AbiItem[]
  public web3: Web3
  public config: Config
  public nft: Nft

  /**
   * Instantiate ERC20 Datatokens
   * @param {AbiItem | AbiItem[]} datatokensAbi
   * @param {Web3} web3
   */
  constructor(
    web3: Web3,
    network?: string | number,
    datatokensAbi?: AbiItem | AbiItem[],
    datatokensEnterpriseAbi?: AbiItem | AbiItem[],
    config?: Config
  ) {
    this.web3 = web3
    this.datatokensAbi = datatokensAbi || (defaultDatatokensAbi.abi as AbiItem[])
    this.datatokensEnterpriseAbi =
      datatokensEnterpriseAbi || (defaultDatatokensEnterpriseAbi.abi as AbiItem[])
    this.config = config || new ConfigHelper().getConfig(network || 'unknown')
    this.nft = new Nft(this.web3)
  }

  /**
   * Estimate gas cost for mint method
   * @param {String} dtAddress Datatoken address
   * @param {String} spender Spender address
   * @param {string} amount Number of datatokens, as number. Will be converted to wei
   * @param {String} address User adress
   * @param {Contract} contractInstance optional contract instance
   * @return {Promise<any>}
   */
  public async estGasApprove(
    dtAddress: string,
    spender: string,
    amount: string,
    address: string,
    contractInstance?: Contract
  ): Promise<any> {
    const dtContract =
      contractInstance ||
      setContractDefaults(
        new this.web3.eth.Contract(this.datatokensAbi, dtAddress),
        this.config
      )

    return estimateGas(
      address,
      dtContract.methods.approve,
      spender,
      this.web3.utils.toWei(amount)
    )
  }

  /**
   * Approve
   * @param {String} dtAddress Datatoken address
   * @param {String} spender Spender address
   * @param {string} amount Number of datatokens, as number. Will be converted to wei
   * @param {String} address User adress
   * @return {Promise<TransactionReceipt>} trxReceipt
   */
  public async approve(
    dtAddress: string,
    spender: string,
    amount: string,
    address: string
  ): Promise<TransactionReceipt> {
    const dtContract = setContractDefaults(
      new this.web3.eth.Contract(this.datatokensAbi, dtAddress),
      this.config
    )

    const estGas = await estimateGas(
      address,
      dtContract.methods.approve,
      spender,
      this.web3.utils.toWei(amount)
    )

    // Call mint contract method
    const trxReceipt = await dtContract.methods
      .approve(spender, this.web3.utils.toWei(amount))
      .send({
        from: address,
        gas: estGas + 1,
        gasPrice: await getFairGasPrice(this.web3, this.config)
      })
    return trxReceipt
  }

  /**
   * Estimate gas cost for mint method
   * @param {String} dtAddress Datatoken address
   * @param {String} address Minter address
   * @param {String} amount Number of datatokens, as number. Will be converted to wei
   * @param {String} toAddress only if toAddress is different from the minter
   * @param {Contract} contractInstance optional contract instance
   * @return {Promise<any>}
   */
  public async estGasMint(
    dtAddress: string,
    address: string,
    amount: string,
    toAddress?: string,
    contractInstance?: Contract
  ): Promise<any> {
    const dtContract =
      contractInstance ||
      setContractDefaults(
        new this.web3.eth.Contract(this.datatokensAbi, dtAddress),
        this.config
      )

    return estimateGas(
      address,
      dtContract.methods.mint,
      toAddress || address,
      this.web3.utils.toWei(amount)
    )
  }

  /**
   * Estimate gas cost for createFixedRate method
   * @param {String} dtAddress Datatoken address
   * @param {String} address Caller address
   * @param {String} fixedPriceAddress
   * @param {FixedRateParams} fixedRateParams
   * @param {Contract} contractInstance optional contract instance
   * @return {Promise<any>}
   */
  public async estGasCreateFixedRate(
    dtAddress: string,
    address: string,
    fixedRateParams: FreCreationParams,
    contractInstance?: Contract
  ): Promise<any> {
    const dtContract =
      contractInstance ||
      setContractDefaults(
        new this.web3.eth.Contract(this.datatokensAbi, dtAddress),
        this.config
      )

    if (!fixedRateParams.allowedConsumer) fixedRateParams.allowedConsumer = ZERO_ADDRESS
    const withMint = fixedRateParams.withMint ? 1 : 0

    return estimateGas(
      address,
      dtContract.methods.createFixedRate,
      fixedRateParams.fixedRateAddress,
      [
        fixedRateParams.baseTokenAddress,
        address,
        fixedRateParams.marketFeeCollector,
        fixedRateParams.allowedConsumer
      ],
      [
        fixedRateParams.baseTokenDecimals,
        fixedRateParams.datatokenDecimals,
        fixedRateParams.fixedRate,
        fixedRateParams.marketFee,
        withMint
      ]
    )
  }

  /**
   * Creates a new FixedRateExchange setup.
   * @param {String} dtAddress Datatoken address
   * @param {String} address Caller address
   * @param {String} fixedPriceAddress
   * @param {FixedRateParams} fixedRateParams
   * @return {Promise<TransactionReceipt>} transactionId
   */
  public async createFixedRate(
    dtAddress: string,
    address: string,
    fixedRateParams: FreCreationParams
  ): Promise<TransactionReceipt> {
    const dtContract = setContractDefaults(
      new this.web3.eth.Contract(this.datatokensAbi, dtAddress),
      this.config
    )
    if (!(await this.isERC20Deployer(dtAddress, address))) {
      throw new Error(`User is not ERC20 Deployer`)
    }
    if (!fixedRateParams.allowedConsumer) fixedRateParams.allowedConsumer = ZERO_ADDRESS

    const withMint = fixedRateParams.withMint ? 1 : 0

    // should check ERC20Deployer role using erc721 level ..

    const estGas = await estimateGas(
      address,
      dtContract.methods.createFixedRate,
      fixedRateParams.fixedRateAddress,
      [
        fixedRateParams.baseTokenAddress,
        fixedRateParams.owner,
        fixedRateParams.marketFeeCollector,
        fixedRateParams.allowedConsumer
      ],
      [
        fixedRateParams.baseTokenDecimals,
        fixedRateParams.datatokenDecimals,
        fixedRateParams.fixedRate,
        fixedRateParams.marketFee,
        withMint
      ]
    )

    // Call createFixedRate contract method
    const trxReceipt = await dtContract.methods
      .createFixedRate(
        fixedRateParams.fixedRateAddress,
        [
          fixedRateParams.baseTokenAddress,
          fixedRateParams.owner,
          fixedRateParams.marketFeeCollector,
          fixedRateParams.allowedConsumer
        ],
        [
          fixedRateParams.baseTokenDecimals,
          fixedRateParams.datatokenDecimals,
          fixedRateParams.fixedRate,
          fixedRateParams.marketFee,
          withMint
        ]
      )
      .send({
        from: address,
        gas: estGas + 1,
        gasPrice: await getFairGasPrice(this.web3, this.config)
      })
    return trxReceipt
  }

  /**
   * Estimate gas cost for createDispenser method
   * @param {String} dtAddress Datatoken address
   * @param {String} address Caller address
   * @param {String} dispenserAddress ispenser contract address
   * @param {String} dispenserParams
   * @param {Contract} contractInstance optional contract instance
   * @return {Promise<any>}
   */
  public async estGasCreateDispenser(
    dtAddress: string,
    address: string,
    dispenserAddress: string,
    dispenserParams: DispenserParams,
    contractInstance?: Contract
  ): Promise<any> {
    const dtContract =
      contractInstance ||
      setContractDefaults(
        new this.web3.eth.Contract(this.datatokensAbi, dtAddress),
        this.config
      )

    if (!dispenserParams.allowedSwapper) dispenserParams.allowedSwapper = ZERO_ADDRESS

    if (!dispenserParams.withMint) dispenserParams.withMint = false

    return estimateGas(
      address,
      dtContract.methods.createDispenser,
      dispenserAddress,
      dispenserParams.maxTokens,
      dispenserParams.maxBalance,
      dispenserParams.withMint,
      dispenserParams.allowedSwapper
    )
  }

  /**
   * Creates a new Dispenser
   * @param {String} dtAddress Datatoken address
   * @param {String} address Caller address
   * @param {String} dispenserAddress ispenser contract address
   * @param {String} dispenserParams
   * @return {Promise<TransactionReceipt>} transactionId
   */
  public async createDispenser(
    dtAddress: string,
    address: string,
    dispenserAddress: string,
    dispenserParams: DispenserParams
  ): Promise<TransactionReceipt> {
    if (!(await this.isERC20Deployer(dtAddress, address))) {
      throw new Error(`User is not ERC20 Deployer`)
    }

    const dtContract = setContractDefaults(
      new this.web3.eth.Contract(this.datatokensAbi, dtAddress),
      this.config
    )

    if (!dispenserParams.allowedSwapper) dispenserParams.allowedSwapper = ZERO_ADDRESS

    if (!dispenserParams.withMint) dispenserParams.withMint = false

    // should check ERC20Deployer role using erc721 level ..

    const estGas = await estimateGas(
      address,
      dtContract.methods.createDispenser,
      dispenserAddress,
      dispenserParams.maxTokens,
      dispenserParams.maxBalance,
      dispenserParams.withMint,
      dispenserParams.allowedSwapper
    )

    // Call createFixedRate contract method
    const trxReceipt = await dtContract.methods
      .createDispenser(
        dispenserAddress,
        dispenserParams.maxTokens,
        dispenserParams.maxBalance,
        dispenserParams.withMint,
        dispenserParams.allowedSwapper
      )
      .send({
        from: address,
        gas: estGas + 1,
        gasPrice: await getFairGasPrice(this.web3, this.config)
      })
    return trxReceipt
  }

  /**
   * Mint
   * @param {String} dtAddress Datatoken address
   * @param {String} address Minter address
   * @param {String} amount Number of datatokens, as number. Will be converted to wei
   * @param {String} toAddress only if toAddress is different from the minter
   * @return {Promise<TransactionReceipt>} transactionId
   */
  public async mint(
    dtAddress: string,
    address: string,
    amount: string,
    toAddress?: string
  ): Promise<TransactionReceipt> {
    const dtContract = setContractDefaults(
      new this.web3.eth.Contract(this.datatokensAbi, dtAddress),
      this.config
    )

    if ((await this.getDTPermissions(dtAddress, address)).minter !== true) {
      throw new Error(`Caller is not Minter`)
    }

    const capAvailble = await this.getCap(dtAddress)
    if (new Decimal(capAvailble).gte(amount)) {
      const estGas = await estimateGas(
        address,
        dtContract.methods.mint,
        toAddress || address,
        this.web3.utils.toWei(amount)
      )

      // Call mint contract method
      const trxReceipt = await dtContract.methods
        .mint(toAddress || address, this.web3.utils.toWei(amount))
        .send({
          from: address,
          gas: estGas + 1,
          gasPrice: await getFairGasPrice(this.web3, this.config)
        })
      return trxReceipt
    } else {
      throw new Error(`Mint amount exceeds cap available`)
    }
  }

  /**
   * Estimate gas cost for addMinter method
   * @param {String} dtAddress Datatoken address
   * @param {String} address User address
   * @param {String} minter User which is going to be a Minter
   * @param {Contract} contractInstance optional contract instance
   * @return {Promise<any>}
   */
  public async estGasAddMinter(
    dtAddress: string,
    address: string,
    minter: string,
    contractInstance?: Contract
  ): Promise<any> {
    const dtContract =
      contractInstance ||
      setContractDefaults(
        new this.web3.eth.Contract(this.datatokensAbi, dtAddress),
        this.config
      )

    return estimateGas(address, dtContract.methods.addMinter, minter)
  }

  /**
   * Add Minter for an ERC20 datatoken
   * only ERC20Deployer can succeed
   * @param {String} dtAddress Datatoken address
   * @param {String} address User address
   * @param {String} minter User which is going to be a Minter
   * @return {Promise<TransactionReceipt>} transactionId
   */
  public async addMinter(
    dtAddress: string,
    address: string,
    minter: string
  ): Promise<TransactionReceipt> {
    const dtContract = setContractDefaults(
      new this.web3.eth.Contract(this.datatokensAbi, dtAddress),
      this.config
    )

    if ((await this.isERC20Deployer(dtAddress, address)) !== true) {
      throw new Error(`Caller is not ERC20Deployer`)
    }
    // Estimate gas cost for addMinter method
    const estGas = await estimateGas(address, dtContract.methods.addMinter, minter)

    // Call addMinter function of the contract
    const trxReceipt = await dtContract.methods.addMinter(minter).send({
      from: address,
      gas: estGas + 1,
      gasPrice: await getFairGasPrice(this.web3, this.config)
    })

    return trxReceipt
  }

  /**
   * Estimate gas for removeMinter method
   * @param {String} dtAddress Datatoken address
   * @param {String} address User address
   * @param {String} minter User which will be removed from Minter permission
   * @param {Contract} contractInstance optional contract instance
   * @return {Promise<any>}
   */
  public async estGasRemoveMinter(
    dtAddress: string,
    address: string,
    minter: string,
    contractInstance?: Contract
  ): Promise<any> {
    const dtContract =
      contractInstance ||
      setContractDefaults(
        new this.web3.eth.Contract(this.datatokensAbi, dtAddress),
        this.config
      )

    // should check ERC20Deployer role using erc721 level ..

    return estimateGas(address, dtContract.methods.removeMinter, minter)
  }

  /**
   * Revoke Minter permission for an ERC20 datatoken
   * only ERC20Deployer can succeed
   * @param {String} dtAddress Datatoken address
   * @param {String} address User address
   * @param {String} minter User which will be removed from Minter permission
   * @param {Contract} contractInstance optional contract instance
   * @return {Promise<any>}
   */
  public async removeMinter(
    dtAddress: string,
    address: string,
    minter: string
  ): Promise<TransactionReceipt> {
    const dtContract = setContractDefaults(
      new this.web3.eth.Contract(this.datatokensAbi, dtAddress),
      this.config
    )

    if ((await this.isERC20Deployer(dtAddress, address)) !== true) {
      throw new Error(`Caller is not ERC20Deployer`)
    }

    const estGas = await estimateGas(address, dtContract.methods.removeMinter, minter)

    // Call dtContract function of the contract
    const trxReceipt = await dtContract.methods.removeMinter(minter).send({
      from: address,
      gas: estGas + 1,
      gasPrice: await getFairGasPrice(this.web3, this.config)
    })

    return trxReceipt
  }

  /**
   * Estimate gas for addPaymentManager method
   * @param {String} dtAddress Datatoken address
   * @param {String} address User address
   * @param {String} paymentManager User which is going to be a Minter
   * @param {Contract} contractInstance optional contract instance
   * @return {Promise<any>}
   */
  public async estGasAddPaymentManager(
    dtAddress: string,
    address: string,
    paymentManager: string,
    contractInstance?: Contract
  ): Promise<any> {
    const dtContract =
      contractInstance ||
      setContractDefaults(
        new this.web3.eth.Contract(this.datatokensAbi, dtAddress),
        this.config
      )

    return estimateGas(address, dtContract.methods.addPaymentManager, paymentManager)
  }

  /**
   * Add addPaymentManager (can set who's going to collect fee when consuming orders)
   * only ERC20Deployer can succeed
   * @param {String} dtAddress Datatoken address
   * @param {String} address User address
   * @param {String} paymentManager User which is going to be a Minter
   * @return {Promise<TransactionReceipt>} transactionId
   */
  public async addPaymentManager(
    dtAddress: string,
    address: string,
    paymentManager: string
  ): Promise<TransactionReceipt> {
    const dtContract = setContractDefaults(
      new this.web3.eth.Contract(this.datatokensAbi, dtAddress),
      this.config
    )

    if ((await this.isERC20Deployer(dtAddress, address)) !== true) {
      throw new Error(`Caller is not ERC20Deployer`)
    }

    const estGas = await estimateGas(
      address,
      dtContract.methods.addPaymentManager,
      paymentManager
    )

    // Call addPaymentManager function of the contract
    const trxReceipt = await dtContract.methods.addPaymentManager(paymentManager).send({
      from: address,
      gas: estGas + 1,
      gasPrice: await getFairGasPrice(this.web3, this.config)
    })

    return trxReceipt
  }

  /**
   * Estimate gas for removePaymentManager method
   * @param {String} dtAddress Datatoken address
   * @param {String} address User address
   * @param {String} paymentManager User which will be removed from paymentManager permission
   * @param {Contract} contractInstance optional contract instance
   * @return {Promise<any>}
   */
  public async estGasRemovePaymentManager(
    dtAddress: string,
    address: string,
    paymentManager: string,
    contractInstance?: Contract
  ): Promise<any> {
    const dtContract =
      contractInstance ||
      setContractDefaults(
        new this.web3.eth.Contract(this.datatokensAbi, dtAddress),
        this.config
      )

    return estimateGas(address, dtContract.methods.removePaymentManager, paymentManager)
  }

  /**
   * Revoke paymentManager permission for an ERC20 datatoken
   * only ERC20Deployer can succeed
   * @param {String} dtAddress Datatoken address
   * @param {String} address User address
   * @param {String} paymentManager User which will be removed from paymentManager permission
   * @return {Promise<TransactionReceipt>} trxReceipt
   */
  public async removePaymentManager(
    dtAddress: string,
    address: string,
    paymentManager: string
  ): Promise<TransactionReceipt> {
    const dtContract = setContractDefaults(
      new this.web3.eth.Contract(this.datatokensAbi, dtAddress),
      this.config
    )

    if ((await this.isERC20Deployer(dtAddress, address)) !== true) {
      throw new Error(`Caller is not ERC20Deployer`)
    }

    const estGas = await estimateGas(
      address,
      dtContract.methods.removePaymentManager,
      paymentManager
    )

    // Call removeFeeManager function of the contract
    const trxReceipt = await dtContract.methods
      .removePaymentManager(paymentManager)
      .send({
        from: address,
        gas: estGas + 1,
        gasPrice: await getFairGasPrice(this.web3, this.config)
      })

    return trxReceipt
  }

  /**
   * Estimate gas for setPaymentCollector method
   * @param dtAddress datatoken address
   * @param address Caller address
   * @param paymentCollector User to be set as new payment collector
   * @param {Contract} contractInstance optional contract instance
   * @return {Promise<any>}
   */
  public async estGasSetPaymentCollector(
    dtAddress: string,
    address: string,
    paymentCollector: string,
    contractInstance?: Contract
  ): Promise<any> {
    const dtContract =
      contractInstance ||
      setContractDefaults(
        new this.web3.eth.Contract(this.datatokensAbi, dtAddress),
        this.config
      )

    return estimateGas(address, dtContract.methods.setPaymentCollector, paymentCollector)
  }

  /**
   * This function allows to set a new PaymentCollector (receives DT when consuming)
   * If not set the paymentCollector is the NFT Owner
   * only NFT owner can call
   * @param dtAddress datatoken address
   * @param address Caller address
   * @param paymentCollector User to be set as new payment collector
   * @return {Promise<TransactionReceipt>} trxReceipt
   */
  public async setPaymentCollector(
    dtAddress: string,
    address: string,
    paymentCollector: string
  ): Promise<TransactionReceipt> {
    const dtContract = setContractDefaults(
      new this.web3.eth.Contract(this.datatokensAbi, dtAddress),
      this.config
    )
    const isPaymentManager = (await this.getDTPermissions(dtAddress, address))
      .paymentManager
    const nftAddress = !isPaymentManager && (await this.getNFTAddress(dtAddress))
    const isNftOwner = nftAddress && (await this.nft.getNftOwner(nftAddress)) === address
    const nftPermissions =
      nftAddress && !isNftOwner && (await this.nft.getNftPermissions(nftAddress, address))
    const isErc20Deployer = nftPermissions?.deployERC20
    if (!isPaymentManager && !isNftOwner && !isErc20Deployer) {
      throw new Error(`Caller is not Fee Manager, owner or erc20 Deployer`)
    }

    const estGas = await estimateGas(
      address,
      dtContract.methods.setPaymentCollector,
      paymentCollector
    )

    // Call setFeeCollector method of the contract
    const trxReceipt = await dtContract.methods
      .setPaymentCollector(paymentCollector)
      .send({
        from: address,
        gas: estGas + 1,
        gasPrice: await getFairGasPrice(this.web3, this.config)
      })

    return trxReceipt
  }

  /** getPaymentCollector - It returns the current paymentCollector
   * @param dtAddress datatoken address
   * @return {Promise<string>}
   */
  public async getPaymentCollector(dtAddress: string): Promise<string> {
    const dtContract = setContractDefaults(
      new this.web3.eth.Contract(this.datatokensAbi, dtAddress),
      this.config
    )
    const paymentCollector = await dtContract.methods.getPaymentCollector().call()
    return paymentCollector
  }

  /**
   * Transfer as number from address to toAddress
   * @param {String} dtAddress Datatoken address
   * @param {String} toAddress Receiver address
   * @param {String} amount Number of datatokens, as number. To be converted to wei.
   * @param {String} address User adress
   * @return {Promise<TransactionReceipt>} transactionId
   */
  public async transfer(
    dtAddress: string,
    toAddress: string,
    amount: string,
    address: string
  ): Promise<TransactionReceipt> {
    const weiAmount = this.web3.utils.toWei(amount)
    return this.transferWei(dtAddress, toAddress, weiAmount, address)
  }

  /**
   * Estimate gas for transfer method
   * @param {String} dtAddress Datatoken address
   * @param {String} toAddress Receiver address
   * @param {String} amount Number of datatokens, as number. Expressed as wei
   * @param {String} address User adress
   * @param {Contract} contractInstance optional contract instance
   * @return {Promise<any>}
   */
  public async estGasTransfer(
    dtAddress: string,
    toAddress: string,
    amount: string,
    address: string,
    contractInstance?: Contract
  ): Promise<any> {
    const dtContract =
      contractInstance ||
      setContractDefaults(
        new this.web3.eth.Contract(this.datatokensAbi, dtAddress),
        this.config
      )

    return estimateGas(address, dtContract.methods.transfer, toAddress, amount)
  }

  /**
   * Transfer in wei from address to toAddress
   * @param {String} dtAddress Datatoken address
   * @param {String} toAddress Receiver address
   * @param {String} amount Number of datatokens, as number. Expressed as wei
   * @param {String} address User adress
   * @return {Promise<TransactionReceipt>} transactionId
   */
  public async transferWei(
    dtAddress: string,
    toAddress: string,
    amount: string,
    address: string
  ): Promise<TransactionReceipt> {
    const dtContract = setContractDefaults(
      new this.web3.eth.Contract(this.datatokensAbi, dtAddress),
      this.config
    )
    try {
      const estGas = await estimateGas(
        address,
        dtContract.methods.transfer,
        toAddress,
        amount
      )
      // Call transfer function of the contract
      const trxReceipt = await dtContract.methods.transfer(toAddress, amount).send({
        from: address,
        gas: estGas + 1,
        gasPrice: await getFairGasPrice(this.web3, this.config)
      })
      return trxReceipt
    } catch (e) {
      LoggerInstance.error(`ERROR: Failed to transfer tokens: ${e.message}`)
      throw new Error(`Failed Failed to transfer tokens: ${e.message}`)
    }
  }

  /** Estimate gas cost for startOrder method
   * @param {String} dtAddress Datatoken address
   * @param {String} address User address which calls
   * @param {String} consumer Consumer Address
   * @param {Number} serviceIndex  Service index in the metadata
   * @param {providerFees} providerFees provider fees
   * @param {consumeMarketFee} ConsumeMarketFee consume market fees
   * @param {Contract} contractInstance optional contract instance
   * @return {Promise<any>}
   */
  public async estGasStartOrder(
    dtAddress: string,
    address: string,
    consumer: string,
    serviceIndex: number,
    providerFees: ProviderFees,
    consumeMarketFee?: ConsumeMarketFee,
    contractInstance?: Contract
  ): Promise<any> {
    const dtContract =
      contractInstance ||
      setContractDefaults(
        new this.web3.eth.Contract(this.datatokensAbi, dtAddress),
        this.config
      )

    return estimateGas(
      address,
      dtContract.methods.startOrder,
      consumer,
      serviceIndex,
      providerFees,
      consumeMarketFee
    )
  }

  /** Start Order: called by payer or consumer prior ordering a service consume on a marketplace.
   * @param {String} dtAddress Datatoken address
   * @param {String} address User address which calls
   * @param {String} consumer Consumer Address
   * @param {Number} serviceIndex  Service index in the metadata
   * @param {providerFees} providerFees provider fees
   * @param {consumeMarketFee} ConsumeMarketFee consume market fees
   * @return {Promise<TransactionReceipt>} string
   */
  public async startOrder(
    dtAddress: string,
    address: string,
    consumer: string,
    serviceIndex: number,
    providerFees: ProviderFees,
    consumeMarketFee?: ConsumeMarketFee
  ): Promise<TransactionReceipt> {
    const dtContract = setContractDefaults(
      new this.web3.eth.Contract(this.datatokensAbi, dtAddress),
      this.config
    )
    if (!consumeMarketFee) {
      consumeMarketFee = {
        consumeMarketFeeAddress: ZERO_ADDRESS,
        consumeMarketFeeToken: ZERO_ADDRESS,
        consumeMarketFeeAmount: '0'
      }
    }
    try {
      const estGas = await estimateGas(
        address,
        dtContract.methods.startOrder,
        consumer,
        serviceIndex,
        providerFees,
        consumeMarketFee
      )

      const trxReceipt = await dtContract.methods
        .startOrder(consumer, serviceIndex, providerFees, consumeMarketFee)
        .send({
          from: address,
          gas: estGas + 1,
          gasPrice: await getFairGasPrice(this.web3, this.config)
        })
      return trxReceipt
    } catch (e) {
      LoggerInstance.error(`ERROR: Failed to start order : ${e.message}`)
      throw new Error(`Failed to start order: ${e.message}`)
    }
  }

  /** Estimate gas cost for reuseOrder method
   * @param {String} dtAddress Datatoken address
   * @param {String} address User address which calls
   * @param {String} orderTxId previous valid order
   * @param {providerFees} providerFees provider fees
   * @param {Contract} contractInstance optional contract instance
   * @return {Promise<any>}
   */
  public async estGasReuseOrder(
    dtAddress: string,
    address: string,
    orderTxId: string,
    providerFees: ProviderFees,
    contractInstance?: Contract
  ): Promise<any> {
    const dtContract =
      contractInstance ||
      setContractDefaults(
        new this.web3.eth.Contract(this.datatokensAbi, dtAddress),
        this.config
      )

    return estimateGas(address, dtContract.methods.reuseOrder, orderTxId, providerFees)
  }

  /** Reuse Order: called by payer or consumer having a valid order, but with expired provider access.
   * Pays the provider fee again, but it will not require a new datatoken payment
   * Requires previous approval of provider fee.
   * @param {String} dtAddress Datatoken address
   * @param {String} address User address which calls
   * @param {String} orderTxId previous valid order
   * @param {providerFees} providerFees provider fees
   * @return {Promise<TransactionReceipt>} string
   */
  public async reuseOrder(
    dtAddress: string,
    address: string,
    orderTxId: string,
    providerFees: ProviderFees
  ): Promise<TransactionReceipt> {
    const dtContract = setContractDefaults(
      new this.web3.eth.Contract(this.datatokensAbi, dtAddress),
      this.config
    )
    try {
      const estGas = await estimateGas(
        address,
        dtContract.methods.reuseOrder,
        orderTxId,
        providerFees
      )

      const trxReceipt = await dtContract.methods
        .reuseOrder(orderTxId, providerFees)
        .send({
          from: address,
          gas: estGas + 1,
          gasPrice: await getFairGasPrice(this.web3, this.config)
        })
      return trxReceipt
    } catch (e) {
      LoggerInstance.error(`ERROR: Failed to call reuse order order : ${e.message}`)
      throw new Error(`Failed to start order: ${e.message}`)
    }
  }

  /** Estimate gas cost for buyFromFreAndOrder method
   * @param {String} dtAddress Datatoken address
   * @param {String} address User address which calls
   * @param {OrderParams} orderParams Consumer Address
   * @param {FreParams} freParams Amount of tokens that is going to be transfered
   * @param {Contract} contractInstance optional contract instance
   * @return {Promise<any>}
   */
  public async estGasBuyFromFreAndOrder(
    dtAddress: string,
    address: string,
    orderParams: OrderParams,
    freParams: FreOrderParams,
    contractInstance?: Contract
  ): Promise<any> {
    const dtContract =
      contractInstance ||
      new this.web3.eth.Contract(this.datatokensEnterpriseAbi, dtAddress)

    return estimateGas(
      address,
      dtContract.methods.buyFromFreAndOrder,
      orderParams,
      freParams
    )
  }

  /** Buys 1 DT from the FRE and then startsOrder, while burning that DT
   * @param {String} dtAddress Datatoken address
   * @param {String} address User address which calls
   * @param {OrderParams} orderParams Consumer Address
   * @param {FreParams} freParams Amount of tokens that is going to be transfered
   * @return {Promise<TransactionReceipt>}
   */
  public async buyFromFreAndOrder(
    dtAddress: string,
    address: string,
    orderParams: OrderParams,
    freParams: FreOrderParams
  ): Promise<TransactionReceipt> {
    const dtContract = new this.web3.eth.Contract(this.datatokensEnterpriseAbi, dtAddress)
    try {
      const freContractParams = getFreOrderParams(freParams)

      const estGas = await estimateGas(
        address,
        dtContract.methods.buyFromFreAndOrder,
        orderParams,
        freContractParams
      )

      const trxReceipt = await dtContract.methods
        .buyFromFreAndOrder(orderParams, freContractParams)
        .send({
          from: address,
          gas: estGas + 1,
          gasPrice: await getFairGasPrice(this.web3, this.config)
        })
      return trxReceipt
    } catch (e) {
      LoggerInstance.error(`ERROR: Failed to buy DT From Fre And Order : ${e.message}`)
      throw new Error(`Failed to buy DT From Fre And Order: ${e.message}`)
    }
  }

  /** Estimate gas cost for buyFromFreAndOrder method
   * @param {String} dtAddress Datatoken address
   * @param {String} address User address which calls
   * @param {OrderParams} orderParams
   * @param {String} dispenserContract
   * @param {Contract} contractInstance optional contract instance
   * @return {Promise<any>}
   */
  public async estGasBuyFromDispenserAndOrder(
    dtAddress: string,
    address: string,
    orderParams: OrderParams,
    dispenserContract: string,
    contractInstance?: Contract
  ): Promise<any> {
    const dtContract =
      contractInstance ||
      new this.web3.eth.Contract(this.datatokensEnterpriseAbi, dtAddress)

    return estimateGas(
      address,
      dtContract.methods.buyFromDispenserAndOrder,
      orderParams,
      dispenserContract
    )
  }

  /** Gets DT from dispenser and then startsOrder, while burning that DT
   * @param {String} dtAddress Datatoken address
   * @param {String} address User address which calls
   * @param {OrderParams} orderParams
   * @param {String} dispenserContract
   * @return {Promise<TransactionReceipt>}
   */
  public async buyFromDispenserAndOrder(
    dtAddress: string,
    address: string,
    orderParams: OrderParams,
    dispenserContract: string
  ): Promise<TransactionReceipt> {
    const dtContract = new this.web3.eth.Contract(this.datatokensEnterpriseAbi, dtAddress)
    try {
      const estGas = await estimateGas(
        address,
        dtContract.methods.buyFromDispenserAndOrder,
        orderParams,
        dispenserContract
      )

      const trxReceipt = await dtContract.methods
        .buyFromDispenserAndOrder(orderParams, dispenserContract)
        .send({
          from: address,
          gas: estGas + 1,
          gasPrice: await getFairGasPrice(this.web3, this.config)
        })
      return trxReceipt
    } catch (e) {
      LoggerInstance.error(`ERROR: Failed to buy DT From Fre And Order : ${e.message}`)
      throw new Error(`Failed to buy DT From Fre And Order: ${e.message}`)
    }
  }

  /** Estimate gas for setData method
   * @param {String} dtAddress Datatoken address
   * @param {String} address User address
   * @param {String} value Data to be stored into 725Y standard
   * @param {Contract} contractInstance optional contract instance
   * @return {Promise<any>}
   */
  public async estGasSetData(
    dtAddress: string,
    address: string,
    value: string,
    contractInstance?: Contract
  ): Promise<any> {
    const dtContract =
      contractInstance ||
      setContractDefaults(
        new this.web3.eth.Contract(this.datatokensAbi, dtAddress),
        this.config
      )

    return estimateGas(address, dtContract.methods.setData, value)
  }

  /** setData
   * This function allows to store data with a preset key (keccak256(ERC20Address)) into NFT 725 Store
   * only ERC20Deployer can succeed
   * @param {String} dtAddress Datatoken address
   * @param {String} address User address
   * @param {String} value Data to be stored into 725Y standard
   * @return {Promise<TransactionReceipt>} transactionId
   */
  public async setData(
    dtAddress: string,
    address: string,
    value: string
  ): Promise<TransactionReceipt> {
    if (!(await this.isERC20Deployer(dtAddress, address))) {
      throw new Error(`User is not ERC20 Deployer`)
    }

    const dtContract = setContractDefaults(
      new this.web3.eth.Contract(this.datatokensAbi, dtAddress),
      this.config
    )

    const estGas = await estimateGas(address, dtContract.methods.setData, value)

    // Call setData function of the contract
    const trxReceipt = await dtContract.methods.setData(value).send({
      from: address,
      gas: estGas + 1,
      gasPrice: await getFairGasPrice(this.web3, this.config)
    })

    return trxReceipt
  }

  /** Estimate gas for cleanPermissions method
   * @param dtAddress Datatoken address where we want to clean permissions
   * @param address User adress
   * @param {Contract} contractInstance optional contract instance
   * @return {Promise<any>}
   */
  public async estGasCleanPermissions(
    dtAddress: string,
    address: string,
    contractInstance?: Contract
  ): Promise<any> {
    const dtContract =
      contractInstance ||
      setContractDefaults(
        new this.web3.eth.Contract(this.datatokensAbi, dtAddress),
        this.config
      )

    return estimateGas(address, dtContract.methods.cleanPermissions)
  }

  /**
   * Clean erc20level Permissions (minters, paymentManager and reset the paymentCollector) for an ERC20 datatoken
   * Only NFT Owner (at 721 level) can call it.
   * @param dtAddress Datatoken address where we want to clean permissions
   * @param address User adress
   * @return {Promise<TransactionReceipt>} transactionId
   */
  public async cleanPermissions(
    dtAddress: string,
    address: string
  ): Promise<TransactionReceipt> {
    if ((await this.nft.getNftOwner(await this.getNFTAddress(dtAddress))) !== address) {
      throw new Error('Caller is NOT Nft Owner')
    }
    const dtContract = setContractDefaults(
      new this.web3.eth.Contract(this.datatokensAbi, dtAddress),
      this.config
    )

    const estGas = await estimateGas(address, dtContract.methods.cleanPermissions)

    // Call cleanPermissions function of the contract
    const trxReceipt = await dtContract.methods.cleanPermissions().send({
      from: address,
      gas: estGas + 1,
      gasPrice: await getFairGasPrice(this.web3, this.config)
    })

    return trxReceipt
  }

  /** Returns ERC20 user's permissions for a datatoken
   * @param {String} dtAddress Datatoken adress
   * @param {String} address user adress
   * @return {Promise<Roles>}
   */
  public async getDTPermissions(dtAddress: string, address: string): Promise<Roles> {
    const dtContract = setContractDefaults(
      new this.web3.eth.Contract(this.datatokensAbi, dtAddress),
      this.config
    )
    const roles = await dtContract.methods.permissions(address).call()
    return roles
  }

  /** Returns the Datatoken capital
   * @param {String} dtAddress Datatoken adress
   * @return {Promise<string>}
   */
  public async getCap(dtAddress: string): Promise<string> {
    const dtContract = setContractDefaults(
      new this.web3.eth.Contract(this.datatokensAbi, dtAddress),
      this.config
    )
    const cap = await dtContract.methods.cap().call()
    return this.web3.utils.fromWei(cap)
  }

  /** It returns the token decimals, how many supported decimal points
   * @param {String} dtAddress Datatoken adress
   * @return {Promise<number>}
   */
  public async getDecimals(dtAddress: string): Promise<string> {
    const dtContract = setContractDefaults(
      new this.web3.eth.Contract(this.datatokensAbi, dtAddress),
      this.config
    )
    const decimals = await dtContract.methods.decimals().call()
    return decimals
  }

  /** It returns the token decimals, how many supported decimal points
   * @param {String} dtAddress Datatoken adress
   * @return {Promise<number>}
   */
  public async getNFTAddress(dtAddress: string): Promise<string> {
    const dtContract = setContractDefaults(
      new this.web3.eth.Contract(this.datatokensAbi, dtAddress),
      this.config
    )
    const nftAddress = await dtContract.methods.getERC721Address().call()
    return nftAddress
  }

  /**  Returns true if address has deployERC20 role
   * @param {String} dtAddress Datatoken adress
   * @param {String} dtAddress Datatoken adress
   * @return {Promise<boolean>}
   */
  public async isERC20Deployer(dtAddress: string, address: string): Promise<boolean> {
    const dtContract = setContractDefaults(
      new this.web3.eth.Contract(this.datatokensAbi, dtAddress),
      this.config
    )
    const isERC20Deployer = await dtContract.methods.isERC20Deployer(address).call()
    return isERC20Deployer
  }

  /**
   * Get Address Balance for datatoken
   * @param {String} dtAddress Datatoken adress
   * @param {String} address user adress
   * @return {Promise<String>} balance  Number of datatokens. Will be converted from wei
   */
  public async balance(datatokenAddress: string, address: string): Promise<string> {
    const dtContract = new this.web3.eth.Contract(this.datatokensAbi, datatokenAddress, {
      from: address
    })
    const balance = await dtContract.methods.balanceOf(address).call()
    return this.web3.utils.fromWei(balance)
  }
}<|MERGE_RESOLUTION|>--- conflicted
+++ resolved
@@ -10,13 +10,9 @@
   getFairGasPrice,
   setContractDefaults,
   getFreOrderParams,
-<<<<<<< HEAD
   estimateGas,
-  ZERO_ADDRESS
-=======
   ZERO_ADDRESS,
   ConfigHelper
->>>>>>> cac327c7
 } from '../utils'
 import {
   ConsumeMarketFee,
