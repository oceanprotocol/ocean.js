--- conflicted
+++ resolved
@@ -7,12 +7,8 @@
   getFairGasPrice,
   generateDtName,
   setContractDefaults,
-<<<<<<< HEAD
-  configHelperNetworks,
-  estimateGas
-=======
+  estimateGas,
   ConfigHelper
->>>>>>> cac327c7
 } from '../utils'
 import { Contract } from 'web3-eth-contract'
 import { MetadataProof } from '../../src/@types'
