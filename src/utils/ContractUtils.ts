import Web3 from 'web3'
import BigNumber from 'bignumber.js'
import { Contract } from 'web3-eth-contract'
import { Config } from '../config'
import { minAbi, GASLIMIT_DEFAULT } from '.'

export function setContractDefaults(contract: Contract, config: Config): Contract {
  if (config) {
    if (config.transactionBlockTimeout)
      contract.transactionBlockTimeout = config.transactionBlockTimeout
    if (config.transactionConfirmationBlocks)
      contract.transactionConfirmationBlocks = config.transactionConfirmationBlocks
    if (config.transactionPollingTimeout)
      contract.transactionPollingTimeout = config.transactionPollingTimeout
  }
  return contract
}

export async function getFairGasPrice(web3: Web3, config: Config): Promise<string> {
  const x = new BigNumber(await web3.eth.getGasPrice())
  if (config && config.gasFeeMultiplier)
    return x
      .multipliedBy(config.gasFeeMultiplier)
      .integerValue(BigNumber.ROUND_DOWN)
      .toString(10)
  else return x.toString(10)
}

<<<<<<< HEAD
=======
export function getErcCreationParams(ercParams: Erc20CreateParams): any {
  let name: string, symbol: string
  // Generate name & symbol if not present
  if (!ercParams.name || !ercParams.symbol) {
    ;({ name, symbol } = generateDtName())
  }
  return {
    templateIndex: ercParams.templateIndex,
    strings: [ercParams.name || name, ercParams.symbol || symbol],
    addresses: [
      ercParams.minter,
      ercParams.paymentCollector,
      ercParams.mpFeeAddress,
      ercParams.feeToken
    ],
    uints: [Web3.utils.toWei(ercParams.cap), Web3.utils.toWei(ercParams.feeAmount)],
    bytess: []
  }
}

export async function getFreOrderParams(
  web3: Web3,
  freParams: FreOrderParams
): Promise<any> {
  return {
    exchangeContract: freParams.exchangeContract,
    exchangeId: freParams.exchangeId,
    maxBaseTokenAmount: await amountToUnits(
      web3,
      freParams.baseTokenAddress,
      freParams.maxBaseTokenAmount,
      freParams.baseTokenDecimals
    ),
    swapMarketFee: await amountToUnits(
      web3,
      freParams.baseTokenAddress,
      freParams.swapMarketFee,
      freParams.baseTokenDecimals
    ),
    marketFeeAddress: freParams.marketFeeAddress
  }
}

export function getFreCreationParams(freParams: FreCreationParams): any {
  if (!freParams.allowedConsumer) freParams.allowedConsumer = ZERO_ADDRESS
  const withMint = freParams.withMint ? 1 : 0

  return {
    fixedPriceAddress: freParams.fixedRateAddress,
    addresses: [
      freParams.baseTokenAddress,
      freParams.owner,
      freParams.marketFeeCollector,
      freParams.allowedConsumer
    ],
    uints: [
      freParams.baseTokenDecimals,
      freParams.datatokenDecimals,
      Web3.utils.toWei(freParams.fixedRate),
      Web3.utils.toWei(freParams.marketFee),
      withMint
    ]
  }
}

export async function getPoolCreationParams(
  web3: Web3,
  poolParams: PoolCreationParams
): Promise<any> {
  return {
    addresses: [
      poolParams.ssContract,
      poolParams.baseTokenAddress,
      poolParams.baseTokenSender,
      poolParams.publisherAddress,
      poolParams.marketFeeCollector,
      poolParams.poolTemplateAddress
    ],
    ssParams: [
      Web3.utils.toWei(poolParams.rate),
      poolParams.baseTokenDecimals,
      Web3.utils.toWei(poolParams.vestingAmount),
      poolParams.vestedBlocks,
      await amountToUnits(
        web3,
        poolParams.baseTokenAddress,
        poolParams.initialBaseTokenLiquidity
      )
    ],
    swapFees: [
      Web3.utils.toWei(poolParams.swapFeeLiquidityProvider),
      Web3.utils.toWei(poolParams.swapFeeMarketRunner)
    ]
  }
}

>>>>>>> e0af5302
export async function unitsToAmount(
  web3: Web3,
  token: string,
  amount: string,
  tokenDecimals?: number
): Promise<string> {
  const tokenContract = new web3.eth.Contract(minAbi, token)
  let decimals = tokenDecimals || (await tokenContract.methods.decimals().call())
  if (decimals === '0') {
    decimals = 18
  }

  const amountFormatted = new BigNumber(amount).div(
    new BigNumber(10).exponentiatedBy(decimals)
  )

  BigNumber.config({ EXPONENTIAL_AT: 50 })
  return amountFormatted.toString()
}

export async function amountToUnits(
  web3: Web3,
  token: string,
  amount: string,
  tokenDecimals?: number
): Promise<string> {
  const tokenContract = new web3.eth.Contract(minAbi, token)
  let decimals = tokenDecimals || (await tokenContract.methods.decimals().call())
  if (decimals === '0') {
    decimals = 18
  }
  BigNumber.config({ EXPONENTIAL_AT: 50 })

<<<<<<< HEAD
  const amountFormatted = new BigNumber(amount).times(
    new BigNumber(10).exponentiatedBy(decimals)
  )

  return amountFormatted.toString()
=======
    const amountFormatted = new BigNumber(amount).times(
      new BigNumber(10).exponentiatedBy(decimals)
    )
    return amountFormatted.toFixed(0)
  } catch (e) {
    LoggerInstance.error(`ERROR: FAILED TO CALL DECIMALS(), USING 18', ${e.message}`)
  }
>>>>>>> e0af5302
}

/**
 * Estimates the gas used when a function would be executed on chain
 * @param {string} from account that calls the function
 * @param {Function} functionToEstimateGas function that we need to estimate the gas
 * @param {...any[]} args arguments of the function
 * @return {Promise<number>} gas cost of the function
 */
export async function calculateEstimatedGas(
  from: string,
  functionToEstimateGas: Function,
  ...args: any[]
): Promise<any> {
  const estimatedGas = await functionToEstimateGas.apply(null, args).estimateGas(
    {
      from: from
    },
    (err, estGas) => (err ? GASLIMIT_DEFAULT : estGas)
  )
  return estimatedGas
}<|MERGE_RESOLUTION|>--- conflicted
+++ resolved
@@ -2,7 +2,7 @@
 import BigNumber from 'bignumber.js'
 import { Contract } from 'web3-eth-contract'
 import { Config } from '../config'
-import { minAbi, GASLIMIT_DEFAULT } from '.'
+import { minAbi, GASLIMIT_DEFAULT, LoggerInstance } from '.'
 
 export function setContractDefaults(contract: Contract, config: Config): Contract {
   if (config) {
@@ -26,105 +26,6 @@
   else return x.toString(10)
 }
 
-<<<<<<< HEAD
-=======
-export function getErcCreationParams(ercParams: Erc20CreateParams): any {
-  let name: string, symbol: string
-  // Generate name & symbol if not present
-  if (!ercParams.name || !ercParams.symbol) {
-    ;({ name, symbol } = generateDtName())
-  }
-  return {
-    templateIndex: ercParams.templateIndex,
-    strings: [ercParams.name || name, ercParams.symbol || symbol],
-    addresses: [
-      ercParams.minter,
-      ercParams.paymentCollector,
-      ercParams.mpFeeAddress,
-      ercParams.feeToken
-    ],
-    uints: [Web3.utils.toWei(ercParams.cap), Web3.utils.toWei(ercParams.feeAmount)],
-    bytess: []
-  }
-}
-
-export async function getFreOrderParams(
-  web3: Web3,
-  freParams: FreOrderParams
-): Promise<any> {
-  return {
-    exchangeContract: freParams.exchangeContract,
-    exchangeId: freParams.exchangeId,
-    maxBaseTokenAmount: await amountToUnits(
-      web3,
-      freParams.baseTokenAddress,
-      freParams.maxBaseTokenAmount,
-      freParams.baseTokenDecimals
-    ),
-    swapMarketFee: await amountToUnits(
-      web3,
-      freParams.baseTokenAddress,
-      freParams.swapMarketFee,
-      freParams.baseTokenDecimals
-    ),
-    marketFeeAddress: freParams.marketFeeAddress
-  }
-}
-
-export function getFreCreationParams(freParams: FreCreationParams): any {
-  if (!freParams.allowedConsumer) freParams.allowedConsumer = ZERO_ADDRESS
-  const withMint = freParams.withMint ? 1 : 0
-
-  return {
-    fixedPriceAddress: freParams.fixedRateAddress,
-    addresses: [
-      freParams.baseTokenAddress,
-      freParams.owner,
-      freParams.marketFeeCollector,
-      freParams.allowedConsumer
-    ],
-    uints: [
-      freParams.baseTokenDecimals,
-      freParams.datatokenDecimals,
-      Web3.utils.toWei(freParams.fixedRate),
-      Web3.utils.toWei(freParams.marketFee),
-      withMint
-    ]
-  }
-}
-
-export async function getPoolCreationParams(
-  web3: Web3,
-  poolParams: PoolCreationParams
-): Promise<any> {
-  return {
-    addresses: [
-      poolParams.ssContract,
-      poolParams.baseTokenAddress,
-      poolParams.baseTokenSender,
-      poolParams.publisherAddress,
-      poolParams.marketFeeCollector,
-      poolParams.poolTemplateAddress
-    ],
-    ssParams: [
-      Web3.utils.toWei(poolParams.rate),
-      poolParams.baseTokenDecimals,
-      Web3.utils.toWei(poolParams.vestingAmount),
-      poolParams.vestedBlocks,
-      await amountToUnits(
-        web3,
-        poolParams.baseTokenAddress,
-        poolParams.initialBaseTokenLiquidity
-      )
-    ],
-    swapFees: [
-      Web3.utils.toWei(poolParams.swapFeeLiquidityProvider),
-      Web3.utils.toWei(poolParams.swapFeeMarketRunner)
-    ]
-  }
-}
-
->>>>>>> e0af5302
 export async function unitsToAmount(
   web3: Web3,
   token: string,
@@ -157,14 +58,7 @@
     decimals = 18
   }
   BigNumber.config({ EXPONENTIAL_AT: 50 })
-
-<<<<<<< HEAD
-  const amountFormatted = new BigNumber(amount).times(
-    new BigNumber(10).exponentiatedBy(decimals)
-  )
-
-  return amountFormatted.toString()
-=======
+  try {
     const amountFormatted = new BigNumber(amount).times(
       new BigNumber(10).exponentiatedBy(decimals)
     )
@@ -172,7 +66,6 @@
   } catch (e) {
     LoggerInstance.error(`ERROR: FAILED TO CALL DECIMALS(), USING 18', ${e.message}`)
   }
->>>>>>> e0af5302
 }
 
 /**
