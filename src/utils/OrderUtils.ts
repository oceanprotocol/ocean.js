--- conflicted
+++ resolved
@@ -104,11 +104,8 @@
         config,
         await consumerAccount.getAddress(),
         fees.providerFeeToken,
-<<<<<<< HEAD
         services[0].datatokenAddress,
-=======
         asset.services[serviceIndex].datatokenAddress,
->>>>>>> c8314806
         fees.providerFeeAmount
       )
     } catch (error) {
