import Decimal from 'decimal.js'
import { Contract } from 'web3-eth-contract'
import {
  amountToUnits,
  getFairGasPrice,
  setContractDefaults,
  unitsToAmount
} from './ContractUtils'
import { minAbi } from './minAbi'
import LoggerInstance from './Logger'
import { TransactionReceipt } from 'web3-core'
import Web3 from 'web3'
import { GASLIMIT_DEFAULT } from '.'
import { Config, ContractConfig } from '../models'

/**
 * Estimate gas cost for approval function
 * @param {String} account
 * @param {String} tokenAddress
 * @param {String} spender
 * @param {String} amount
 * @param {String} force
 * @param {Contract} contractInstance optional contract instance
 * @return {Promise<number>}
 */
export async function estApprove(
  web3: Web3,
  account: string,
  tokenAddress: string,
  spender: string,
  amount: string,
  contractInstance?: Contract
): Promise<number> {
  const tokenContract = contractInstance || new web3.eth.Contract(minAbi, tokenAddress)

  const gasLimitDefault = GASLIMIT_DEFAULT
  let estGas
  try {
    estGas = await tokenContract.methods
      .approve(spender, amount)
      .estimateGas({ from: account }, (err, estGas) => (err ? gasLimitDefault : estGas))
  } catch (e) {
    estGas = gasLimitDefault
    LoggerInstance.error('estimate gas failed for approve!', e)
  }
  return estGas
}

/**
 * Approve spender to spent amount tokens
 * @param {String} account
 * @param {String} tokenAddress
 * @param {String} spender
 * @param {String} amount  (always expressed as wei)
<<<<<<< HEAD
 * @param {String} force  if true, will overwrite any previous allowence. Else, will check if allowence is enough and will not send a transaction if it's not needed
 * @param {Config} config  configuration that provide values for web3 transaction gasFeeMultiplier, transactionBlockTimeout, transactionConfirmationBlocks, transactionPollingTimeout
=======
 * @param {boolean} force  if true, will overwrite any previous allowence. Else, will check if allowence is enough and will not send a transaction if it's not needed
 * @param {number} tokenDecimals optional number of decimals of the token
>>>>>>> 7782bf49
 */
export async function approve(
  web3: Web3,
  account: string,
  tokenAddress: string,
  spender: string,
  amount: string,
  force = false,
<<<<<<< HEAD
  config?: ContractConfig
=======
  tokenDecimals?: number
>>>>>>> 7782bf49
): Promise<TransactionReceipt | string> {
  const tokenContract = setContractDefaults(
    new web3.eth.Contract(minAbi, tokenAddress),
    config
  )
  if (!force) {
    const currentAllowance = await allowance(web3, tokenAddress, account, spender, config)
    if (new Decimal(currentAllowance).greaterThanOrEqualTo(new Decimal(amount))) {
      return currentAllowance
    }
  }
  let result = null
  const amountFormatted = await amountToUnits(web3, tokenAddress, amount, tokenDecimals)
  const estGas = await estApprove(
    web3,
    account,
    tokenAddress,
    spender,
    amountFormatted,
    tokenContract
  )

  try {
    result = await tokenContract.methods.approve(spender, amountFormatted).send({
      from: account,
      gas: estGas + 1,
      gasPrice: await getFairGasPrice(web3, config)
    })
  } catch (e) {
    LoggerInstance.error(
      `ERRPR: Failed to approve spender to spend tokens : ${e.message}`
    )
  }
  return result
}

/**
 * Get Allowance for any erc20
 * @param {Web3} web3
 * @param {String } tokenAdress
 * @param {String} account
 * @param {String} spender
 * @param {number} tokenDecimals optional number of decimals of the token
 */
export async function allowance(
  web3: Web3,
  tokenAddress: string,
  account: string,
  spender: string,
<<<<<<< HEAD
  config?: ContractConfig
=======
  tokenDecimals?: number
>>>>>>> 7782bf49
): Promise<string> {
  const tokenContract = setContractDefaults(
    new web3.eth.Contract(minAbi, tokenAddress),
    config
  )
  const trxReceipt = await tokenContract.methods.allowance(account, spender).call()

  return await unitsToAmount(web3, tokenAddress, trxReceipt, tokenDecimals)
}

/**
 * Get balance for any erc20
 * @param {Web3} web3
 * @param {String} tokenAdress
 * @param {String} owner
 * @param {String} spender
 * @param {number} tokenDecimals optional number of decimals of the token
 */
export async function balance(
  web3: Web3,
  tokenAddress: string,
  account: string,
<<<<<<< HEAD
  config?: Config
=======
  tokenDecimals?: number
>>>>>>> 7782bf49
): Promise<string> {
  const tokenContract = setContractDefaults(
    new web3.eth.Contract(minAbi, tokenAddress),
    config
  )
  const trxReceipt = await tokenContract.methods.balanceOf(account).call()

  return await unitsToAmount(web3, tokenAddress, trxReceipt, tokenDecimals)
}<|MERGE_RESOLUTION|>--- conflicted
+++ resolved
@@ -52,13 +52,9 @@
  * @param {String} tokenAddress
  * @param {String} spender
  * @param {String} amount  (always expressed as wei)
-<<<<<<< HEAD
- * @param {String} force  if true, will overwrite any previous allowence. Else, will check if allowence is enough and will not send a transaction if it's not needed
- * @param {Config} config  configuration that provide values for web3 transaction gasFeeMultiplier, transactionBlockTimeout, transactionConfirmationBlocks, transactionPollingTimeout
-=======
  * @param {boolean} force  if true, will overwrite any previous allowence. Else, will check if allowence is enough and will not send a transaction if it's not needed
  * @param {number} tokenDecimals optional number of decimals of the token
->>>>>>> 7782bf49
+ * @param {Config} config  configuration that provide values for web3 transaction gasFeeMultiplier, transactionBlockTimeout, transactionConfirmationBlocks, transactionPollingTimeout
  */
 export async function approve(
   web3: Web3,
@@ -67,18 +63,22 @@
   spender: string,
   amount: string,
   force = false,
-<<<<<<< HEAD
+  tokenDecimals?: number,
   config?: ContractConfig
-=======
-  tokenDecimals?: number
->>>>>>> 7782bf49
 ): Promise<TransactionReceipt | string> {
   const tokenContract = setContractDefaults(
     new web3.eth.Contract(minAbi, tokenAddress),
     config
   )
   if (!force) {
-    const currentAllowance = await allowance(web3, tokenAddress, account, spender, config)
+    const currentAllowance = await allowance(
+      web3,
+      tokenAddress,
+      account,
+      spender,
+      tokenDecimals,
+      config
+    )
     if (new Decimal(currentAllowance).greaterThanOrEqualTo(new Decimal(amount))) {
       return currentAllowance
     }
@@ -115,17 +115,15 @@
  * @param {String} account
  * @param {String} spender
  * @param {number} tokenDecimals optional number of decimals of the token
+ * @param {Config} config  configuration that provide values for web3 transaction gasFeeMultiplier, transactionBlockTimeout, transactionConfirmationBlocks, transactionPollingTimeout
  */
 export async function allowance(
   web3: Web3,
   tokenAddress: string,
   account: string,
   spender: string,
-<<<<<<< HEAD
+  tokenDecimals?: number,
   config?: ContractConfig
-=======
-  tokenDecimals?: number
->>>>>>> 7782bf49
 ): Promise<string> {
   const tokenContract = setContractDefaults(
     new web3.eth.Contract(minAbi, tokenAddress),
@@ -143,16 +141,14 @@
  * @param {String} owner
  * @param {String} spender
  * @param {number} tokenDecimals optional number of decimals of the token
+ * @param {Config} config  configuration that provide values for web3 transaction gasFeeMultiplier, transactionBlockTimeout, transactionConfirmationBlocks, transactionPollingTimeout
  */
 export async function balance(
   web3: Web3,
   tokenAddress: string,
   account: string,
-<<<<<<< HEAD
+  tokenDecimals?: number,
   config?: Config
-=======
-  tokenDecimals?: number
->>>>>>> 7782bf49
 ): Promise<string> {
   const tokenContract = setContractDefaults(
     new web3.eth.Contract(minAbi, tokenAddress),
