--- conflicted
+++ resolved
@@ -60,14 +60,8 @@
     }
   }
   let result = null
-<<<<<<< HEAD
-  const amountFormatted = await amountToUnits(web3, tokenAddress, amount)
+  const amountFormatted = await amountToUnits(web3, tokenAddress, amount, tokenDecimals)
   const estGas = await estimateGas(
-=======
-  const amountFormatted = await amountToUnits(web3, tokenAddress, amount, tokenDecimals)
-  const estGas = await estApprove(
-    web3,
->>>>>>> cac327c7
     account,
     tokenContract.methods.approve,
     spender,
