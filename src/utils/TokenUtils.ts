import Decimal from 'decimal.js'
import { Contract } from 'web3-eth-contract'
import {
  amountToUnits,
<<<<<<< HEAD
  getFairGasPrice,
  setContractDefaults,
=======
  estimateGas,
  getFairGasPrice,
>>>>>>> 41e68657
  unitsToAmount
} from './ContractUtils'
import { minAbi } from './minAbi'
import LoggerInstance from './Logger'
import { TransactionReceipt } from 'web3-core'
import Web3 from 'web3'
<<<<<<< HEAD
import { GASLIMIT_DEFAULT } from '.'
import { Config, ContractConfig } from '../models'
=======
>>>>>>> 41e68657

/**
 * Estimate gas cost for approval function
 * @param {String} account
 * @param {String} tokenAddress
 * @param {String} spender
 * @param {String} amount
 * @param {String} force
 * @param {Contract} contractInstance optional contract instance
 * @return {Promise<number>}
 */
export async function estApprove(
  web3: Web3,
  account: string,
  tokenAddress: string,
  spender: string,
  amount: string,
  contractInstance?: Contract
): Promise<number> {
  const tokenContract = contractInstance || new web3.eth.Contract(minAbi, tokenAddress)

  return estimateGas(account, tokenContract.methods.approve, spender, amount)
}

/**
 * Approve spender to spent amount tokens
 * @param {String} account
 * @param {String} tokenAddress
 * @param {String} spender
 * @param {String} amount amount of ERC20 tokens (always expressed as wei)
 * @param {boolean} force  if true, will overwrite any previous allowence. Else, will check if allowence is enough and will not send a transaction if it's not needed
 * @param {number} tokenDecimals optional number of decimals of the token
 * @param {Config} config  configuration that provide values for web3 transaction gasFeeMultiplier, transactionBlockTimeout, transactionConfirmationBlocks, transactionPollingTimeout
 */
export async function approve(
  web3: Web3,
  account: string,
  tokenAddress: string,
  spender: string,
  amount: string,
  force = false,
  tokenDecimals?: number,
  config?: ContractConfig
): Promise<TransactionReceipt | string> {
  const tokenContract = setContractDefaults(
    new web3.eth.Contract(minAbi, tokenAddress),
    config
  )
  if (!force) {
    const currentAllowance = await allowance(
      web3,
      tokenAddress,
      account,
      spender,
      tokenDecimals,
      config
    )
    if (new Decimal(currentAllowance).greaterThanOrEqualTo(new Decimal(amount))) {
      return currentAllowance
    }
  }
  let result = null
  const amountFormatted = await amountToUnits(web3, tokenAddress, amount, tokenDecimals)
  const estGas = await estimateGas(
    account,
    tokenContract.methods.approve,
    spender,
    amountFormatted
  )

  try {
    result = await tokenContract.methods.approve(spender, amountFormatted).send({
      from: account,
      gas: estGas + 1,
      gasPrice: await getFairGasPrice(web3, config)
    })
  } catch (e) {
    LoggerInstance.error(
      `ERROR: Failed to approve spender to spend tokens : ${e.message}`
    )
  }
  return result
}

/**
 * Estimate gas cost for transfer function
 * @param {String} account
 * @param {String} tokenAddress
 * @param {String} recipient
 * @param {String} amount
 * @param {String} force
 * @param {Contract} contractInstance optional contract instance
 * @return {Promise<number>}
 */
export async function estTransfer(
  web3: Web3,
  account: string,
  tokenAddress: string,
  recipient: string,
  amount: string,
  contractInstance?: Contract
): Promise<number> {
  const tokenContract = contractInstance || new web3.eth.Contract(minAbi, tokenAddress)

  return estimateGas(account, tokenContract.methods.transfer, recipient, amount)
}

/**
 * Moves amount tokens from the caller’s account to recipient.
 * @param {String} account
 * @param {String} tokenAddress
 * @param {String} recipient
 * @param {String} amount amount of ERC20 tokens (not as wei)
 * @param {String} force  if true, will overwrite any previous allowence. Else, will check if allowence is enough and will not send a transaction if it's not needed
 */
export async function transfer(
  web3: Web3,
  account: string,
  tokenAddress: string,
  recipient: string,
  amount: string
): Promise<TransactionReceipt | string> {
  const tokenContract = new web3.eth.Contract(minAbi, tokenAddress)

  let result = null
  const amountFormatted = await amountToUnits(web3, tokenAddress, amount)
  const estGas = await estimateGas(
    account,
    tokenContract.methods.transfer,
    recipient,
    amountFormatted
  )

  try {
    result = await tokenContract.methods.transfer(recipient, amountFormatted).send({
      from: account,
      gas: estGas + 1,
      gasPrice: await getFairGasPrice(web3, null)
    })
  } catch (e) {
    LoggerInstance.error(`ERROR: Failed to transfer tokens : ${e.message}`)
  }
  return result
}

/**
 * Get Allowance for any erc20
 * @param {Web3} web3
 * @param {String } tokenAdress
 * @param {String} account
 * @param {String} spender
 * @param {number} tokenDecimals optional number of decimals of the token
 * @param {Config} config  configuration that provide values for web3 transaction gasFeeMultiplier, transactionBlockTimeout, transactionConfirmationBlocks, transactionPollingTimeout
 */
export async function allowance(
  web3: Web3,
  tokenAddress: string,
  account: string,
  spender: string,
  tokenDecimals?: number,
  config?: ContractConfig
): Promise<string> {
  const tokenContract = setContractDefaults(
    new web3.eth.Contract(minAbi, tokenAddress),
    config
  )
  const trxReceipt = await tokenContract.methods.allowance(account, spender).call()

  return await unitsToAmount(web3, tokenAddress, trxReceipt, tokenDecimals)
}

/**
 * Get balance for any erc20
 * @param {Web3} web3
 * @param {String} tokenAdress
 * @param {String} owner
 * @param {String} spender
 * @param {number} tokenDecimals optional number of decimals of the token
 * @param {Config} config  configuration that provide values for web3 transaction gasFeeMultiplier, transactionBlockTimeout, transactionConfirmationBlocks, transactionPollingTimeout
 */
export async function balance(
  web3: Web3,
  tokenAddress: string,
  account: string,
  tokenDecimals?: number,
  config?: Config
): Promise<string> {
  const tokenContract = setContractDefaults(
    new web3.eth.Contract(minAbi, tokenAddress),
    config
  )
  const trxReceipt = await tokenContract.methods.balanceOf(account).call()

  return await unitsToAmount(web3, tokenAddress, trxReceipt, tokenDecimals)
}<|MERGE_RESOLUTION|>--- conflicted
+++ resolved
@@ -2,24 +2,17 @@
 import { Contract } from 'web3-eth-contract'
 import {
   amountToUnits,
-<<<<<<< HEAD
+  estimateGas,
   getFairGasPrice,
   setContractDefaults,
-=======
-  estimateGas,
-  getFairGasPrice,
->>>>>>> 41e68657
   unitsToAmount
 } from './ContractUtils'
 import { minAbi } from './minAbi'
 import LoggerInstance from './Logger'
 import { TransactionReceipt } from 'web3-core'
 import Web3 from 'web3'
-<<<<<<< HEAD
 import { GASLIMIT_DEFAULT } from '.'
 import { Config, ContractConfig } from '../models'
-=======
->>>>>>> 41e68657
 
 /**
  * Estimate gas cost for approval function
