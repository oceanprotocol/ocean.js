--- conflicted
+++ resolved
@@ -213,11 +213,7 @@
       serviceEndpoint: 'http://127.0.0.1:8001',
       timeout: 300,
       compute: {
-<<<<<<< HEAD
-        publisherTrustedAlgorithmPublishers: ['*'],
-=======
         publisherTrustedAlgorithmPublishers: ['*'] as any,
->>>>>>> ad9e5de6
         publisherTrustedAlgorithms: [
           {
             did: '*',
