--- conflicted
+++ resolved
@@ -648,18 +648,6 @@
         serviceId: resolvedAlgorithmDdo.services[0].id,
         meta: resolvedAlgorithmDdo.metadata.algorithm
       }
-<<<<<<< HEAD
-
-      const providerInitializeComputeResults = await ProviderInstance.initializeCompute(
-        assets,
-        algo,
-        computeEnv.id,
-        maxJobDuration,
-        providerUrl,
-        consumerAccount
-      )
-=======
->>>>>>> d68826f2
       /// ```
 
       /// <!--
@@ -694,52 +682,6 @@
       //   )
       // }
       /// -->
-<<<<<<< HEAD
-      /// ```Typescript
-      algo.transferTxId = await handleOrder(
-        providerInitializeComputeResults.algorithm,
-        resolvedAlgorithmDdo.services[0].datatokenAddress,
-        consumerAccount,
-        computeEnv.consumerAddress,
-        0
-      )
-      for (let i = 0; i < providerInitializeComputeResults.datasets.length; i++) {
-        assets[i].transferTxId = await handleOrder(
-          providerInitializeComputeResults.datasets[i],
-          dtAddressArray[i],
-          consumerAccount,
-          computeEnv.consumerAddress,
-          0
-        )
-        for (let i = 0; i < providerInitializeComputeResults.datasets.length; i++) {
-          assets[i].transferTxId = await handleOrder(
-            providerInitializeComputeResults.datasets[i],
-            dtAddressArray[i],
-            consumerAccount,
-            computeEnv.consumerAddress,
-            0
-          )
-        }
-
-        const computeJobs = await ProviderInstance.freeComputeStart(
-          providerUrl,
-          consumerAccount,
-          computeEnv.id,
-          assets,
-          algo
-        )
-
-        /// ```
-        /// <!--
-        assert(computeJobs, 'Cannot start compute job')
-        /// -->
-        /// Let's save the compute job it, we re going to use later
-        /// ```Typescript
-        computeJobId = computeJobs[0].jobId
-        // eslint-disable-next-line prefer-destructuring
-        agreementId = computeJobs[0].agreementId
-      }
-=======
 
       /// Let's start the free compute job
       /// ```Typescript
@@ -763,7 +705,6 @@
       agreementId = computeJobs[0].agreementId
       /// ```
       /// <!--
->>>>>>> d68826f2
     } else {
       assert(
         computeRoutePath === null,
