/// # Compute-to-Data (C2D) Code Examples

/// Here are the steps:

/// 0. [Prerequisites](#0-prerequisites)
/// 1. [Initialize services](#1-initialize-services)
/// 2. [Create a new node.js project](#2-create-a-new-nodejs-project-with-typescript)
/// 3. [Install dependencies](#3-install-dependencies)
/// 4. [Import dependencies and add variables and constants](#4-import-dependencies-and-add-variables-constants-and-helper-methods)
/// 5. [Initialize accounts and deploy contracts](#-initialize-accounts-and-deploy-contracts)
/// 6. [Publish a dataset and  an algorithm](#6-publish-assets-dataset-and-algorithm)
/// 7. [Resolve published datasets and algorithms](#7-resolve-assets)
/// 8. [Send datatokens to consumer](#8-send-datatokens-to-consumer)
/// 9. [Consumer fetches compute environment](#9-get-compute-environments)
/// 10. [Consumer starts a compute job using a free C2D environment](#10-consumer-starts-a-compute-job)
/// 11. [Check compute status and get download compute results url](#11-check-compute-status-and-get-download-compute-results-url)

/// Let's go through each step.

/// ## 0. Prerequisites
/// Before we start it is important that you have all of the necessary prerequisites installed on your computer.
/// - **A Unix based operating system (Linux or Mac)**. If you are a Windows user you can try to run linux inside a virtual machine but this is outside of the scope of this article.
/// - **Git**. Instructions for installing Git can be found here: https://git-scm.com/book/en/v2/Getting-Started-Installing-Git
/// - **Node.js** can be downloaded from here: https://nodejs.org/en/download/
/// - **Docker** can be installed from here: https://docs.docker.com/get-docker/. Please note that Docker must run as a non-root user, you can set this up by following these instructions: https://docs.docker.com/engine/install/linux-postinstall/

/// ## 1. Initialize services

/// Ocean.js uses off-chain services for metadata (Aquarius) and consuming datasets (Provider).

/// We start by initializing the services. To do this, we clone the Barge repository and run it. This will run the current default versions of [Aquarius](https://github.com/oceanprotocol/aquarius), [Provider](https://github.com/oceanprotocol/provider), and [Ganache](https://github.com/trufflesuite/ganache) with [our contracts](https://github.com/oceanprotocol/contracts) deployed to it.

/// ```bash
/// git clone https://github.com/oceanprotocol/barge.git
/// cd barge/
/// ./start_ocean.sh --with-provider2 --no-dashboard --with-c2d
/// ```

/// ## 2. Create a new Node.js project with TypeScript

/// Start by creating a new Node.js project. Open a new terminal and enter the following commands:

/// ```bash
/// mkdir compute-quickstart
/// cd compute-quickstart
/// npm init
/// # Answer the questions in the command line prompt
/// touch compute.ts
/// # On linux press CTRL + D to save
/// ```

/// Next, we need to setup our TypeScript compiler options. Create a new file called `tsconfig.json` in the root of the `compute-quickstart` directory.

/// ```bash
/// touch tsconfig.json
/// # Copy the following json content into the file, On linux press CTRL + D to save
/// ```

/// ```json
/// {
///   "compilerOptions": {
///     "lib": ["es6", "es7"],
///     "module": "CommonJS",
///     "target": "ES5",
///     "esModuleInterop": true,
///     "allowSyntheticDefaultImports": true,
///     "outDir": "./dist/",
///     "declaration": true,
///     "declarationDir": "./dist/"
///   },
///   "include": [
///     "compute.ts"
///   ],
///   "exclude": [ "node_modules", "dist" ]
/// }
/// ```

/// Now you can compile your TypeScript project.
/// If you have TypeScript installed use the following command:

/// ```bash
/// tsc
/// ```

/// If you don't have TypeScript installed you can install it using the command below and then compile using the above command:

/// ```bash
/// npm install -g typescript
/// ```

/// Or if you don't want to install TypeScript use the following command to compile your file:
/// ```bash
/// npx tsc compute.ts
/// ```

/// To run your script as we go along, compile the script then you can use the following command:

/// ```bash
/// node dist/compute.js
/// ```

/// ## 3. Install dependencies

/// Install dependencies running the following command in your terminal:

/// ```bash
/// npm install @oceanprotocol/lib crypto-js ethers@5.7.2 typescript @types/node ts-node
/// ```

/// ## 4. Import dependencies and add variables, constants and helper methods

/// Now open the `compute.ts` file in your text editor.

/// ### 4.1. Dependencies

/// Start by importing all of the necessary dependencies

/// ```Typescript
import fs from 'fs'
import { homedir } from 'os'
import { assert } from 'chai'
import { ethers, providers, Signer } from 'ethers'
import {
  ProviderInstance,
  Aquarius,
  NftFactory,
  Datatoken,
  Nft,
  ZERO_ADDRESS,
  transfer,
  sleep,
  approveWei,
  ProviderComputeInitialize,
  ConsumeMarketFee,
  ComputeAlgorithm,
  ComputeAsset,
  Config,
  Files,
  DDO,
  NftCreateData,
  DatatokenCreateParams,
  sendTx,
  configHelperNetworks,
  ConfigHelper,
  getEventFromTx,
  amountToUnits,
  isDefined
} from '../../src/index.js'
/// ```
import crypto from 'crypto-js'
const { SHA256 } = crypto

/// ### 4.2. Constants and variables

///  We will need two files to publish, one as dataset and one as algorithm, so here we define the files that we intend to publish.
/// ```Typescript
const DATASET_ASSET_URL: Files = {
  datatokenAddress: '0x0',
  nftAddress: '0x0',
  files: [
    {
      type: 'url',
      url: 'https://raw.githubusercontent.com/oceanprotocol/testdatasets/main/shs_dataset_test.txt',
      method: 'GET'
    }
  ]
}

const ALGORITHM_ASSET_URL: Files = {
  datatokenAddress: '0x0',
  nftAddress: '0x0',
  files: [
    {
      type: 'url',
      url: 'https://raw.githubusercontent.com/oceanprotocol/testdatasets/main/shs_dataset_test.txt',
      method: 'GET'
    }
  ]
}
/// ```

/// Next, we define the metadata for the dataset and algorithm that will describe our data assets. This is what we call the DDOs
/// ```Typescript
const DATASET_DDO: DDO = {
  '@context': ['https://w3id.org/did/v1'],
  id: 'id:op:efba17455c127a885ec7830d687a8f6e64f5ba559f8506f8723c1f10f05c049c',
  version: '4.1.0',
  chainId: 8996,
  nftAddress: '0x0',
  metadata: {
    created: '2021-12-20T14:35:20Z',
    updated: '2021-12-20T14:35:20Z',
    type: 'dataset',
    name: 'dataset-name',
    description: 'Ocean protocol test dataset description',
    author: 'oceanprotocol-team',
    license: 'https://market.oceanprotocol.com/terms',
    additionalInformation: {
      termsAndConditions: true
    }
  },
  services: [
    {
      id: 'notAnId',
      type: 'compute',
      files: '',
      datatokenAddress: '0xa15024b732A8f2146423D14209eFd074e61964F3',
      serviceEndpoint: 'https://v4.provider.goerli.oceanprotocol.com/',
      timeout: 300,
      compute: {
        publisherTrustedAlgorithmPublishers: [],
        publisherTrustedAlgorithms: [],
        allowRawAlgorithm: true,
        allowNetworkAccess: true
      }
    }
  ]
}

const ALGORITHM_DDO: DDO = {
  '@context': ['https://w3id.org/did/v1'],
  id: 'did:op:efba17455c127a885ec7830d687a8f6e64f5ba559f8506f8723c1f10f05c049c',
  version: '4.1.0',
  chainId: 8996,
  nftAddress: '0x0',
  metadata: {
    created: '2021-12-20T14:35:20Z',
    updated: '2021-12-20T14:35:20Z',
    type: 'algorithm',
    name: 'algorithm-name',
    description: 'Ocean protocol test algorithm description',
    author: 'oceanprotocol-team',
    license: 'https://market.oceanprotocol.com/terms',
    additionalInformation: {
      termsAndConditions: true
    },
    algorithm: {
      language: 'Node.js',
      version: '1.0.0',
      container: {
        entrypoint: 'node $ALGO',
        image: 'ubuntu',
        tag: 'latest',
        checksum:
          'sha256:2d7ecc9c5e08953d586a6e50c29b91479a48f69ac1ba1f9dc0420d18a728dfc5'
      }
    }
  },
  services: [
    {
      id: 'notAnId',
      type: 'access',
      files: '',
      datatokenAddress: '0xa15024b732A8f2146423D14209eFd074e61964F3',
      serviceEndpoint: 'https://v4.provider.goerli.oceanprotocol.com',
      timeout: 300
    }
  ]
}
/// ```

/// Now we define the variables which we will need later
/// ```Typescript
let config: Config
let aquariusInstance: Aquarius
let datatoken: Datatoken
let providerUrl: string
let publisherAccount: Signer
let consumerAccount: Signer
let addresses
let computeEnvs

let datasetId: string
let algorithmId: string
let resolvedDatasetDdo: DDO
let resolvedAlgorithmDdo: DDO

let computeJobId: string
let agreementId: string

let computeRoutePath: string
let hasFreeComputeSupport: boolean
/// ```

/// ### 4.3 Helper methods

/// Now we define the helper methods which we will use later to publish the dataset and algorithm, and also order them

/// Add a `createAssetHelper()`function.
/// ```Typescript
async function createAssetHelper(
  name: string,
  symbol: string,
  owner: Signer,
  assetUrl: Files,
  ddo: DDO,
  providerUrl: string
) {
  const nft = new Nft(owner, (await owner.provider.getNetwork()).chainId)

  const nftFactory = new NftFactory(
    addresses.ERC721Factory,
    owner,
    await owner.getChainId()
  )

  const chain = (await owner.provider.getNetwork()).chainId

  ddo.chainId = parseInt(chain.toString(10))
  const nftParamsAsset: NftCreateData = {
    name,
    symbol,
    templateIndex: 1,
    tokenURI: 'aaa',
    transferable: true,
    owner: await owner.getAddress()
  }
  const datatokenParams: DatatokenCreateParams = {
    templateIndex: 1,
    cap: '100000',
    feeAmount: '0',
    paymentCollector: ZERO_ADDRESS,
    feeToken: ZERO_ADDRESS,
    minter: await owner.getAddress(),
    mpFeeAddress: ZERO_ADDRESS
  }

  const bundleNFT = await nftFactory.createNftWithDatatoken(
    nftParamsAsset,
    datatokenParams
  )

  const trxReceipt = await bundleNFT.wait()
  // events have been emitted
  const nftCreatedEvent = getEventFromTx(trxReceipt, 'NFTCreated')
  const tokenCreatedEvent = getEventFromTx(trxReceipt, 'TokenCreated')

  const nftAddress = nftCreatedEvent.args.newTokenAddress
  const datatokenAddressAsset = tokenCreatedEvent.args.newTokenAddress
  // create the files encrypted string
  assetUrl.datatokenAddress = datatokenAddressAsset
  assetUrl.nftAddress = nftAddress
  ddo.services[0].files = await ProviderInstance.encrypt(assetUrl, chain, providerUrl)
  ddo.services[0].datatokenAddress = datatokenAddressAsset
  ddo.services[0].serviceEndpoint = 'http://172.15.0.4:8030' // put back proviederUrl

  ddo.nftAddress = nftAddress
  ddo.id = 'did:op:' + SHA256(ethers.utils.getAddress(nftAddress) + chain.toString(10))

  const encryptedResponse = await ProviderInstance.encrypt(ddo, chain, providerUrl)
  const validateResult = await aquariusInstance.validate(ddo)
  await nft.setMetadata(
    nftAddress,
    await owner.getAddress(),
    0,
    'http://172.15.0.4:8030', // put back proviederUrl
    '',
    ethers.utils.hexlify(2),
    encryptedResponse,
    validateResult.hash
  )
  return ddo.id
}
/// ```

/// Add a `handleOrder()`function.
/// ```Typescript
async function handleOrder(
  order: ProviderComputeInitialize,
  datatokenAddress: string,
  payerAccount: Signer,
  consumerAccount: string,
  serviceIndex: number,
  consumeMarkerFee?: ConsumeMarketFee
) {
  /* We do have 3 possible situations:
     - have validOrder and no providerFees -> then order is valid, providerFees are valid, just use it in startCompute
     - have validOrder and providerFees -> then order is valid but providerFees are not valid, we need to call reuseOrder and pay only providerFees
     - no validOrder -> we need to call startOrder, to pay 1 DT & providerFees
  */
  if (order.providerFee && order.providerFee.providerFeeAmount) {
    await approveWei(
      payerAccount,
      config,
      await payerAccount.getAddress(),
      order.providerFee.providerFeeToken,
      datatokenAddress,
      order.providerFee.providerFeeAmount
    )
  }
  if (order.validOrder) {
    if (!order.providerFee) return order.validOrder
    const tx = await datatoken.reuseOrder(
      datatokenAddress,
      order.validOrder,
      order.providerFee
    )
    const reusedTx = await tx.wait()
    const orderReusedTx = getEventFromTx(reusedTx, 'OrderReused')
    return orderReusedTx.transactionHash
  }
  const tx = await datatoken.startOrder(
    datatokenAddress,
    consumerAccount,
    serviceIndex,
    order.providerFee,
    consumeMarkerFee
  )
  const orderTx = await tx.wait()
  const orderStartedTx = getEventFromTx(orderTx, 'OrderStarted')
  return orderStartedTx.transactionHash
}
/// ```

/// At the end of your compute.ts file define `async function run(){ }`. We will use this function to add and test the following chunks of code.
/// <!--
describe('Compute-to-data example tests', async () => {
  /// -->

  /// We need to load the configuration. Add the following code into your `run(){ }` function
  /// ```Typescript
  before(async () => {
    const provider = new providers.JsonRpcProvider(
      process.env.NODE_URI || configHelperNetworks[1].nodeUri
    )
    publisherAccount = (await provider.getSigner(0)) as Signer
    consumerAccount = (await provider.getSigner(1)) as Signer
    const config = new ConfigHelper().getConfig(
      parseInt(String((await publisherAccount.provider.getNetwork()).chainId))
    )
    config.providerUri = process.env.PROVIDER_URL || config.providerUri
    aquariusInstance = new Aquarius(config?.metadataCacheUri)
    providerUrl = config?.providerUri
    addresses = JSON.parse(
      // eslint-disable-next-line security/detect-non-literal-fs-filename
      fs.readFileSync(
        process.env.ADDRESS_FILE ||
          `${homedir}/.ocean/ocean-contracts/artifacts/address.json`,
        'utf8'
      )
    ).development

    /// ```
    /// As we go along it's a good idea to console log the values so that you check they are right. At the end of your `run(){ ... }` function add the following logs:
    /// ```Typescript
    console.log(`Aquarius URL: ${config.metadataCacheUri}`)
    console.log(`Provider URL: ${providerUrl}`)
    console.log(`Deployed contracts address: ${addresses}`)
    console.log(`Publisher account address: ${publisherAccount}`)
    console.log(`Consumer account address: ${consumerAccount}`)
  }) ///
  /// ```

  /// Now at the end of your compute.ts file call you `run()` function. Next, let's compile the file with the `tsc` command in the console and run `node dist/compute.js`.
  /// If everything is working you should see the logs in the console and no errors.
  /// We will use all of the following code snippets in the same way. Add the code snippet and the logs to the end of your `run(){ ... }` function as well as the logs.
  /// Then compile your file with the `tsc` command and run it with `node dist/compute.js`

  it('5.1 Mint OCEAN to publisher account', async () => {
    /// You can skip this step if you are running your script against a remote network,
    /// you need to mint oceans to mentioned accounts only if you are using barge to test your script

    /// ```Typescript
    const minAbi = [
      {
        constant: false,
        inputs: [
          { name: 'to', type: 'address' },
          { name: 'value', type: 'uint256' }
        ],
        name: 'mint',
        outputs: [{ name: '', type: 'bool' }],
        payable: false,
        stateMutability: 'nonpayable',
        type: 'function'
      }
    ]

    const tokenContract = new ethers.Contract(addresses.Ocean, minAbi, publisherAccount)
    const estGasPublisher = await tokenContract.estimateGas.mint(
      await publisherAccount.getAddress(),
      amountToUnits(null, null, '1000', 18)
    )
    await sendTx(
      estGasPublisher,
      publisherAccount,
      1,
      tokenContract.mint,
      await publisherAccount.getAddress(),
      amountToUnits(null, null, '1000', 18)
    )
  }) ///
  /// ```

  it('5.2 Send some OCEAN to consumer account', async () => {
    /// ```Typescript
    transfer(
      publisherAccount,
      config,
      addresses.Ocean,
      await consumerAccount.getAddress(),
      '100'
    )
  }) ///
  /// ```

  /// ## 6. Publish assets dataset and algorithm

  it('6.1 Publish a dataset (create NFT + Datatoken) and set dataset metadata', async () => {
    /// ```Typescript
    datasetId = await createAssetHelper(
      'D1Min',
      'D1M',
      publisherAccount,
      DATASET_ASSET_URL,
      DATASET_DDO,
      providerUrl
    )
    /// ```
    /// Now, let's check that we successfully published a dataset (create NFT + Datatoken)
    /// ```Typescript
    console.log(`dataset id: ${datasetId}`)
  }) ///
  /// ```

  it('6.2 Publish an algorithm (create NFT + Datatoken) and set algorithm metadata', async () => {
    /// ```Typescript
    algorithmId = await createAssetHelper(
      'D1Min',
      'D1M',
      publisherAccount,
      ALGORITHM_ASSET_URL,
      ALGORITHM_DDO,
      providerUrl
    )
    /// ```
    /// Now, let's check that we successfully published a algorithm (create NFT + Datatoken)
    /// ```Typescript
    console.log(`algorithm id: ${algorithmId}`)
  }) ///
  /// ```

  /// ## 7. Resolve assets

  it('7.1 Resolve published datasets and algorithms', async () => {
    /// ```Typescript
    resolvedDatasetDdo = await aquariusInstance.waitForIndexer(datasetId)
    resolvedAlgorithmDdo = await aquariusInstance.waitForIndexer(algorithmId)
    /// ```
    /// <!--
    assert(resolvedDatasetDdo, 'Cannot fetch DDO from Aquarius')
    assert(resolvedAlgorithmDdo, 'Cannot fetch DDO from Aquarius')
    /// -->
  }) ///

  /// ## 8. Send datatokens to consumer

  it('8.1 Mint dataset and algorithm datatokens to publisher', async () => {
    /// ```Typescript
    const datatoken = new Datatoken(
      publisherAccount,
      (await publisherAccount.provider.getNetwork()).chainId
    )
    await datatoken.mint(
      resolvedDatasetDdo.services[0].datatokenAddress,
      await publisherAccount.getAddress(),
      '10',
      await consumerAccount.getAddress()
    )

    await datatoken.mint(
      resolvedAlgorithmDdo.services[0].datatokenAddress,
      await publisherAccount.getAddress(),
      '10',
      await consumerAccount.getAddress()
    )
  }) ///
  /// ```

  /// ## 9. Get compute environments

  it('9.1 Fetch compute environments from provider', async () => {
    /// ```Typescript
    computeEnvs = await ProviderInstance.getComputeEnvironments(providerUrl)
    /// ```
    /// <!--
    assert(computeEnvs, 'No Compute environments found')
    /// -->
  }) ///

  /// ## 10. Consumer starts a compute job

  it('10.1 Start a compute job using a free C2D environment', async () => {
    datatoken = new Datatoken(
      consumerAccount,
      (await consumerAccount.provider.getNetwork()).chainId
    )

    /// let's check the free compute environment
    /// ```Typescript
    const computeEnv = computeEnvs[resolvedDatasetDdo.chainId].find(
      (ce) => ce.priceMin === 0 || isDefined(ce.free)
    )
    console.log('Free compute environment = ', computeEnv)
    /// ```
    /// <!--
    assert(computeEnv, 'Cannot find the free compute env')
    /// -->

<<<<<<< HEAD
    /// Let's have 5 minute of compute access
    /// ```Typescript
    const mytime = new Date()
    const computeMinutes = 5
    mytime.setMinutes(mytime.getMinutes() + computeMinutes)
    const maxJobDuration = Math.floor(mytime.getTime() / 1000)

    const assets: ComputeAsset[] = [
      {
        documentId: resolvedDatasetDdo.id,
        serviceId: resolvedDatasetDdo.services[0].id
=======
    computeRoutePath = await ProviderInstance.getComputeStartRoutes(providerUrl, true)
    if (isDefined(computeRoutePath)) {
      hasFreeComputeSupport = true
      /// Let's have 5 minute of compute access
      /// ```Typescript
      const mytime = new Date()
      const computeMinutes = 5
      mytime.setMinutes(mytime.getMinutes() + computeMinutes)
      const computeValidUntil = Math.floor(mytime.getTime() / 1000)

      const assets: ComputeAsset[] = [
        {
          documentId: resolvedDatasetDdo.id,
          serviceId: resolvedDatasetDdo.services[0].id
        }
      ]
      const dtAddressArray = [resolvedDatasetDdo.services[0].datatokenAddress]
      const algo: ComputeAlgorithm = {
        documentId: resolvedAlgorithmDdo.id,
        serviceId: resolvedAlgorithmDdo.services[0].id
>>>>>>> aa62210a
      }

<<<<<<< HEAD
    const providerInitializeComputeResults = await ProviderInstance.initializeCompute(
      assets,
      algo,
      computeEnv.id,
      providerUrl,
      await consumerAccount.getAddress(),
      await consumerAccount.getChainId(),
      resolvedDatasetDdo.services[0].datatokenAddress,
      maxJobDuration
    )
    /// ```
    /// <!--
    assert(!('error' in providerInitializeComputeResults), 'Cannot order algorithm')
    /// -->
    /// ```Typescript
    algo.transferTxId = await handleOrder(
      providerInitializeComputeResults.algorithm,
      resolvedAlgorithmDdo.services[0].datatokenAddress,
      consumerAccount,
      computeEnv.consumerAddress,
      0
    )
    for (let i = 0; i < providerInitializeComputeResults.datasets.length; i++) {
      assets[i].transferTxId = await handleOrder(
        providerInitializeComputeResults.datasets[i],
        dtAddressArray[i],
=======
      const providerInitializeComputeResults = await ProviderInstance.initializeCompute(
        assets,
        algo,
        computeEnv.id,
        computeValidUntil,
        providerUrl,
        consumerAccount
      )
      /// ```
      /// <!--
      assert(!('error' in providerInitializeComputeResults), 'Cannot order algorithm')
      /// -->
      /// ```Typescript
      algo.transferTxId = await handleOrder(
        providerInitializeComputeResults.algorithm,
        resolvedAlgorithmDdo.services[0].datatokenAddress,
>>>>>>> aa62210a
        consumerAccount,
        computeEnv.consumerAddress,
        0
      )
      for (let i = 0; i < providerInitializeComputeResults.datasets.length; i++) {
        assets[i].transferTxId = await handleOrder(
          providerInitializeComputeResults.datasets[i],
          dtAddressArray[i],
          consumerAccount,
          computeEnv.consumerAddress,
          0
        )
      }

      const computeJobs = await ProviderInstance.freeComputeStart(
        providerUrl,
        consumerAccount,
        computeEnv.id,
        assets,
        algo
      )

      /// ```
      /// <!--
      assert(computeJobs, 'Cannot start compute job')
      /// -->
      /// Let's save the compute job it, we re going to use later
      /// ```Typescript
      computeJobId = computeJobs[0].jobId
      // eslint-disable-next-line prefer-destructuring
      agreementId = computeJobs[0].agreementId
    } else {
      assert(
        computeRoutePath === null,
        'Route path for free compute is not defined (perhaps because provider does not support it yet?)'
      )
      hasFreeComputeSupport = false
    }
  }) ///
  /// ```

  /// ## 11. Check compute status and get download compute results URL
  it('11.1 Check compute status', async () => {
    if (!hasFreeComputeSupport) {
      assert(
        computeRoutePath === null,
        'Compute route path for free compute is not defined (perhaps because provider does not support it yet?)'
      )
    } else {
      /// You can also add various delays so you see the various states of the compute job
      /// ```Typescript
      const jobStatus = await ProviderInstance.computeStatus(
        providerUrl,
        await consumerAccount.getAddress(),
        computeJobId,
        agreementId
      )
      /// ```
      /// <!--
      assert(jobStatus, 'Cannot retrieve compute status!')
      /// -->
      /// Now, let's see the current status of the previously started computer job
      /// ```Typescript
      console.log('Current status of the compute job: ', jobStatus)
    }
  }) ///
  /// ```

  it('11.2 Get download compute results URL', async () => {
    if (!hasFreeComputeSupport) {
      assert(
        computeRoutePath === null,
        'Compute route path for free compute is not defined (perhaps because provider does not support it yet?)'
      )
    } else {
      /// ```Typescript
      await sleep(10000)
      const downloadURL = await ProviderInstance.getComputeResultUrl(
        providerUrl,
        consumerAccount,
        computeJobId,
        0
      )
      /// ```
      /// <!--
      assert(downloadURL, 'Provider getComputeResultUrl failed!')
      /// -->
      /// Let's check the compute results url for the specified index
      /// ```Typescript
      console.log(`Compute results URL: ${downloadURL}`)
    }
  }) ///
  /// ```
}) ///

/// ## Editing this file
/// Please note that ComputeExamples.md is an autogenerated file, you should not edit it directly.
/// Updates should be done in `test/integration/ComputeExamples.test.ts` and all markdown should have three forward slashes before it
/// e.g. `/// # H1 Title`<|MERGE_RESOLUTION|>--- conflicted
+++ resolved
@@ -607,19 +607,6 @@
     assert(computeEnv, 'Cannot find the free compute env')
     /// -->
 
-<<<<<<< HEAD
-    /// Let's have 5 minute of compute access
-    /// ```Typescript
-    const mytime = new Date()
-    const computeMinutes = 5
-    mytime.setMinutes(mytime.getMinutes() + computeMinutes)
-    const maxJobDuration = Math.floor(mytime.getTime() / 1000)
-
-    const assets: ComputeAsset[] = [
-      {
-        documentId: resolvedDatasetDdo.id,
-        serviceId: resolvedDatasetDdo.services[0].id
-=======
     computeRoutePath = await ProviderInstance.getComputeStartRoutes(providerUrl, true)
     if (isDefined(computeRoutePath)) {
       hasFreeComputeSupport = true
@@ -628,7 +615,7 @@
       const mytime = new Date()
       const computeMinutes = 5
       mytime.setMinutes(mytime.getMinutes() + computeMinutes)
-      const computeValidUntil = Math.floor(mytime.getTime() / 1000)
+      const maxJobDuration = Math.floor(mytime.getTime() / 1000)
 
       const assets: ComputeAsset[] = [
         {
@@ -640,42 +627,13 @@
       const algo: ComputeAlgorithm = {
         documentId: resolvedAlgorithmDdo.id,
         serviceId: resolvedAlgorithmDdo.services[0].id
->>>>>>> aa62210a
       }
 
-<<<<<<< HEAD
-    const providerInitializeComputeResults = await ProviderInstance.initializeCompute(
-      assets,
-      algo,
-      computeEnv.id,
-      providerUrl,
-      await consumerAccount.getAddress(),
-      await consumerAccount.getChainId(),
-      resolvedDatasetDdo.services[0].datatokenAddress,
-      maxJobDuration
-    )
-    /// ```
-    /// <!--
-    assert(!('error' in providerInitializeComputeResults), 'Cannot order algorithm')
-    /// -->
-    /// ```Typescript
-    algo.transferTxId = await handleOrder(
-      providerInitializeComputeResults.algorithm,
-      resolvedAlgorithmDdo.services[0].datatokenAddress,
-      consumerAccount,
-      computeEnv.consumerAddress,
-      0
-    )
-    for (let i = 0; i < providerInitializeComputeResults.datasets.length; i++) {
-      assets[i].transferTxId = await handleOrder(
-        providerInitializeComputeResults.datasets[i],
-        dtAddressArray[i],
-=======
       const providerInitializeComputeResults = await ProviderInstance.initializeCompute(
         assets,
         algo,
         computeEnv.id,
-        computeValidUntil,
+        maxJobDuration,
         providerUrl,
         consumerAccount
       )
@@ -687,7 +645,6 @@
       algo.transferTxId = await handleOrder(
         providerInitializeComputeResults.algorithm,
         resolvedAlgorithmDdo.services[0].datatokenAddress,
->>>>>>> aa62210a
         consumerAccount,
         computeEnv.consumerAddress,
         0
@@ -700,25 +657,34 @@
           computeEnv.consumerAddress,
           0
         )
+        for (let i = 0; i < providerInitializeComputeResults.datasets.length; i++) {
+          assets[i].transferTxId = await handleOrder(
+            providerInitializeComputeResults.datasets[i],
+            dtAddressArray[i],
+            consumerAccount,
+            computeEnv.consumerAddress,
+            0
+          )
+        }
+
+        const computeJobs = await ProviderInstance.freeComputeStart(
+          providerUrl,
+          consumerAccount,
+          computeEnv.id,
+          assets,
+          algo
+        )
+
+        /// ```
+        /// <!--
+        assert(computeJobs, 'Cannot start compute job')
+        /// -->
+        /// Let's save the compute job it, we re going to use later
+        /// ```Typescript
+        computeJobId = computeJobs[0].jobId
+        // eslint-disable-next-line prefer-destructuring
+        agreementId = computeJobs[0].agreementId
       }
-
-      const computeJobs = await ProviderInstance.freeComputeStart(
-        providerUrl,
-        consumerAccount,
-        computeEnv.id,
-        assets,
-        algo
-      )
-
-      /// ```
-      /// <!--
-      assert(computeJobs, 'Cannot start compute job')
-      /// -->
-      /// Let's save the compute job it, we re going to use later
-      /// ```Typescript
-      computeJobId = computeJobs[0].jobId
-      // eslint-disable-next-line prefer-destructuring
-      agreementId = computeJobs[0].agreementId
     } else {
       assert(
         computeRoutePath === null,
