--- conflicted
+++ resolved
@@ -7,14 +7,8 @@
   Aquarius,
   Datatoken,
   sendTx,
-<<<<<<< HEAD
   amountToUnits,
   isDefined
-} from '../../src'
-import { ComputeJob, ComputeAsset, ComputeAlgorithm, Files } from '../../src/@types'
-import { createAsset, handleComputeOrder } from './helpers'
-=======
-  amountToUnits
 } from '../../src/index.js'
 import {
   ComputeJob,
@@ -23,7 +17,6 @@
   Files
 } from '../../src/@types/index.js'
 import { createAsset, handleComputeOrder } from './helpers.js'
->>>>>>> 9a542d03
 
 let config: Config
 
