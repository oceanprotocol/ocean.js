import { AbiItem } from 'web3-utils/types'
import { TestContractHandler } from '../TestContractHandler'
import { DataTokens } from '../../src/datatokens/Datatokens'
import { Ocean } from '../../src/ocean/Ocean'
import { ConfigHelper } from '../../src/utils/ConfigHelper'
import { assert } from 'chai'
import {
  Service,
  ServiceComputePrivacy,
  publisherTrustedAlgorithm
} from '../../src/ddo/interfaces/Service'
import Web3 from 'web3'
import factory from '@oceanprotocol/contracts/artifacts/DTFactory.json'
import datatokensTemplate from '@oceanprotocol/contracts/artifacts/DataTokenTemplate.json'
import { Account, DDO, Metadata } from '../../src/lib'
import { Cluster, Container, Server } from '../../src/ocean/Compute'
import { LoggerInstance } from '../../src/utils'
import { ComputeInput } from '../../src/ocean/interfaces/ComputeInput'
<<<<<<< HEAD
const fetch = require('node-fetch')
=======
import fetch from 'node-fetch'
>>>>>>> 01d3a81b
const web3 = new Web3('http://127.0.0.1:8545')

function sleep(ms: number) {
  return new Promise((resolve) => {
    setTimeout(resolve, ms)
  })
}

async function waitForAqua(ocean, did) {
  const apiPath = '/api/v1/aquarius/assets/ddo'
  let tries = 0
  do {
    try {
      const result = await fetch(ocean.metadataCache.url + apiPath + '/' + did)
      if (result.ok) {
        break
      }
    } catch (e) {
      // do nothing
    }
    await sleep(1500)
    tries++
  } while (tries < 100)
}
/*       How to handle a compute job
1. find your algorithm
2. find your primary compute dataset
3. check with ocean.compute.isOrderable if such a job is possible (that algo is allowed by that compute dataset)
4. find additional datasets (if wanted)
5. check each one with ocean.compute.isOrderable if such a job is possible (that algo is allowed by that dataset. An access dataset will allow any algo, but a compute might not)
6. order algoritm using ocean.compute.orderAlgorithm
7. order all assets (primary + additional) using ocean.compute.orderAsset
8. start the job
9. get the status
*/

describe('Compute flow', () => {
  let owner: Account
  let bob: Account
  let ddo: DDO
  let ddoAdditional1: DDO
  let ddoAdditional2: DDO
  let alice: Account
  let asset: Metadata
  let datasetNoRawAlgo: DDO
  let datasetWithTrustedAlgo: DDO
  let datasetWithBogusProvider: DDO
  let algorithmAsset: DDO
  let algorithmAssetRemoteProvider: DDO
  let contracts: TestContractHandler
  let datatoken: DataTokens
  let tokenAddress: string
  let tokenAddressNoRawAlgo: string
  let tokenAddressWithTrustedAlgo: string
  let tokenAddressWithBogusProvider: string
  let tokenAddressAlgorithm: string
  let tokenAddressAlgorithmRemoteProvider: string
  let tokenAddressAdditional1: string
  let tokenAddressAdditional2: string
  let price: string
  let ocean: Ocean
  let data: { t: number; url: string }
  let blob: string
  let jobId: string
  let computeOrderId: string
  let computeAddress: string

  let cluster: Cluster
  let servers: Server[]
  let containers: Container[]
  let providerAttributes: any

  const dateCreated = new Date(Date.now()).toISOString().split('.')[0] + 'Z' // remove milliseconds

  const tokenAmount = '1000'
  const aquaSleep = 50000

  const timeout = 86400
  const algorithmMeta = {
    language: 'js',
    format: 'docker-image',
    version: '0.1',
    url:
      'https://raw.githubusercontent.com/oceanprotocol/test-algorithm/master/javascript/algo.js',
    container: {
      entrypoint: 'node $ALGO',
      image: 'node',
      tag: '10'
    }
  }

  it('Initialize Ocean contracts v3', async () => {
    contracts = new TestContractHandler(
      factory.abi as AbiItem[],
      datatokensTemplate.abi as AbiItem[],
      datatokensTemplate.bytecode,
      factory.bytecode,
      web3
    )
    const config = new ConfigHelper().getConfig('development')
    config.web3Provider = web3
    ocean = await Ocean.getInstance(config)
    owner = (await ocean.accounts.list())[0]
    alice = (await ocean.accounts.list())[1]
    bob = (await ocean.accounts.list())[2]
    data = { t: 1, url: config.metadataCacheUri }
    blob = JSON.stringify(data)
    await contracts.deployContracts(owner.getId())
  })

  it('Alice deploys datatoken contracts', async () => {
    datatoken = new DataTokens(
      contracts.factoryAddress,
      factory.abi as AbiItem[],
      datatokensTemplate.abi as AbiItem[],
      web3,
      LoggerInstance
    )
    tokenAddress = await datatoken.create(
      blob,
      alice.getId(),
      '10000000000',
      'AliceDT',
      'DTA'
    )
    assert(tokenAddress != null, 'Creation of tokenAddress failed')
    tokenAddressNoRawAlgo = await datatoken.create(
      blob,
      alice.getId(),
      '10000000000',
      'AssetWithNoRawDT',
      'AWNRDT'
    )
    assert(tokenAddressNoRawAlgo != null, 'Creation of tokenAddressNoRawAlgo failed')

    tokenAddressWithTrustedAlgo = await datatoken.create(
      blob,
      alice.getId(),
      '10000000000',
      'AssetWithTrustedDT',
      'AWTDT'
    )
    assert(
      tokenAddressWithTrustedAlgo != null,
      'Creation of tokenAddressWithTrustedAlgo failed'
    )
    tokenAddressWithBogusProvider = await datatoken.create(
      blob,
      alice.getId(),
      '10000000000',
      'AssetWithTrustedDT',
      'AWTDT'
    )
    assert(
      tokenAddressWithBogusProvider != null,
      'Creation of tokenAddressWithBogusProvider failed'
    )

    tokenAddressAlgorithm = await datatoken.create(
      blob,
      alice.getId(),
      '10000000000',
      'AlgoDT',
      'ALGDT'
    )
    assert(tokenAddressAlgorithm != null, 'Creation of tokenAddressAlgorithm failed')

    tokenAddressAlgorithmRemoteProvider = await datatoken.create(
      blob,
      alice.getId(),
      '10000000000',
      'RemoteAlgoDT',
      'RALGDT'
    )
    assert(
      tokenAddressAlgorithmRemoteProvider != null,
      'Creation of tokenAddressAlgorithmRemoteProvider failed'
    )

    tokenAddressAdditional1 = await datatoken.create(
      blob,
      alice.getId(),
      '10000000000',
      'Additional DT',
      'Add1'
    )
    assert(tokenAddressAdditional1 != null, 'Creation of tokenAddressAdditional1 failed')

    tokenAddressAdditional2 = await datatoken.create(
      blob,
      alice.getId(),
      '10000000000',
      'Additional DT2',
      'Add2'
    )
    assert(tokenAddressAdditional2 != null, 'Creation of tokenAddressAdditional2 failed')
  })

  it('Generates metadata', async () => {
    asset = {
      main: {
        type: 'dataset',
        name: 'UK Weather information 2011',
        dateCreated: dateCreated,
        author: 'Met Office',
        license: 'CC-BY',
        files: [
          {
            url:
              'https://raw.githubusercontent.com/tbertinmahieux/MSongsDB/master/Tasks_Demos/CoverSongs/shs_dataset_test.txt',
            checksum: 'efb2c764274b745f5fc37f97c6b0e764',
            contentLength: '4535431',
            contentType: 'text/csv',
            encoding: 'UTF-8',
            compression: 'zip'
          }
        ]
      }
    }
  })

  it('Alice publishes dataset with a compute service that allows Raw Algo', async () => {
    price = '2' // in datatoken
    cluster = ocean.compute.createClusterAttributes('Kubernetes', 'http://10.0.0.17/xxx')
    servers = [
      ocean.compute.createServerAttributes(
        '1',
        'xlsize',
        '50',
        '16',
        '0',
        '128gb',
        '160gb',
        timeout
      )
    ]
    containers = [
      ocean.compute.createContainerAttributes(
        'tensorflow/tensorflow',
        'latest',
        'sha256:cb57ecfa6ebbefd8ffc7f75c0f00e57a7fa739578a429b6f72a0df19315deadc'
      )
    ]
    providerAttributes = ocean.compute.createProviderAttributes(
      'Azure',
      'Compute service with 16gb ram for each node.',
      cluster,
      containers,
      servers
    )
    const origComputePrivacy = {
      allowRawAlgorithm: true,
      allowAllPublishedAlgorithms: false,
      allowNetworkAccess: false,
      publisherTrustedAlgorithms: []
    }
    const computeService = ocean.compute.createComputeService(
      alice,
      price,
      dateCreated,
      providerAttributes,
      origComputePrivacy as ServiceComputePrivacy
    )
    ddo = await ocean.assets.create(asset, alice, [computeService], tokenAddress)
    assert(ddo.dataToken === tokenAddress, 'ddo.dataToken !== tokenAddress')
    const storeTx = await ocean.onChainMetadata.publish(ddo.id, ddo, alice.getId())
    assert(storeTx)
    await waitForAqua(ocean, ddo.id)
  })
  it('Alice publishes a 2nd dataset with a compute service that allows Raw Algo', async () => {
    const price2 = '2' // in datatoken
    const cluster2 = ocean.compute.createClusterAttributes(
      'Kubernetes',
      'http://10.0.0.17/xxx'
    )
    const servers2 = [
      ocean.compute.createServerAttributes(
        '1',
        'xlsize',
        '50',
        '16',
        '0',
        '128gb',
        '160gb',
        timeout
      )
    ]
    const containers2 = [
      ocean.compute.createContainerAttributes(
        'tensorflow/tensorflow',
        'latest',
        'sha256:cb57ecfa6ebbefd8ffc7f75c0f00e57a7fa739578a429b6f72a0df19315deadc'
      )
    ]
    const providerAttributes2 = ocean.compute.createProviderAttributes(
      'Azure',
      'Compute service with 16gb ram for each node.',
      cluster2,
      containers2,
      servers2
    )
    const origComputePrivacy2 = {
      allowRawAlgorithm: true,
      allowAllPublishedAlgorithms: true,
      allowNetworkAccess: false,
      publisherTrustedAlgorithms: []
    }
    const computeService2 = ocean.compute.createComputeService(
      alice,
      price2,
      dateCreated,
      providerAttributes2,
      origComputePrivacy2 as ServiceComputePrivacy
    )
    ddoAdditional1 = await ocean.assets.create(
      asset,
      alice,
      [computeService2],
      tokenAddressAdditional1
    )
    assert(
      ddoAdditional1.dataToken === tokenAddressAdditional1,
      'ddoAdditional1.dataToken !== tokenAddressAdditional1'
    )
    const storeTx = await ocean.onChainMetadata.publish(
      ddoAdditional1.id,
      ddoAdditional1,
      alice.getId()
    )
    assert(storeTx)
    await waitForAqua(ocean, ddoAdditional1.id)
  })

  it('Alice publishes a 3rd dataset with a access service', async () => {
    const price3 = '1' // in datatoken
    const publishedDate3 = new Date(Date.now()).toISOString().split('.')[0] + 'Z'
    const service3 = await ocean.assets.createAccessServiceAttributes(
      alice,
      price3,
      publishedDate3,
      0
    )
    ddoAdditional2 = await ocean.assets.create(
      asset,
      alice,
      [service3],
      tokenAddressAdditional2
    )
    assert(
      ddoAdditional2.dataToken === tokenAddressAdditional2,
      'ddoAdditional2.dataToken !== tokenAddressAdditional2'
    )
    const storeTx = await ocean.onChainMetadata.publish(
      ddoAdditional2.id,
      ddoAdditional2,
      alice.getId()
    )
    assert(storeTx)
    await waitForAqua(ocean, ddoAdditional2.id)
  })

  it('should publish a dataset with a compute service object that does not allow rawAlgo', async () => {
    const origComputePrivacy = {
      allowRawAlgorithm: false,
      allowNetworkAccess: false,
      allowAllPublishedAlgorithms: false,
      publisherTrustedAlgorithms: []
    }

    const computeService = ocean.compute.createComputeService(
      alice,
      '1000',
      dateCreated,
      providerAttributes,
      origComputePrivacy as ServiceComputePrivacy
    )
    datasetNoRawAlgo = await ocean.assets.create(
      asset,
      alice,
      [computeService],
      tokenAddressNoRawAlgo
    )
    assert(
      datasetNoRawAlgo.dataToken === tokenAddressNoRawAlgo,
      'datasetNoRawAlgo.dataToken !== tokenAddressNoRawAlgo'
    )
    const storeTx = await ocean.onChainMetadata.publish(
      datasetNoRawAlgo.id,
      datasetNoRawAlgo,
      alice.getId()
    )
    assert(storeTx)
    await waitForAqua(ocean, datasetNoRawAlgo.id)
  })

  it('should publish a dataset with a compute service object that allows only algo with did:op:1234', async () => {
    const origComputePrivacy = {
      allowRawAlgorithm: false,
      allowNetworkAccess: false,
      allowAllPublishedAlgorithms: false,
      publisherTrustedAlgorithms: [
        {
          did: 'did:op:1234',
          filesChecksum: '1234',
          containerSectionChecksum: '1234'
        }
      ]
    }

    const computeService = ocean.compute.createComputeService(
      alice,
      '1000',
      dateCreated,
      providerAttributes,
      origComputePrivacy as ServiceComputePrivacy
    )
    datasetWithTrustedAlgo = await ocean.assets.create(
      asset,
      alice,
      [computeService],
      tokenAddressWithTrustedAlgo
    )
    assert(
      datasetWithTrustedAlgo.dataToken === tokenAddressWithTrustedAlgo,
      'datasetWithTrustedAlgo.dataToken !== tokenAddressWithTrustedAlgo'
    )
    const storeTx = await ocean.onChainMetadata.publish(
      datasetWithTrustedAlgo.id,
      datasetWithTrustedAlgo,
      alice.getId()
    )
    assert(storeTx)
    await waitForAqua(ocean, datasetWithTrustedAlgo.id)
  })

  it('should publish an algorithm', async () => {
    const algoAsset: Metadata = {
      main: {
        type: 'algorithm',
        name: 'Test Algo',
        dateCreated: dateCreated,
        author: 'DevOps',
        license: 'CC-BY',
        files: [
          {
            url:
              'https://raw.githubusercontent.com/oceanprotocol/test-algorithm/master/javascript/algo.js',
            contentType: 'text/js',
            encoding: 'UTF-8'
          }
        ],
        algorithm: {
          language: 'js',
          format: 'docker-image',
          version: '0.1',
          container: {
            entrypoint: 'node $ALGO',
            image: 'node',
            tag: '10'
          }
        }
      }
    }
    const service1 = await ocean.assets.createAccessServiceAttributes(
      alice,
      price,
      dateCreated,
      0
    )
    algorithmAsset = await ocean.assets.create(
      algoAsset,
      alice,
      [service1],
      tokenAddressAlgorithm
    )
    assert(
      algorithmAsset.dataToken === tokenAddressAlgorithm,
      'algorithmAsset.dataToken !== tokenAddressAlgorithm'
    )
    const storeTx = await ocean.onChainMetadata.publish(
      algorithmAsset.id,
      algorithmAsset,
      alice.getId()
    )
    assert(storeTx)
    await waitForAqua(ocean, algorithmAsset.id)
  })

  it('should publish an algorithm using the 2nd provider', async () => {
    const remoteProviderUri = 'http://172.15.0.7:8030'
    const algoAssetRemoteProvider: Metadata = {
      main: {
        type: 'algorithm',
        name: 'Remote Algorithm',
        dateCreated: dateCreated,
        author: 'DevOps',
        license: 'CC-BY',
        files: [
          {
            url:
              'https://raw.githubusercontent.com/oceanprotocol/test-algorithm/master/javascript/algo.js',
            contentType: 'text/js',
            encoding: 'UTF-8'
          }
        ],
        algorithm: {
          language: 'js',
          format: 'docker-image',
          version: '0.1',
          container: {
            entrypoint: 'node $ALGO',
            image: 'node',
            tag: '10'
          }
        }
      }
    }
    const service1RemoteProvider = await ocean.assets.createAccessServiceAttributes(
      alice,
      price,
      dateCreated,
      0,
      remoteProviderUri
    )
    algorithmAssetRemoteProvider = await ocean.assets.create(
      algoAssetRemoteProvider,
      alice,
      [service1RemoteProvider],
      tokenAddressAlgorithmRemoteProvider,
      null,
      null,
      null,
      remoteProviderUri // only barge has 2 providers
    )
    assert(
      algorithmAssetRemoteProvider.dataToken === tokenAddressAlgorithmRemoteProvider,
      'algorithmAssetRemoteProvider.dataToken !== tokenAddressAlgorithmRemoteProvider'
    )
    const storeTx = await ocean.onChainMetadata.publish(
      algorithmAssetRemoteProvider.id,
      algorithmAssetRemoteProvider,
      alice.getId()
    )
    assert(storeTx)
    await waitForAqua(ocean, algorithmAssetRemoteProvider.id)
<<<<<<< HEAD
=======

>>>>>>> 01d3a81b
    const checkDDO = await ocean.assets.resolve(algorithmAssetRemoteProvider.id)
    const checkService = checkDDO.findServiceByType('access')
    assert(
      checkService.serviceEndpoint === remoteProviderUri,
      'algorithmAssetRemoteProvider serviceEndpoint is not the remote provider'
    )
  })

  it('Alice mints 100 DTs and tranfers them to the compute marketplace', async () => {
    await datatoken.mint(tokenAddress, alice.getId(), tokenAmount)
    await datatoken.mint(tokenAddressNoRawAlgo, alice.getId(), tokenAmount)
    await datatoken.mint(tokenAddressWithTrustedAlgo, alice.getId(), tokenAmount)
    await datatoken.mint(tokenAddressWithBogusProvider, alice.getId(), tokenAmount)
    await datatoken.mint(tokenAddressAlgorithm, alice.getId(), tokenAmount)
    await datatoken.mint(tokenAddressAlgorithmRemoteProvider, alice.getId(), tokenAmount)
    await datatoken.mint(tokenAddressAdditional1, alice.getId(), tokenAmount)
    await datatoken.mint(tokenAddressAdditional2, alice.getId(), tokenAmount)
  })

  it('Bob gets datatokens from Alice to be able to try the compute service', async () => {
    const dTamount = '200'
    await datatoken
      .transfer(tokenAddress, bob.getId(), dTamount, alice.getId())
      .then(async () => {
        const balance = await datatoken.balance(tokenAddress, bob.getId())
        assert(balance.toString() === dTamount.toString())
      })
    await datatoken
      .transfer(tokenAddressNoRawAlgo, bob.getId(), dTamount, alice.getId())
      .then(async () => {
        const balance = await datatoken.balance(tokenAddressNoRawAlgo, bob.getId())
        assert(balance.toString() === dTamount.toString())
      })
    await datatoken
      .transfer(tokenAddressWithTrustedAlgo, bob.getId(), dTamount, alice.getId())
      .then(async () => {
        const balance = await datatoken.balance(tokenAddressWithTrustedAlgo, bob.getId())
        assert(balance.toString() === dTamount.toString())
      })

    await datatoken
      .transfer(tokenAddressWithBogusProvider, bob.getId(), dTamount, alice.getId())
      .then(async () => {
        const balance = await datatoken.balance(
          tokenAddressWithBogusProvider,
          bob.getId()
        )
        assert(balance.toString() === dTamount.toString())
      })
    await datatoken
      .transfer(tokenAddressAlgorithm, bob.getId(), dTamount, alice.getId())
      .then(async () => {
        const balance = await datatoken.balance(tokenAddressAlgorithm, bob.getId())
        assert(balance.toString() === dTamount.toString())
      })
    await datatoken
      .transfer(tokenAddressAlgorithmRemoteProvider, bob.getId(), dTamount, alice.getId())
      .then(async () => {
        const balance = await datatoken.balance(
          tokenAddressAlgorithmRemoteProvider,
          bob.getId()
        )
        assert(balance.toString() === dTamount.toString())
      })

    await datatoken
      .transfer(tokenAddressAdditional1, bob.getId(), dTamount, alice.getId())
      .then(async () => {
        const balance = await datatoken.balance(tokenAddressAdditional1, bob.getId())
        assert(balance.toString() === dTamount.toString())
      })

    await datatoken
      .transfer(tokenAddressAdditional2, bob.getId(), dTamount, alice.getId())
      .then(async () => {
        const balance = await datatoken.balance(tokenAddressAdditional2, bob.getId())
        assert(balance.toString() === dTamount.toString())
      })
  })

  it('Bob starts compute job with a raw Algo', async () => {
    const output = {}
    const computeService = ddo.findServiceByType('compute')
    // get the compute address first
    computeAddress = await ocean.compute.getComputeAddress(ddo.id, computeService.index)

    // check if asset is orderable. otherwise, you might pay for it, but it has some algo restrictions
    const allowed = await ocean.compute.isOrderable(
      ddo.id,
      computeService.index,
      undefined,
      algorithmMeta
    )
    assert(allowed === true)
    computeOrderId = await ocean.compute.orderAsset(
      bob.getId(),
      ddo.id,
      computeService.index,
      undefined,
      algorithmMeta,
      null, // no marketplace fee
      computeAddress // CtD is the consumer of the dataset
    )
    assert(computeOrderId != null, 'computeOrderId === null')
    const response = await ocean.compute.start(
      ddo.id,
      computeOrderId,
      tokenAddress,
      bob,
      undefined,
      algorithmMeta,
      output,
      `${computeService.index}`,
      computeService.type
    )
    assert(response, 'Compute error')
    jobId = response.jobId
    assert(response.status >= 1, "response.status it's not >= 1")
    assert(response.jobId, 'Invalid response.jobId')
  })
  it('Bob should get status of a compute job with a specific order txId', async () => {
    assert(jobId != null, 'Jobid is null')
    const response = await ocean.compute.status(
      bob,
      undefined,
      undefined,
      computeOrderId,
      true
    )
    assert(response.length > 0, "Response.length is's not >0")
  })
  it('Bob should get status of a compute job without signing', async () => {
    assert(jobId != null, 'Jobid is null')
    const response = await ocean.compute.status(bob, ddo.id, jobId, undefined, false)
    assert(response[0].jobId === jobId, 'response[0].jobId !== jobId')
  })

  it('should get status of all compute jobs for an address without signing', async () => {
    const response = await ocean.compute.status(
      bob,
      undefined,
      undefined,
      undefined,
      false
    )
    assert(response.length > 0, 'Invalid response length')
  })
  it('Bob should get status of a compute job', async () => {
    assert(jobId != null, 'Jobid is null')
    const response = await ocean.compute.status(bob, ddo.id, jobId)
    assert(response[0].jobId === jobId, 'response[0].jobId !== jobId')
  })
  it('should get status of all compute jobs for an address', async () => {
    const response = await ocean.compute.status(bob, undefined, undefined)
    assert(response.length > 0, 'Invalid response length')
  })
  it('Bob should stop compute job', async () => {
    assert(jobId != null, 'Jobid is null')
    await ocean.compute.stop(bob, ddo.id, jobId)
    const response = await ocean.compute.status(bob, ddo.id, jobId)
    // TODO: typings say that `stopreq` does not exist
    assert((response[0] as any).stopreq === 1, 'Response.stopreq is invalid')
  })
  it('should not allow order the compute service with raw algo for dataset that does not allow raw algo', async () => {
    const service1 = datasetNoRawAlgo.findServiceByType('compute')
    assert(service1 !== null)
    // get the compute address first
    computeAddress = await ocean.compute.getComputeAddress(
      datasetNoRawAlgo.id,
      service1.index
    )
    const order = await ocean.compute.orderAsset(
      bob.getId(),
      datasetNoRawAlgo.id,
      service1.index,
      undefined,
      algorithmMeta,
      null, // no marketplace fee
      computeAddress // CtD is the consumer of the dataset
    )
    assert(order === null, 'Order should be null')
  })
  it('should not allow order the compute service with algoDid != "did:op:1234" for dataset that allows only "did:op:1234" as algo', async () => {
    const service1 = datasetWithTrustedAlgo.findServiceByType('compute')
    assert(service1 !== null)

    // get the compute address first
    computeAddress = await ocean.compute.getComputeAddress(
      datasetWithTrustedAlgo.id,
      service1.index
    )
    // check if asset is orderable. otherwise, you might pay for it, but it has some algo restrictions
    const allowed = await ocean.compute.isOrderable(
      datasetWithTrustedAlgo.id,
      service1.index,
      'did:op:77777',
      undefined
    )
    assert(allowed === false)

    // try even futher, since we now this should fail
    const order = await ocean.compute.orderAsset(
      bob.getId(),
      datasetWithTrustedAlgo.id,
      service1.index,
      'did:op:77777',
      undefined,
      null, // no marketplace fee
      computeAddress // CtD is the consumer of the dataset
    )
    assert(order === null, 'Order should be null')
  })

  it('should not allow  a compute job with a published algo because asset does not allow allowAllPublishedAlgorithms', async () => {
    const output = {}
    const computeService = ddo.findServiceByType('compute')
    // get the compute address first
    computeAddress = await ocean.compute.getComputeAddress(ddo.id, computeService.index)
    assert(ddo != null, 'ddo should not be null')

    const allowed = await ocean.compute.isOrderable(
      ddo.id,
      computeService.index,
      algorithmAsset.id,
      undefined
    )
    assert(allowed === false)
    const order = await ocean.compute.orderAsset(
      bob.getId(),
      ddo.id,
      computeService.index,
      algorithmAsset.id,
      undefined,
      null, // no marketplace fee
      computeAddress // CtD is the consumer of the dataset
    )
    assert(order === null, 'Order should be null')
  })
  it('Alice updates Compute Privacy', async () => {
    const newComputePrivacy = {
      allowRawAlgorithm: false,
      allowNetworkAccess: true,
      allowAllPublishedAlgorithms: false, // is false, in order to test enableAllowAllPublishedAlgorithms below
      publisherTrustedAlgorithms: [
        {
          did: 'did:op:1234',
          filesChecksum: '1234',
          containerSectionChecksum: '1234'
        },
        {
          did: 'did:op:12345',
          filesChecksum: '1234',
          containerSectionChecksum: '1234'
        }
      ]
    }
    const computeService = ddo.findServiceByType('compute')
    assert(computeService, 'ComputeIndex should be >0')
    let newDdo = await ocean.compute.editComputePrivacy(
      ddo,
      computeService.index,
      newComputePrivacy
    )
    newDdo = await ocean.compute.toggleAllowAllPublishedAlgorithms(
      newDdo,
      computeService.index,
      true
    )
    assert(newDdo !== null, 'newDDO should not be null')
    const txid = await ocean.onChainMetadata.update(ddo.id, newDdo, alice.getId())
    assert(txid !== null, 'TxId should not be null')
    await sleep(aquaSleep)
    const metaData = await ocean.assets.getServiceByType(ddo.id, 'compute')
    assert.equal(
      metaData.attributes.main.privacy.allowRawAlgorithm,
      newComputePrivacy.allowRawAlgorithm,
      'allowRawAlgorithm does not match'
    )
    assert.equal(
      metaData.attributes.main.privacy.allowAllPublishedAlgorithms,
      true,
      'allowAllPublishedAlgorithms does not match'
    )
    assert.equal(
      metaData.attributes.main.privacy.allowNetworkAccess,
      newComputePrivacy.allowNetworkAccess,
      'allowNetworkAccess does not match'
    )
    assert.deepEqual(
      metaData.attributes.main.privacy.publisherTrustedAlgorithms,
      newComputePrivacy.publisherTrustedAlgorithms,
      'allowNetworkAccess does not match'
    )
  })
  it('should start a compute job with a published algo', async () => {
    const output = {}
    const computeService = ddo.findServiceByType('compute')
    // get the compute address first
    computeAddress = await ocean.compute.getComputeAddress(ddo.id, computeService.index)
    assert(ddo != null, 'ddo should not be null')

    // check if asset is orderable. otherwise, you might pay for it, but it has some algo restrictions
    const allowed = await ocean.compute.isOrderable(
      ddo.id,
      computeService.index,
      algorithmAsset.id,
      undefined
    )
    assert(allowed === true)
    const order = await ocean.compute.orderAsset(
      bob.getId(),
      ddo.id,
      computeService.index,
      algorithmAsset.id,
      undefined,
      null, // no marketplace fee
      computeAddress // CtD is the consumer of the dataset
    )
    assert(order != null, 'Order should not be null')
    // order the algorithm
    assert(algorithmAsset != null, 'algorithmAsset should not be null')
    const serviceAlgo = algorithmAsset.findServiceByType('access')
    const orderalgo = await ocean.compute.orderAlgorithm(
      algorithmAsset.id,
      serviceAlgo.type,
      bob.getId(),
      serviceAlgo.index,
      null, // no marketplace fee
      computeAddress // CtD is the consumer of the dataset
    )
    assert(orderalgo != null, 'Order should not be null')

    const response = await ocean.compute.start(
      ddo.id,
      order,
      tokenAddress,
      bob,
      algorithmAsset.id,
      undefined,
      output,
      `${computeService.index}`,
      computeService.type,
      orderalgo,
      algorithmAsset.dataToken
    )
    assert(response, 'Compute error')
    jobId = response.jobId
    assert(response.status >= 1, 'Invalid response status')
    assert(response.jobId, 'Invalid jobId')
  })

  it('should start a compute job with a dataset on provider1 and published algo on provider2', async () => {
    const output = {}
    assert(ddo != null, 'ddo should not be null')
    const computeService = ddo.findServiceByType('compute')
    // get the compute address first
    computeAddress = await ocean.compute.getComputeAddress(ddo.id, computeService.index)
    // check if asset is orderable. otherwise, you might pay for it, but it has some algo restrictions
    const allowed = await ocean.compute.isOrderable(
      ddo.id,
      computeService.index,
      algorithmAssetRemoteProvider.id,
      undefined
    )
    assert(allowed === true)
    const order = await ocean.compute.orderAsset(
      bob.getId(),
      ddo.id,
      computeService.index,
      algorithmAssetRemoteProvider.id,
      undefined,
      null, // no marketplace fee
      computeAddress // CtD is the consumer of the dataset
    )
    assert(order != null, 'Order should not be null')
    assert(
      algorithmAssetRemoteProvider != null,
      'algorithmAssetRemoteProvider should not be null'
    )
    const serviceAlgo = algorithmAssetRemoteProvider.findServiceByType('access')
    const orderalgo = await ocean.compute.orderAlgorithm(
      algorithmAssetRemoteProvider.id,
      serviceAlgo.type,
      bob.getId(),
      serviceAlgo.index,
      null, // no marketplace fee
      computeAddress // CtD is the consumer of the dataset
    )
    assert(orderalgo != null, 'Order should not be null')
    const response = await ocean.compute.start(
      ddo.id,
      order,
      tokenAddress,
      bob,
      algorithmAssetRemoteProvider.id,
      undefined,
      output,
      `${computeService.index}`,
      computeService.type,
      orderalgo,
      algorithmAssetRemoteProvider.dataToken
    )
    assert(response, 'Compute error')
    assert(response.status >= 1, 'Invalid response status')
    assert(response.jobId, 'Invalid jobId')
  })

  it('should start a compute job with a published algo and additional inputs', async () => {
    const output = {}
    assert(ddo != null, 'ddo should not be null')
    const computeService = ddo.findServiceByType('compute')
    // get the compute address first
    computeAddress = await ocean.compute.getComputeAddress(ddo.id, computeService.index)
    let allowed
    allowed = await ocean.compute.isOrderable(
      ddo.id,
      computeService.index,
      algorithmAsset.id,
      undefined
    )
    assert(allowed === true)
    const order = await ocean.compute.orderAsset(
      bob.getId(),
      ddo.id,
      computeService.index,
      algorithmAsset.id,
      undefined,
      null, // no marketplace fee
      computeAddress // CtD is the consumer of the dataset
    )
    assert(order != null, 'Order should not be null')
    // order the algo
    assert(algorithmAsset != null, 'algorithmAsset should not be null')
    const serviceAlgo = algorithmAsset.findServiceByType('access')
    const orderalgo = await ocean.compute.orderAlgorithm(
      algorithmAsset.id,
      serviceAlgo.type,
      bob.getId(),
      serviceAlgo.index,
      null, // no marketplace fee
      computeAddress // CtD is the consumer of the dataset
    )
    assert(orderalgo != null, 'Order should not be null')
    // 1st additional input
    assert(ddoAdditional1 != null, 'ddoAdditional1 should not be null')
    const inputOrder1Service = ddoAdditional1.findServiceByType('compute')
    allowed = await ocean.compute.isOrderable(
      ddoAdditional1.id,
      inputOrder1Service.index,
      algorithmAsset.id,
      undefined
    )
    assert(allowed === true)
    const inputOrder1 = await ocean.compute.orderAsset(
      bob.getId(),
      ddoAdditional1.id,
      inputOrder1Service.index,
      algorithmAsset.id,
      undefined,
      null, // no marketplace fee
      computeAddress // CtD is the consumer of the dataset
    )
    assert(inputOrder1 != null, 'inputOrder1 should not be null')
    assert(ddoAdditional1 != null, 'ddoAdditional1 should not be null')
    // 2nd additional input
    const inputOrder2Service = ddoAdditional2.findServiceByType('access')
    allowed = await ocean.compute.isOrderable(
      ddoAdditional2.id,
      inputOrder2Service.index,
      algorithmAsset.id,
      undefined
    )
    assert(allowed === true)
    const inputOrder2 = await ocean.compute.orderAsset(
      bob.getId(),
      ddoAdditional2.id,
      inputOrder2Service.index,
      algorithmAsset.id,
      undefined,
      null, // no marketplace fee
      computeAddress // CtD is the consumer of the dataset
    )
    assert(inputOrder2 != null, 'inputOrder2 should not be null')
    const additionalInputs: ComputeInput[] = [
      {
        documentId: ddoAdditional1.id,
        transferTxId: inputOrder1,
        serviceId: inputOrder1Service.index
      },
      {
        documentId: ddoAdditional2.id,
        transferTxId: inputOrder2,
        serviceId: inputOrder2Service.index
      }
    ]

    const response = await ocean.compute.start(
      ddo.id,
      order,
      tokenAddress,
      bob,
      algorithmAsset.id,
      undefined,
      output,
      `${computeService.index}`,
      computeService.type,
      orderalgo,
      algorithmAsset.dataToken,
      additionalInputs
    )
    assert(response.status >= 1, 'Invalid response.status')
    assert(response.jobId, 'Invalid jobId')
  })

  it('Alice updates Compute Privacy, allowing some published algos', async () => {
    const computeService = ddo.findServiceByType('compute')
    assert(computeService, 'ComputeIndex should be >0')

    let newDdo = await ocean.compute.toggleAllowAllPublishedAlgorithms(
      ddo,
      computeService.index,
      false
    )
    assert(newDdo !== null, 'newDDO should not be null')
    // allow algorithmAsset
    newDdo = await ocean.compute.addTrustedAlgorithmtoAsset(
      newDdo,
      computeService.index,
      algorithmAsset.id
    )
    let isAlgoAllowed = await ocean.compute.isAlgorithmTrusted(
      newDdo,
      computeService.index,
      algorithmAsset.id
    )
    assert(isAlgoAllowed, 'Algorithm is not allowed')
    // add algorithmAssetRemoteProvider as trusted as well
    newDdo = await ocean.compute.addTrustedAlgorithmtoAsset(
      ddo,
      computeService.index,
      algorithmAssetRemoteProvider.id
    )
    isAlgoAllowed = await ocean.compute.isAlgorithmTrusted(
      newDdo,
      computeService.index,
      algorithmAssetRemoteProvider.id
    )
    assert(isAlgoAllowed, 'Algorithm is not allowed')
    assert(newDdo !== null, 'newDDO should not be null')
    const txid = await ocean.onChainMetadata.update(ddo.id, newDdo, alice.getId())
    assert(txid !== null, 'TxId should not be null')
    await sleep(aquaSleep)
  })
  it('Alice updates Compute Privacy, removing a previously allowed published algo', async () => {
    const computeService = ddo.findServiceByType('compute')
    assert(computeService, 'ComputeIndex should be >0')
    // allow algorithmAsset
    const newDdo = await ocean.compute.removeTrustedAlgorithmFromAsset(
      ddo,
      computeService.index,
      algorithmAsset.id
    )
    assert(newDdo !== null, 'newDDO should not be null')
    const isAlgoAllowed = await ocean.compute.isAlgorithmTrusted(
      newDdo,
      computeService.index,
      algorithmAsset.id
    )
    assert(isAlgoAllowed === false, 'Algorithm is still allowed')
  })
  it('Alice is updating the algoritm, changing the container section.', async () => {
    const newAlgoDDo = algorithmAsset
    const serviceMetadata = newAlgoDDo.findServiceByType('metadata')
    newAlgoDDo.service[serviceMetadata.index].attributes.main.algorithm.container.image =
      'dummyimage'
    const txid = await ocean.onChainMetadata.update(
      newAlgoDDo.id,
      newAlgoDDo,
      alice.getId()
    )
    assert(txid !== null, 'TxId should not be null')
    await sleep(aquaSleep)
  })
  it('Bob should not be able to run a compute job, because algo is changed.', async () => {
    const computeService = ddo.findServiceByType('compute')
    // get the compute address first
    computeAddress = await ocean.compute.getComputeAddress(ddo.id, computeService.index)
    assert(ddo != null, 'ddo should not be null')

    // check if asset is orderable. otherwise, you might pay for it, but it has some algo restrictions
    const allowed = await ocean.compute.isOrderable(
      ddo.id,
      computeService.index,
      algorithmAsset.id,
      undefined
    )
    assert(allowed === false, 'This should fail, the algo container section was changed!')
  })
  it('Alice is updating the 2ndalgoritm, changing the files section.', async () => {
    const newAlgoDDo = algorithmAssetRemoteProvider
    const serviceMetadata = newAlgoDDo.findServiceByType('metadata')
    const newFile = {
      checksum: '1',
      contentLength: '2',
      contentType: 'text/csv',
      encoding: 'UTF-8',
      compression: 'zip',
      index: 1
    }
    newAlgoDDo.service[serviceMetadata.index].attributes.main.files.push(newFile)
    const txid = await ocean.onChainMetadata.update(
      newAlgoDDo.id,
      newAlgoDDo,
      alice.getId()
    )
    assert(txid !== null, 'TxId should not be null')
    await sleep(aquaSleep)
  })
  it('Bob should not be able to run a compute job, because algo files section is changed.', async () => {
    const computeService = ddo.findServiceByType('compute')
    // get the compute address first
    computeAddress = await ocean.compute.getComputeAddress(ddo.id, computeService.index)
    assert(ddo != null, 'ddo should not be null')

    // check if asset is orderable. otherwise, you might pay for it, but it has some algo restrictions
    const allowed = await ocean.compute.isOrderable(
      ddo.id,
      computeService.index,
      algorithmAssetRemoteProvider.id,
      undefined
    )
    assert(allowed === false, 'This should fail, the algo files section was changed!')
  })

  it('should force publish a dataset with a compute service served by a non existant provider', async () => {
    // will create a service with ocean.provider for metadata service, but bogus provider for compute service
    const bogusRemoteProviderUri = 'http://172.15.0.7:2030'
    const origComputePrivacy = {
      allowRawAlgorithm: false,
      allowNetworkAccess: false,
      publisherTrustedAlgorithms: []
    }

    const computeService = ocean.compute.createComputeService(
      alice,
      '1000',
      dateCreated,
      providerAttributes,
      origComputePrivacy as ServiceComputePrivacy,
      3600,
      bogusRemoteProviderUri
    )
    datasetWithBogusProvider = await ocean.assets.create(
      asset,
      alice,
      [computeService],
      tokenAddressWithBogusProvider
    )
    assert(
      datasetWithBogusProvider.dataToken === tokenAddressWithBogusProvider,
      'datasetWithBogusProvider.dataToken !== tokenAddressWithBogusProvider'
    )
    const storeTx = await ocean.onChainMetadata.publish(
      datasetWithBogusProvider.id,
      datasetWithBogusProvider,
      alice.getId()
    )
    assert(storeTx)
    await waitForAqua(ocean, datasetWithBogusProvider.id)
  })
  it('Bob should fail to start a compute job for a bogus provider with a raw Algo', async () => {
    const output = {}
    const computeService = datasetWithBogusProvider.findServiceByType('compute')
    // get the compute address first
    computeAddress = await ocean.compute.getComputeAddress(
      datasetWithBogusProvider.id,
      computeService.index
    )

    // check if asset is orderable. otherwise, you might pay for it, but it has some algo restrictions
    const allowed = await ocean.compute.isOrderable(
      datasetWithBogusProvider.id,
      computeService.index,
      undefined,
      algorithmMeta
    )
    assert(allowed === false)
    // we know that it is not Orderable, but we are trying to force it
    computeOrderId = await ocean.compute.orderAsset(
      bob.getId(),
      datasetWithBogusProvider.id,
      computeService.index,
      undefined,
      algorithmMeta,
      null, // no marketplace fee
      computeAddress // CtD is the consumer of the dataset
    )
    assert(computeOrderId === null, 'computeOrderId !== null')
    // we are forcing a bogus orderId
    computeOrderId = '1234'
    const response = await ocean.compute.start(
      datasetWithBogusProvider.id,
      computeOrderId,
      tokenAddress,
      bob,
      undefined,
      algorithmMeta,
      output,
      `${computeService.index}`,
      computeService.type
    )
    assert(response === null || response === undefined, 'Compute error')
  })

  it('Bob should failed to get status of all compute jobs from a dataset with bogus provider', async () => {
    const response = await ocean.compute.status(
      bob,
      datasetWithBogusProvider.id,
      undefined,
      undefined,
      false
    )
    assert(response === null || response === undefined, 'Invalid response')
  })
  it('Bob should fail to stop a fake compute job on a bogus provider', async () => {
    const jobid = '1234'
    const response = await ocean.compute.stop(bob, datasetWithBogusProvider.id, jobid)
    assert(response === null || response === undefined, 'Invalid response')
  })
})<|MERGE_RESOLUTION|>--- conflicted
+++ resolved
@@ -16,11 +16,7 @@
 import { Cluster, Container, Server } from '../../src/ocean/Compute'
 import { LoggerInstance } from '../../src/utils'
 import { ComputeInput } from '../../src/ocean/interfaces/ComputeInput'
-<<<<<<< HEAD
-const fetch = require('node-fetch')
-=======
 import fetch from 'node-fetch'
->>>>>>> 01d3a81b
 const web3 = new Web3('http://127.0.0.1:8545')
 
 function sleep(ms: number) {
@@ -566,10 +562,6 @@
     )
     assert(storeTx)
     await waitForAqua(ocean, algorithmAssetRemoteProvider.id)
-<<<<<<< HEAD
-=======
-
->>>>>>> 01d3a81b
     const checkDDO = await ocean.assets.resolve(algorithmAssetRemoteProvider.id)
     const checkService = checkDDO.findServiceByType('access')
     assert(
