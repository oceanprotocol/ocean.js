import { assert } from 'chai'
import { ethers, Signer } from 'ethers'
import { getTestConfig, getAddresses, provider } from '../config.js'
import {
  Config,
  ProviderInstance,
  Aquarius,
  Datatoken,
  sendTx,
  amountToUnits,
  isDefined
} from '../../src/index.js'
import {
  ComputeJob,
  ComputeAsset,
  ComputeAlgorithm,
  Files
} from '../../src/@types/index.js'
import { createAssetHelper, handleComputeOrder } from './helpers.js'

let config: Config

let aquarius: Aquarius
let datatoken: Datatoken
let providerUrl: string
let consumerAccount: Signer
let publisherAccount: Signer
let providerInitializeComputeResults
let computeEnvs
let addresses: any
let ddoWith5mTimeoutId
let ddoWithNoTimeoutId
let algoDdoWith5mTimeoutId
let algoDdoWithNoTimeoutId

let freeComputeJobId: string
let paidComputeJobId: string

let resolvedDdoWith5mTimeout
let resolvedDdoWithNoTimeout
let resolvedAlgoDdoWith5mTimeout
let resolvedAlgoDdoWithNoTimeout

let freeEnvDatasetTxId
let freeEnvAlgoTxId
let paidEnvDatasetTxId
let paidEnvAlgoTxId
let computeValidUntil

let freeComputeRouteSupport = null

const assetUrl: Files = {
  datatokenAddress: '0x0',
  nftAddress: '0x0',
  files: [
    {
      type: 'url',
      url: 'https://raw.githubusercontent.com/oceanprotocol/testdatasets/main/shs_dataset_test.txt',
      method: 'GET'
    }
  ]
}
const ddoWithNoTimeout = {
  '@context': ['https://w3id.org/did/v1'],
  id: 'did:op:efba17455c127a885ec7830d687a8f6e64f5ba559f8506f8723c1f10f05c049c',
  version: '4.1.0',
  chainId: 8996,
  nftAddress: '0x0',
  metadata: {
    created: '2021-12-20T14:35:20Z',
    updated: '2021-12-20T14:35:20Z',
    type: 'dataset',
    name: 'dfgdfgdg',
    description: 'd dfgd fgd dfg dfgdfgd dfgdf',
    tags: [''],
    author: 'dd',
    license: 'https://market.oceanprotocol.com/terms',
    additionalInformation: {
      termsAndConditions: true
    }
  },
  services: [
    {
      id: 'notAnId',
      type: 'compute',
      files: '',
      datatokenAddress: '0xa15024b732A8f2146423D14209eFd074e61964F3',
      serviceEndpoint: 'http://127.0.0.1:8001',
      timeout: 0,
      compute: {
        publisherTrustedAlgorithmPublishers: [],
        publisherTrustedAlgorithms: [],
        allowRawAlgorithm: true,
        allowNetworkAccess: true
      }
    }
  ]
}

const ddoWith5mTimeout = {
  '@context': ['https://w3id.org/did/v1'],
  id: 'did:op:efba17455c127a885ec7830d687a8f6e64f5ba559f8506f8723c1f10f05c049c',
  version: '4.1.0',
  chainId: 8996,
  nftAddress: '0x0',
  metadata: {
    created: '2021-12-20T14:35:20Z',
    updated: '2021-12-20T14:35:20Z',
    type: 'dataset',
    name: 'dfgdfgdg',
    description: 'd dfgd fgd dfg dfgdfgd dfgdf',
    tags: [''],
    author: 'dd',
    license: 'https://market.oceanprotocol.com/terms',
    additionalInformation: {
      termsAndConditions: true
    }
  },
  services: [
    {
      id: 'notAnId',
      type: 'compute',
      files: '',
      datatokenAddress: '0xa15024b732A8f2146423D14209eFd074e61964F3',
      serviceEndpoint: 'http://127.0.0.1:8001',
      timeout: 300,
      compute: {
        publisherTrustedAlgorithmPublishers: [],
        publisherTrustedAlgorithms: [],
        allowRawAlgorithm: true,
        allowNetworkAccess: true
      }
    }
  ]
}
const algoAssetUrl: Files = {
  datatokenAddress: '0x0',
  nftAddress: '0x0',
  files: [
    {
      type: 'url',
      url: 'https://raw.githubusercontent.com/oceanprotocol/test-algorithm/master/javascript/algo.js',
      method: 'GET'
    }
  ]
}
const algoDdoWithNoTimeout = {
  '@context': ['https://w3id.org/did/v1'],
  id: 'did:op:efba17455c127a885ec7830d687a8f6e64f5ba559f8506f8723c1f10f05c049c',
  version: '4.1.0',
  chainId: 8996,
  nftAddress: '0x0',
  metadata: {
    created: '2021-12-20T14:35:20Z',
    updated: '2021-12-20T14:35:20Z',
    type: 'algorithm',
    name: 'dfgdfgdg',
    description: 'd dfgd fgd dfg dfgdfgd dfgdf',
    tags: [''],
    author: 'dd',
    license: 'https://market.oceanprotocol.com/terms',
    additionalInformation: {
      termsAndConditions: true
    },
    algorithm: {
      language: 'Node.js',
      version: '1.0.0',
      container: {
        entrypoint: 'node $ALGO',
        image: 'ubuntu',
        tag: 'latest',
        checksum:
          'sha256:2d7ecc9c5e08953d586a6e50c29b91479a48f69ac1ba1f9dc0420d18a728dfc5'
      }
    }
  },
  services: [
    {
      id: 'notAnId',
      type: 'access',
      files: '',
      datatokenAddress: '0xa15024b732A8f2146423D14209eFd074e61964F3',
      serviceEndpoint: 'http://127.0.0.1:8001',
      timeout: 0
    }
  ]
}

const algoDdoWith5mTimeout = {
  '@context': ['https://w3id.org/did/v1'],
  id: 'did:op:efba17455c127a885ec7830d687a8f6e64f5ba559f8506f8723c1f10f05c049c',
  version: '4.1.0',
  chainId: 8996,
  nftAddress: '0x0',
  metadata: {
    created: '2021-12-20T14:35:20Z',
    updated: '2021-12-20T14:35:20Z',
    type: 'algorithm',
    name: 'dfgdfgdg',
    description: 'd dfgd fgd dfg dfgdfgd dfgdf',
    tags: [''],
    author: 'dd',
    license: 'https://market.oceanprotocol.com/terms',
    additionalInformation: {
      termsAndConditions: true
    },
    algorithm: {
      language: 'Node.js',
      version: '1.0.0',
      container: {
        entrypoint: 'node $ALGO',
        image: 'ubuntu',
        tag: 'latest',
        checksum:
          'sha256:2d7ecc9c5e08953d586a6e50c29b91479a48f69ac1ba1f9dc0420d18a728dfc5'
      }
    }
  },
  services: [
    {
      id: 'notAnId',
      type: 'access',
      files: '',
      datatokenAddress: '0xa15024b732A8f2146423D14209eFd074e61964F3',
      serviceEndpoint: 'http://127.0.0.1:8001',
      timeout: 300
    }
  ]
}

function delay(interval: number) {
  return it('should delay', (done) => {
    setTimeout(() => done(), interval)
  }).timeout(interval + 100)
}

async function waitTillJobEnds(): Promise<number> {
  return new Promise((resolve) => {
    const interval = setInterval(async () => {
      const jobStatus = (await ProviderInstance.computeStatus(
        providerUrl,
        await consumerAccount.getAddress(),
        freeComputeJobId
      )) as ComputeJob
      if (jobStatus?.[0]?.status === 70) {
        clearInterval(interval)
        resolve(jobStatus.status)
      }
    }, 10000)
  })
}

describe('Compute flow tests', async () => {
  before(async () => {
    publisherAccount = (await provider.getSigner(0)) as Signer
    consumerAccount = (await provider.getSigner(1)) as Signer
    config = await getTestConfig(publisherAccount)
    aquarius = new Aquarius(config?.oceanNodeUri)
    providerUrl = config?.oceanNodeUri
    addresses = getAddresses()
  })

  it('should publish datasets and algorithms', async () => {
    // mint Ocean
    /// <!--
    // mint ocean to publisherAccount
    const minAbi = [
      {
        constant: false,
        inputs: [
          { name: 'to', type: 'address' },
          { name: 'value', type: 'uint256' }
        ],
        name: 'mint',
        outputs: [{ name: '', type: 'bool' }],
        payable: false,
        stateMutability: 'nonpayable',
        type: 'function'
      }
    ]

    const tokenContract = new ethers.Contract(addresses.Ocean, minAbi, publisherAccount)
    const estGasPublisher = await tokenContract.estimateGas.mint(
      await publisherAccount.getAddress(),
      amountToUnits(null, null, '1000', 18)
    )

    await sendTx(
      estGasPublisher,
      publisherAccount,
      1,
      tokenContract.mint,
      await publisherAccount.getAddress(),
      amountToUnits(null, null, '1000', 18)
    )

    // mint ocean to consumer
    const estGasConsumer = await tokenContract.estimateGas.mint(
      await consumerAccount.getAddress(),
      amountToUnits(null, null, '1000', 18)
    )

    await sendTx(
      estGasConsumer,
      consumerAccount,
      1,
      tokenContract.mint,
      await consumerAccount.getAddress(),
      amountToUnits(null, null, '1000', 18)
    )

    ddoWith5mTimeoutId = await createAssetHelper(
      'D1Min',
      'D1M',
      publisherAccount,
      assetUrl,
      ddoWith5mTimeout,
      providerUrl,
      addresses.ERC721Factory,
      aquarius
    )
    ddoWithNoTimeoutId = await createAssetHelper(
      'D1Min',
      'D1M',
      publisherAccount,
      assetUrl,
      ddoWithNoTimeout,
      providerUrl,
      addresses.ERC721Factory,
      aquarius
    )
    algoDdoWith5mTimeoutId = await createAssetHelper(
      'A1Min',
      'A1M',
      publisherAccount,
      algoAssetUrl,
      algoDdoWith5mTimeout,
      providerUrl,
      addresses.ERC721Factory,
      aquarius
    )

    algoDdoWithNoTimeoutId = await createAssetHelper(
      'A1Min',
      'A1M',
      publisherAccount,
      algoAssetUrl,
      algoDdoWithNoTimeout,
      providerUrl,
      addresses.ERC721Factory,
      aquarius
    )
  })

  delay(10000)

  it('should resolve published datasets and algorithms', async () => {
    resolvedDdoWith5mTimeout = await aquarius.waitForIndexer(ddoWith5mTimeoutId)
    assert(resolvedDdoWith5mTimeout, 'Cannot fetch DDO from Aquarius')
    resolvedDdoWithNoTimeout = await aquarius.waitForIndexer(ddoWithNoTimeoutId)
    assert(resolvedDdoWithNoTimeout, 'Cannot fetch DDO from Aquarius')
    resolvedAlgoDdoWith5mTimeout = await aquarius.waitForIndexer(algoDdoWith5mTimeoutId)
    assert(resolvedAlgoDdoWith5mTimeout, 'Cannot fetch DDO from Aquarius')
    resolvedAlgoDdoWithNoTimeout = await aquarius.waitForIndexer(algoDdoWithNoTimeoutId)
    assert(resolvedAlgoDdoWithNoTimeout, 'Cannot fetch DDO from Aquarius')
  }).timeout(40000)

  it('should send DT to consumer', async () => {
    const datatoken = new Datatoken(
      publisherAccount,
      (await publisherAccount.provider.getNetwork()).chainId
    )
    await datatoken.mint(
      resolvedDdoWith5mTimeout.services[0].datatokenAddress,
      await publisherAccount.getAddress(),
      '10',
      await consumerAccount.getAddress()
    )
    await datatoken.mint(
      resolvedDdoWithNoTimeout.services[0].datatokenAddress,
      await publisherAccount.getAddress(),
      '10',
      await consumerAccount.getAddress()
    )
    await datatoken.mint(
      resolvedAlgoDdoWith5mTimeout.services[0].datatokenAddress,
      await publisherAccount.getAddress(),
      '10',
      await consumerAccount.getAddress()
    )
    await datatoken.mint(
      resolvedAlgoDdoWithNoTimeout.services[0].datatokenAddress,
      await publisherAccount.getAddress(),
      '10',
      await consumerAccount.getAddress()
    )
  }).timeout(40000)

  it('should fetch compute environments from provider', async () => {
    // get compute environments
    computeEnvs = await ProviderInstance.getComputeEnvironments(providerUrl)
    assert(computeEnvs, 'No Compute environments found')
  }).timeout(40000)

  it('should start a computeJob using the free environment', async () => {
    datatoken = new Datatoken(
      consumerAccount,
      (await consumerAccount.provider.getNetwork()).chainId
    )
    // let's have 5 minute of compute access
    const mytime = new Date()
    const computeMinutes = 5
    mytime.setMinutes(mytime.getMinutes() + computeMinutes)
    computeValidUntil = Math.floor(mytime.getTime() / 1000)

    // we choose the free env
    const computeEnv = computeEnvs.find(
      (ce) =>
        !ce?.fees || ce.fees.find((fee) => fee.symbol === 'OCEAN' && fee.amount === '0')
    )
    assert(computeEnv, 'Cannot find the free compute env')

    const assets: ComputeAsset[] = [
      {
        documentId: resolvedDdoWith5mTimeout.id,
        serviceId: resolvedDdoWith5mTimeout.services[0].id
      }
    ]
    const dtAddressArray = [resolvedDdoWith5mTimeout.services[0].datatokenAddress]

    const algo: ComputeAlgorithm = {
      documentId: resolvedAlgoDdoWith5mTimeout.id,
      serviceId: resolvedAlgoDdoWith5mTimeout.services[0].id,
      meta: resolvedAlgoDdoWith5mTimeout.metadata.algorithm
    }

    freeComputeRouteSupport = await ProviderInstance.getComputeStartRoutes(
      providerUrl,
      true
    )
    if (freeComputeRouteSupport) {
      const computeJobs = await ProviderInstance.freeComputeStart(
        providerUrl,
        consumerAccount,
        computeEnv.id,
        assets,
        algo
      )
      console.log('Compute jobs: ', computeJobs)
      freeEnvDatasetTxId = assets[0].transferTxId
      freeEnvAlgoTxId = algo.transferTxId
      assert(computeJobs, 'Cannot start compute job')
      freeComputeJobId = computeJobs[0].jobId
    } else {
      assert(
        freeComputeRouteSupport === null,
        'Cannot start free compute job. provider at ' +
          providerUrl +
          ' does not implement freeCompute route'
      )
    }
<<<<<<< HEAD
  })

  // move to start orders with initial txid's and provider fees
  it('should restart a computeJob without paying anything, because order is valid and providerFees are still valid', async () => {
    // we choose the free env
    if (freeComputeRouteSupport) {
      const computeEnv = computeEnvs[resolvedDdoWith5mTimeout.chainId].find(
        (ce) => ce.priceMin === 0 || isDefined(ce.free)
      )
      assert(computeEnv, 'Cannot find the free compute env')

      const assets: ComputeAsset[] = [
        {
          documentId: resolvedDdoWith5mTimeout.id,
          serviceId: resolvedDdoWith5mTimeout.services[0].id,
          transferTxId: freeEnvDatasetTxId
        }
      ]
      const algo: ComputeAlgorithm = {
        documentId: resolvedAlgoDdoWith5mTimeout.id,
        serviceId: resolvedAlgoDdoWith5mTimeout.services[0].id,
        transferTxId: freeEnvAlgoTxId
      }
      providerInitializeComputeResults = await ProviderInstance.initializeCompute(
        assets,
        algo,
        computeEnv.id,
        computeValidUntil,
        providerUrl,
        consumerAccount
      )
      assert(
        providerInitializeComputeResults.algorithm.validOrder,
        'We should have a valid order for algorithm'
      )
      assert(
        !providerInitializeComputeResults.algorithm.providerFee,
        'We should not pay providerFees again for algorithm'
      )
      assert(
        providerInitializeComputeResults.datasets[0].validOrder,
        'We should have a valid order for dataset'
      )
      assert(
        !providerInitializeComputeResults.datasets[0].providerFee,
        'We should not pay providerFees again for dataset'
      )
      algo.transferTxId = providerInitializeComputeResults.algorithm.validOrder
      assets[0].transferTxId = providerInitializeComputeResults.datasets[0].validOrder
      assert(
        algo.transferTxId === freeEnvAlgoTxId &&
          assets[0].transferTxId === freeEnvDatasetTxId,
        'We should use the same orders, because no fess must be paid'
      )
      const computeJobs = await ProviderInstance.computeStart(
        providerUrl,
        consumerAccount,
        computeEnv.id,
        assets,
        algo
      )
      assert(computeJobs, 'Cannot start compute job')
    } else {
      assert(
        freeComputeRouteSupport === null,
        'Cannot start free compute job. provider at ' +
          providerUrl +
          ' does not implement freeCompute route'
      )
    }
  })

  //   // moving to paid environments

  it('should start a computeJob on a paid environment', async () => {
    // we choose the paid env
    const computeEnv = computeEnvs[resolvedDdoWith5mTimeout.chainId].find(
      (ce) => ce.priceMin !== 0 || !isDefined(ce.free)
    )
    assert(computeEnv, 'Cannot find the paid compute env')

    const assets: ComputeAsset[] = [
      {
        documentId: resolvedDdoWith5mTimeout.id,
        serviceId: resolvedDdoWith5mTimeout.services[0].id
      }
    ]
    const dtAddressArray = [resolvedDdoWith5mTimeout.services[0].datatokenAddress]
    const algo: ComputeAlgorithm = {
      documentId: resolvedAlgoDdoWith5mTimeout.id,
      serviceId: resolvedAlgoDdoWith5mTimeout.services[0].id
    }

    providerInitializeComputeResults = await ProviderInstance.initializeCompute(
      assets,
      algo,
      computeEnv.id,
      computeValidUntil,
      providerUrl,
      consumerAccount
    )
    assert(
      !('error' in providerInitializeComputeResults.algorithm),
      'Cannot order algorithm'
    )
    algo.transferTxId = await handleComputeOrder(
      providerInitializeComputeResults.algorithm,
      resolvedAlgoDdoWith5mTimeout.services[0].datatokenAddress,
      consumerAccount,
      computeEnv.consumerAddress,
      0,
      datatoken,
      config
    )
    for (let i = 0; i < providerInitializeComputeResults.datasets.length; i++) {
      assets[i].transferTxId = await handleComputeOrder(
        providerInitializeComputeResults.datasets[i],
        dtAddressArray[i],
        consumerAccount,
        computeEnv.consumerAddress,
        0,
        datatoken,
        config
      )
    }

    const computeJobs = await ProviderInstance.computeStart(
      providerUrl,
      consumerAccount,
      computeEnv.id,
      assets,
      algo
    )
    paidEnvDatasetTxId = assets[0].transferTxId
    paidEnvAlgoTxId = algo.transferTxId
    assert(computeJobs, 'Cannot start compute job')
=======
  }).timeout(40000)

  it('Check compute status', async () => {
>>>>>>> d68826f2
    const jobStatus = (await ProviderInstance.computeStatus(
      await consumerAccount.getAddress(),
      freeComputeJobId
    )) as ComputeJob
    assert(jobStatus, 'Cannot retrieve compute status!')
  }).timeout(40000)

  //   // moving to paid environments

  // it('should start a computeJob on a paid environment', async () => {
  //   // we choose the paid env
  //   const computeEnv = computeEnvs[resolvedDdoWith5mTimeout.chainId].find(
  //     (ce) => ce.priceMin !== 0 || !isDefined(ce.free)
  //   )
  //   assert(computeEnv, 'Cannot find the paid compute env')

  //   const assets: ComputeAsset[] = [
  //     {
  //       documentId: resolvedDdoWith5mTimeout.id,
  //       serviceId: resolvedDdoWith5mTimeout.services[0].id
  //     }
  //   ]
  //   const dtAddressArray = [resolvedDdoWith5mTimeout.services[0].datatokenAddress]
  //   const algo: ComputeAlgorithm = {
  //     documentId: resolvedAlgoDdoWith5mTimeout.id,
  //     serviceId: resolvedAlgoDdoWith5mTimeout.services[0].id
  //   }

  //   providerInitializeComputeResults = await ProviderInstance.initializeCompute(
  //     assets,
  //     algo,
  //     computeEnv.id,
  //     computeValidUntil,
  //     providerUrl,
  //     consumerAccount
  //   )
  //   assert(
  //     !('error' in providerInitializeComputeResults.algorithm),
  //     'Cannot order algorithm'
  //   )
  //   algo.transferTxId = await handleComputeOrder(
  //     providerInitializeComputeResults.algorithm,
  //     resolvedAlgoDdoWith5mTimeout.services[0].datatokenAddress,
  //     consumerAccount,
  //     computeEnv.consumerAddress,
  //     0,
  //     datatoken,
  //     config
  //   )
  //   for (let i = 0; i < providerInitializeComputeResults.datasets.length; i++) {
  //     assets[i].transferTxId = await handleComputeOrder(
  //       providerInitializeComputeResults.datasets[i],
  //       dtAddressArray[i],
  //       consumerAccount,
  //       computeEnv.consumerAddress,
  //       0,
  //       datatoken,
  //       config
  //     )
  //   }

  //   const computeJobs = await ProviderInstance.computeStart(
  //     providerUrl,
  //     consumerAccount,
  //     computeEnv.id,
  //     assets,
  //     algo
  //   )
  //   paidEnvDatasetTxId = assets[0].transferTxId
  //   paidEnvAlgoTxId = algo.transferTxId
  //   assert(computeJobs, 'Cannot start compute job')
  //   paidComputeJobId = computeJobs[0].jobId
  // })

  // delay(100000)

  // it('Check compute status', async () => {
  //   const jobStatus = (await ProviderInstance.computeStatus(
  //     providerUrl,
  //     await consumerAccount.getAddress(),
  //     paidComputeJobId,
  //     resolvedDdoWith5mTimeout.id
  //   )) as ComputeJob
  //   assert(jobStatus, 'Cannot retrieve compute status!')
  // })

  // it('should restart a computeJob on paid environment, without paying anything, because order is valid and providerFees are still valid', async () => {
  //   // we choose the paid env
  //   const computeEnv = computeEnvs[resolvedDdoWith5mTimeout.chainId].find(
  //     (ce) => ce.priceMin !== 0 || !isDefined(ce.free)
  //   )
  //   assert(computeEnv, 'Cannot find the paid compute env')

  //   const assets: ComputeAsset[] = [
  //     {
  //       documentId: resolvedDdoWith5mTimeout.id,
  //       serviceId: resolvedDdoWith5mTimeout.services[0].id,
  //       transferTxId: paidEnvDatasetTxId
  //     }
  //   ]
  //   const algo: ComputeAlgorithm = {
  //     documentId: resolvedAlgoDdoWith5mTimeout.id,
  //     serviceId: resolvedAlgoDdoWith5mTimeout.services[0].id,
  //     transferTxId: paidEnvAlgoTxId
  //   }

  //   providerInitializeComputeResults = await ProviderInstance.initializeCompute(
  //     assets,
  //     algo,
  //     computeEnv.id,
  //     computeValidUntil,
  //     providerUrl,
  //     consumerAccount
  //   )
  //   assert(
  //     providerInitializeComputeResults.algorithm.validOrder,
  //     'We should have a valid order for algorithm'
  //   )
  //   assert(
  //     !providerInitializeComputeResults.algorithm.providerFee,
  //     'We should not pay providerFees again for algorithm'
  //   )
  //   assert(
  //     providerInitializeComputeResults.datasets[0].validOrder,
  //     'We should have a valid order for dataset'
  //   )
  //   assert(
  //     !providerInitializeComputeResults.datasets[0].providerFee,
  //     'We should not pay providerFees again for dataset'
  //   )
  //   algo.transferTxId = providerInitializeComputeResults.algorithm.validOrder
  //   assets[0].transferTxId = providerInitializeComputeResults.datasets[0].validOrder
  //   assert(
  //     algo.transferTxId === paidEnvAlgoTxId &&
  //       assets[0].transferTxId === paidEnvDatasetTxId,
  //     'We should use the same orders, because no fess must be paid'
  //   )
  //   const computeJobs = await ProviderInstance.computeStart(
  //     providerUrl,
  //     consumerAccount,
  //     computeEnv.id,
  //     assets,
  //     algo
  //   )
  //   assert(computeJobs, 'Cannot start compute job')
  // })

  // // move to reuse Orders

  // it('Should fast forward time and set a new computeValidUntil', async () => {
  //   const mytime = new Date()
  //   const computeMinutes = 5
  //   mytime.setMinutes(mytime.getMinutes() + computeMinutes)
  //   computeValidUntil = Math.floor(mytime.getTime() / 1000)
  // })

  // it('should start a computeJob using the free environment, by paying only providerFee (reuseOrder)', async () => {
  //   if (freeComputeRouteSupport) {
  //     // we choose the free env
  //     const computeEnv = computeEnvs[resolvedDdoWith5mTimeout.chainId].find(
  //       (ce) => ce.priceMin === 0 || isDefined(ce.free)
  //     )
  //     assert(computeEnv, 'Cannot find the free compute env')

  //     const assets: ComputeAsset[] = [
  //       {
  //         documentId: resolvedDdoWith5mTimeout.id,
  //         serviceId: resolvedDdoWith5mTimeout.services[0].id,
  //         transferTxId: freeEnvDatasetTxId
  //       }
  //     ]
  //     const dtAddressArray = [resolvedDdoWith5mTimeout.services[0].datatokenAddress]
  //     const algo: ComputeAlgorithm = {
  //       documentId: resolvedAlgoDdoWith5mTimeout.id,
  //       serviceId: resolvedAlgoDdoWith5mTimeout.services[0].id,
  //       transferTxId: freeEnvAlgoTxId
  //     }

  //     providerInitializeComputeResults = await ProviderInstance.initializeCompute(
  //       assets,
  //       algo,
  //       computeEnv.id,
  //       computeValidUntil,
  //       providerUrl,
  //       consumerAccount
  //     )
  //     assert(
  //       providerInitializeComputeResults.algorithm.validOrder,
  //       'We should have a valid order for algorithm'
  //     )
  //     assert(
  //       providerInitializeComputeResults.datasets[0].validOrder,
  //       'We should have a valid order for dataset'
  //     )

  //     assert(
  //       providerInitializeComputeResults.algorithm.providerFee ||
  //         providerInitializeComputeResults.datasets[0].providerFee,
  //       'We should pay providerFees again for algorithm or dataset. Cannot have empty for both'
  //     )

  //     assert(
  //       !('error' in providerInitializeComputeResults.algorithm),
  //       'Cannot order algorithm'
  //     )
  //     algo.transferTxId = await handleComputeOrder(
  //       providerInitializeComputeResults.algorithm,
  //       resolvedAlgoDdoWith5mTimeout.services[0].datatokenAddress,
  //       consumerAccount,
  //       computeEnv.consumerAddress,
  //       0,
  //       datatoken,
  //       config
  //     )
  //     for (let i = 0; i < providerInitializeComputeResults.datasets.length; i++) {
  //       assets[i].transferTxId = await handleComputeOrder(
  //         providerInitializeComputeResults.datasets[i],
  //         dtAddressArray[i],
  //         consumerAccount,
  //         computeEnv.consumerAddress,
  //         0,
  //         datatoken,
  //         config
  //       )
  //     }
  //     assert(
  //       algo.transferTxId !== freeEnvAlgoTxId ||
  //         assets[0].transferTxId !== freeEnvDatasetTxId,
  //       'We should not use the same orders, because providerFee must be paid'
  //     )
  //     const computeJobs = await ProviderInstance.computeStart(
  //       providerUrl,
  //       consumerAccount,
  //       computeEnv.id,
  //       assets,
  //       algo
  //     )
  //     // freeEnvDatasetTxId = assets[0].transferTxId
  //     // freeEnvAlgoTxId = algo.transferTxId
  //     assert(computeJobs, 'Cannot start compute job')
  //   } else {
  //     assert(
  //       freeComputeRouteSupport === null,
  //       'Cannot start free compute job. provider at ' +
  //         providerUrl +
  //         ' does not implement freeCompute route'
  //     )
  //   }
  // })

  // it('should start a computeJob using the paid environment, by paying only providerFee (reuseOrder)', async () => {
  //   // we choose the paid env
  //   const computeEnv = computeEnvs[resolvedDdoWith5mTimeout.chainId].find(
  //     (ce) => ce.priceMin !== 0 || !isDefined(ce.free)
  //   )
  //   assert(computeEnv, 'Cannot find the paid compute env')

  //   const assets: ComputeAsset[] = [
  //     {
  //       documentId: resolvedDdoWith5mTimeout.id,
  //       serviceId: resolvedDdoWith5mTimeout.services[0].id,
  //       transferTxId: paidEnvDatasetTxId
  //     }
  //   ]
  //   const dtAddressArray = [resolvedDdoWith5mTimeout.services[0].datatokenAddress]
  //   const algo: ComputeAlgorithm = {
  //     documentId: resolvedAlgoDdoWith5mTimeout.id,
  //     serviceId: resolvedAlgoDdoWith5mTimeout.services[0].id,
  //     transferTxId: paidEnvAlgoTxId
  //   }

  //   providerInitializeComputeResults = await ProviderInstance.initializeCompute(
  //     assets,
  //     algo,
  //     computeEnv.id,
  //     computeValidUntil,
  //     providerUrl,
  //     consumerAccount
  //   )
  //   assert(
  //     providerInitializeComputeResults.algorithm.validOrder,
  //     'We should have a valid order for algorithm'
  //   )
  //   assert(
  //     providerInitializeComputeResults.datasets[0].validOrder,
  //     'We should have a valid order for dataset'
  //   )
  //   assert(
  //     providerInitializeComputeResults.algorithm.providerFee ||
  //       providerInitializeComputeResults.datasets[0].providerFee,
  //     'We should pay providerFees again for algorithm or dataset. Cannot have empty for both'
  //   )

  //   assert(
  //     !('error' in providerInitializeComputeResults.algorithm),
  //     'Cannot order algorithm'
  //   )
  //   algo.transferTxId = await handleComputeOrder(
  //     providerInitializeComputeResults.algorithm,
  //     resolvedAlgoDdoWith5mTimeout.services[0].datatokenAddress,
  //     consumerAccount,
  //     computeEnv.consumerAddress,
  //     0,
  //     datatoken,
  //     config
  //   )
  //   for (let i = 0; i < providerInitializeComputeResults.datasets.length; i++) {
  //     assets[i].transferTxId = await handleComputeOrder(
  //       providerInitializeComputeResults.datasets[i],
  //       dtAddressArray[i],
  //       consumerAccount,
  //       computeEnv.consumerAddress,
  //       0,
  //       datatoken,
  //       config
  //     )
  //   }
  //   assert(
  //     algo.transferTxId !== paidEnvAlgoTxId ||
  //       assets[0].transferTxId !== paidEnvDatasetTxId,
  //     'We should not use the same orders, because providerFee must be paid'
  //   )
  //   const computeJobs = await ProviderInstance.computeStart(
  //     providerUrl,
  //     consumerAccount,
  //     computeEnv.id,
  //     assets,
  //     algo
  //   )
  //   // freeEnvDatasetTxId = assets[0].transferTxId
  //   // freeEnvAlgoTxId = algo.transferTxId
  //   assert(computeJobs, 'Cannot start compute job')
  // })

  // it('Check compute status', async () => {
  //   const jobStatus = (await ProviderInstance.computeStatus(
  //     providerUrl,
  //     await consumerAccount.getAddress(),
  //     freeComputeJobId,
  //     resolvedDdoWith5mTimeout.id
  //   )) as ComputeJob
  //   assert(jobStatus, 'Cannot retrieve compute status!')
  // })

  // it('Get download compute results url', async () => {
  //   const downloadURL = await ProviderInstance.getComputeResultUrl(
  //     providerUrl,
  //     consumerAccount,
  //     freeComputeJobId,
  //     0
  //   )
  //   assert(downloadURL, 'Provider getComputeResultUrl failed!')
  // })
})<|MERGE_RESOLUTION|>--- conflicted
+++ resolved
@@ -459,149 +459,11 @@
           ' does not implement freeCompute route'
       )
     }
-<<<<<<< HEAD
-  })
-
-  // move to start orders with initial txid's and provider fees
-  it('should restart a computeJob without paying anything, because order is valid and providerFees are still valid', async () => {
-    // we choose the free env
-    if (freeComputeRouteSupport) {
-      const computeEnv = computeEnvs[resolvedDdoWith5mTimeout.chainId].find(
-        (ce) => ce.priceMin === 0 || isDefined(ce.free)
-      )
-      assert(computeEnv, 'Cannot find the free compute env')
-
-      const assets: ComputeAsset[] = [
-        {
-          documentId: resolvedDdoWith5mTimeout.id,
-          serviceId: resolvedDdoWith5mTimeout.services[0].id,
-          transferTxId: freeEnvDatasetTxId
-        }
-      ]
-      const algo: ComputeAlgorithm = {
-        documentId: resolvedAlgoDdoWith5mTimeout.id,
-        serviceId: resolvedAlgoDdoWith5mTimeout.services[0].id,
-        transferTxId: freeEnvAlgoTxId
-      }
-      providerInitializeComputeResults = await ProviderInstance.initializeCompute(
-        assets,
-        algo,
-        computeEnv.id,
-        computeValidUntil,
-        providerUrl,
-        consumerAccount
-      )
-      assert(
-        providerInitializeComputeResults.algorithm.validOrder,
-        'We should have a valid order for algorithm'
-      )
-      assert(
-        !providerInitializeComputeResults.algorithm.providerFee,
-        'We should not pay providerFees again for algorithm'
-      )
-      assert(
-        providerInitializeComputeResults.datasets[0].validOrder,
-        'We should have a valid order for dataset'
-      )
-      assert(
-        !providerInitializeComputeResults.datasets[0].providerFee,
-        'We should not pay providerFees again for dataset'
-      )
-      algo.transferTxId = providerInitializeComputeResults.algorithm.validOrder
-      assets[0].transferTxId = providerInitializeComputeResults.datasets[0].validOrder
-      assert(
-        algo.transferTxId === freeEnvAlgoTxId &&
-          assets[0].transferTxId === freeEnvDatasetTxId,
-        'We should use the same orders, because no fess must be paid'
-      )
-      const computeJobs = await ProviderInstance.computeStart(
-        providerUrl,
-        consumerAccount,
-        computeEnv.id,
-        assets,
-        algo
-      )
-      assert(computeJobs, 'Cannot start compute job')
-    } else {
-      assert(
-        freeComputeRouteSupport === null,
-        'Cannot start free compute job. provider at ' +
-          providerUrl +
-          ' does not implement freeCompute route'
-      )
-    }
-  })
-
-  //   // moving to paid environments
-
-  it('should start a computeJob on a paid environment', async () => {
-    // we choose the paid env
-    const computeEnv = computeEnvs[resolvedDdoWith5mTimeout.chainId].find(
-      (ce) => ce.priceMin !== 0 || !isDefined(ce.free)
-    )
-    assert(computeEnv, 'Cannot find the paid compute env')
-
-    const assets: ComputeAsset[] = [
-      {
-        documentId: resolvedDdoWith5mTimeout.id,
-        serviceId: resolvedDdoWith5mTimeout.services[0].id
-      }
-    ]
-    const dtAddressArray = [resolvedDdoWith5mTimeout.services[0].datatokenAddress]
-    const algo: ComputeAlgorithm = {
-      documentId: resolvedAlgoDdoWith5mTimeout.id,
-      serviceId: resolvedAlgoDdoWith5mTimeout.services[0].id
-    }
-
-    providerInitializeComputeResults = await ProviderInstance.initializeCompute(
-      assets,
-      algo,
-      computeEnv.id,
-      computeValidUntil,
+  }).timeout(40000)
+
+  it('Check compute status', async () => {
+    const jobStatus = (await ProviderInstance.computeStatus(
       providerUrl,
-      consumerAccount
-    )
-    assert(
-      !('error' in providerInitializeComputeResults.algorithm),
-      'Cannot order algorithm'
-    )
-    algo.transferTxId = await handleComputeOrder(
-      providerInitializeComputeResults.algorithm,
-      resolvedAlgoDdoWith5mTimeout.services[0].datatokenAddress,
-      consumerAccount,
-      computeEnv.consumerAddress,
-      0,
-      datatoken,
-      config
-    )
-    for (let i = 0; i < providerInitializeComputeResults.datasets.length; i++) {
-      assets[i].transferTxId = await handleComputeOrder(
-        providerInitializeComputeResults.datasets[i],
-        dtAddressArray[i],
-        consumerAccount,
-        computeEnv.consumerAddress,
-        0,
-        datatoken,
-        config
-      )
-    }
-
-    const computeJobs = await ProviderInstance.computeStart(
-      providerUrl,
-      consumerAccount,
-      computeEnv.id,
-      assets,
-      algo
-    )
-    paidEnvDatasetTxId = assets[0].transferTxId
-    paidEnvAlgoTxId = algo.transferTxId
-    assert(computeJobs, 'Cannot start compute job')
-=======
-  }).timeout(40000)
-
-  it('Check compute status', async () => {
->>>>>>> d68826f2
-    const jobStatus = (await ProviderInstance.computeStatus(
       await consumerAccount.getAddress(),
       freeComputeJobId
     )) as ComputeJob
