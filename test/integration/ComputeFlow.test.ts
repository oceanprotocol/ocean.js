--- conflicted
+++ resolved
@@ -7,12 +7,6 @@
   Aquarius,
   Datatoken,
   sendTx,
-<<<<<<< HEAD
-  amountToUnits
-} from '../../src'
-import { ComputeJob, ComputeAsset, ComputeAlgorithm, Files } from '../../src/@types'
-import { createAssetHelper, handleComputeOrder } from './helpers'
-=======
   amountToUnits,
   isDefined
 } from '../../src/index.js'
@@ -22,8 +16,7 @@
   ComputeAlgorithm,
   Files
 } from '../../src/@types/index.js'
-import { createAsset, handleComputeOrder } from './helpers.js'
->>>>>>> 4d7725d1
+import { createAssetHelper, handleComputeOrder } from './helpers.js'
 
 let config: Config
 
