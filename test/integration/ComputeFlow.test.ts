import { assert } from 'chai'
import { SHA256 } from 'crypto-js'
import { web3, getTestConfig, getAddresses } from '../config'
import {
  Config,
  ProviderInstance,
  Aquarius,
  NftFactory,
  NftCreateData,
  Datatoken,
  Nft,
  sleep,
  ZERO_ADDRESS,
  approveWei
} from '../../src'
import {
  DatatokenCreateParams,
  ComputeJob,
  ComputeAsset,
  ComputeAlgorithm,
  ProviderComputeInitialize,
  ConsumeMarketFee,
  Files
} from '../../src/@types'

let config: Config

let aquarius: Aquarius
let datatoken: Datatoken
let providerUrl: string
let consumerAccount: string
let publisherAccount: string
let computeJobId: string
let providerInitializeComputeResults
let computeEnvs
let addresses: any
let ddoWith1mTimeoutId
let ddoWithNoTimeoutId
let algoDdoWith1mTimeoutId
let algoDdoWithNoTimeoutId

let resolvedDdoWith1mTimeout
let resolvedDdoWithNoTimeout
let resolvedAlgoDdoWith1mTimeout
let resolvedAlgoDdoWithNoTimeout

let freeEnvDatasetTxId
let freeEnvAlgoTxId
let paidEnvDatasetTxId
let paidEnvAlgoTxId

// let's have 2 minutes of compute access
const mytime = new Date()
const computeMinutes = 1
mytime.setMinutes(mytime.getMinutes() + computeMinutes)
let computeValidUntil = Math.floor(mytime.getTime() / 1000)

const assetUrl: Files = {
  datatokenAddress: '0x0',
  nftAddress: '0x0',
  files: [
    {
      type: 'url',
      url: 'https://raw.githubusercontent.com/oceanprotocol/testdatasets/main/shs_dataset_test.txt',
      method: 'GET'
    }
  ]
}
const ddoWithNoTimeout = {
  '@context': ['https://w3id.org/did/v1'],
  id: 'did:op:efba17455c127a885ec7830d687a8f6e64f5ba559f8506f8723c1f10f05c049c',
  version: '4.1.0',
  chainId: 4,
  nftAddress: '0x0',
  metadata: {
    created: '2021-12-20T14:35:20Z',
    updated: '2021-12-20T14:35:20Z',
    type: 'dataset',
    name: 'dfgdfgdg',
    description: 'd dfgd fgd dfg dfgdfgd dfgdf',
    tags: [''],
    author: 'dd',
    license: 'https://market.oceanprotocol.com/terms',
    additionalInformation: {
      termsAndConditions: true
    }
  },
  services: [
    {
      id: 'notAnId',
      type: 'compute',
      files: '',
      datatokenAddress: '0xa15024b732A8f2146423D14209eFd074e61964F3',
      serviceEndpoint: 'https://v4.provider.rinkeby.oceanprotocol.com',
      timeout: 0,
      compute: {
        publisherTrustedAlgorithmPublishers: [],
        publisherTrustedAlgorithms: [],
        allowRawAlgorithm: true,
        allowNetworkAccess: true
      }
    }
  ]
}

const ddoWith1mTimeout = {
  '@context': ['https://w3id.org/did/v1'],
  id: 'did:op:efba17455c127a885ec7830d687a8f6e64f5ba559f8506f8723c1f10f05c049c',
  version: '4.1.0',
  chainId: 4,
  nftAddress: '0x0',
  metadata: {
    created: '2021-12-20T14:35:20Z',
    updated: '2021-12-20T14:35:20Z',
    type: 'dataset',
    name: 'dfgdfgdg',
    description: 'd dfgd fgd dfg dfgdfgd dfgdf',
    tags: [''],
    author: 'dd',
    license: 'https://market.oceanprotocol.com/terms',
    additionalInformation: {
      termsAndConditions: true
    }
  },
  services: [
    {
      id: 'notAnId',
      type: 'compute',
      files: '',
      datatokenAddress: '0xa15024b732A8f2146423D14209eFd074e61964F3',
      serviceEndpoint: 'https://v4.provider.rinkeby.oceanprotocol.com',
      timeout: 60,
      compute: {
        publisherTrustedAlgorithmPublishers: [],
        publisherTrustedAlgorithms: [],
        allowRawAlgorithm: true,
        allowNetworkAccess: true
      }
    }
  ]
}
const algoAssetUrl: Files = {
  datatokenAddress: '0x0',
  nftAddress: '0x0',
  files: [
    {
      type: 'url',
      url: 'https://raw.githubusercontent.com/oceanprotocol/test-algorithm/master/javascript/algo.js',
      method: 'GET'
    }
  ]
}
const algoDdoWithNoTimeout = {
  '@context': ['https://w3id.org/did/v1'],
  id: 'did:op:efba17455c127a885ec7830d687a8f6e64f5ba559f8506f8723c1f10f05c049c',
  version: '4.1.0',
  chainId: 4,
  nftAddress: '0x0',
  metadata: {
    created: '2021-12-20T14:35:20Z',
    updated: '2021-12-20T14:35:20Z',
    type: 'algorithm',
    name: 'dfgdfgdg',
    description: 'd dfgd fgd dfg dfgdfgd dfgdf',
    tags: [''],
    author: 'dd',
    license: 'https://market.oceanprotocol.com/terms',
    additionalInformation: {
      termsAndConditions: true
    },
    algorithm: {
      language: 'Node.js',
      version: '1.0.0',
      container: {
        entrypoint: 'node $ALGO',
        image: 'ubuntu',
        tag: 'latest',
        checksum:
<<<<<<< HEAD
          'sha256:2eef0e2d04ac0aaa5d7cefbc24a137c42c925d9dffa5a2568cda7618a1378976'
=======
          'sha256:42ba2dfce475de1113d55602d40af18415897167d47c2045ec7b6d9746ff148f'
>>>>>>> 451fbe02
      }
    }
  },
  services: [
    {
      id: 'notAnId',
      type: 'access',
      files: '',
      datatokenAddress: '0xa15024b732A8f2146423D14209eFd074e61964F3',
      serviceEndpoint: 'https://v4.provider.rinkeby.oceanprotocol.com',
      timeout: 0
    }
  ]
}

const algoDdoWith1mTimeout = {
  '@context': ['https://w3id.org/did/v1'],
  id: 'did:op:efba17455c127a885ec7830d687a8f6e64f5ba559f8506f8723c1f10f05c049c',
  version: '4.1.0',
  chainId: 4,
  nftAddress: '0x0',
  metadata: {
    created: '2021-12-20T14:35:20Z',
    updated: '2021-12-20T14:35:20Z',
    type: 'algorithm',
    name: 'dfgdfgdg',
    description: 'd dfgd fgd dfg dfgdfgd dfgdf',
    tags: [''],
    author: 'dd',
    license: 'https://market.oceanprotocol.com/terms',
    additionalInformation: {
      termsAndConditions: true
    },
    algorithm: {
      language: 'Node.js',
      version: '1.0.0',
      container: {
        entrypoint: 'node $ALGO',
        image: 'ubuntu',
        tag: 'latest',
        checksum:
<<<<<<< HEAD
          'sha256:2eef0e2d04ac0aaa5d7cefbc24a137c42c925d9dffa5a2568cda7618a1378976'
=======
          'sha256:42ba2dfce475de1113d55602d40af18415897167d47c2045ec7b6d9746ff148f'
>>>>>>> 451fbe02
      }
    }
  },
  services: [
    {
      id: 'notAnId',
      type: 'access',
      files: '',
      datatokenAddress: '0xa15024b732A8f2146423D14209eFd074e61964F3',
      serviceEndpoint: 'https://v4.provider.rinkeby.oceanprotocol.com',
      timeout: 60
    }
  ]
}

async function createAsset(
  name: string,
  symbol: string,
  owner: string,
  assetUrl: any,
  ddo: any,
  providerUrl: string
) {
  const nft = new Nft(web3)
  const Factory = new NftFactory(addresses.ERC721Factory, web3)

  const chain = await web3.eth.getChainId()
  ddo.chainId = parseInt(chain.toString(10))
  const nftParamsAsset: NftCreateData = {
    name,
    symbol,
    templateIndex: 1,
    tokenURI: 'aaa',
    transferable: true,
    owner
  }
  const datatokenParams: DatatokenCreateParams = {
    templateIndex: 1,
    cap: '100000',
    feeAmount: '0',
    paymentCollector: ZERO_ADDRESS,
    feeToken: ZERO_ADDRESS,
    minter: owner,
    mpFeeAddress: ZERO_ADDRESS
  }

  const result = await Factory.createNftWithDatatoken(
    owner,
    nftParamsAsset,
    datatokenParams
  )

  const nftAddress = result.events.NFTCreated.returnValues[0]
  const datatokenAddressAsset = result.events.TokenCreated.returnValues[0]
  ddo.nftAddress = web3.utils.toChecksumAddress(nftAddress)
  // create the files encrypted string
  assetUrl.datatokenAddress = datatokenAddressAsset
  assetUrl.nftAddress = ddo.nftAddress
  let providerResponse = await ProviderInstance.encrypt(assetUrl, providerUrl)
  ddo.services[0].files = await providerResponse
  ddo.services[0].datatokenAddress = datatokenAddressAsset
  ddo.services[0].serviceEndpoint = providerUrl
  // update ddo and set the right did
  ddo.nftAddress = web3.utils.toChecksumAddress(nftAddress)
  ddo.id =
    'did:op:' + SHA256(web3.utils.toChecksumAddress(nftAddress) + chain.toString(10))
  providerResponse = await ProviderInstance.encrypt(ddo, providerUrl)
  const encryptedResponse = await providerResponse
  const validateResult = await aquarius.validate(ddo)
  assert(validateResult.valid, 'Could not validate metadata')
  await nft.setMetadata(
    nftAddress,
    owner,
    0,
    providerUrl,
    '',
    '0x2',
    encryptedResponse,
    validateResult.hash
  )
  return ddo.id
}

async function handleOrder(
  order: ProviderComputeInitialize,
  datatokenAddress: string,
  payerAccount: string,
  consumerAccount: string,
  serviceIndex: number,
  consumeMarkerFee?: ConsumeMarketFee
) {
  /* We do have 3 possible situations:
     - have validOrder and no providerFees -> then order is valid, providerFees are valid, just use it in startCompute
     - have validOrder and providerFees -> then order is valid but providerFees are not valid, we need to call reuseOrder and pay only providerFees
     - no validOrder -> we need to call startOrder, to pay 1 DT & providerFees
  */
  if (order.providerFee && order.providerFee.providerFeeAmount) {
    await approveWei(
      web3,
      payerAccount,
      order.providerFee.providerFeeToken,
      datatokenAddress,
      order.providerFee.providerFeeAmount
    )
  }
  if (order.validOrder) {
    if (!order.providerFee) return order.validOrder
    const tx = await datatoken.reuseOrder(
      datatokenAddress,
      payerAccount,
      order.validOrder,
      order.providerFee
    )
    return tx.transactionHash
  }
  const tx = await datatoken.startOrder(
    datatokenAddress,
    payerAccount,
    consumerAccount,
    serviceIndex,
    order.providerFee,
    consumeMarkerFee
  )
  return tx.transactionHash
}

describe('Simple compute tests', async () => {
  before(async () => {
    config = await getTestConfig(web3)
    addresses = getAddresses()
    aquarius = new Aquarius(config.metadataCacheUri)
    providerUrl = config.providerUri
    datatoken = new Datatoken(web3)
  })

  it('should publish datasets and algorithms', async () => {
    const accounts = await web3.eth.getAccounts()
    publisherAccount = accounts[0]
    consumerAccount = accounts[1]
    ddoWith1mTimeoutId = await createAsset(
      'D1Min',
      'D1M',
      publisherAccount,
      assetUrl,
      ddoWith1mTimeout,
      providerUrl
    )
    ddoWithNoTimeoutId = await createAsset(
      'D1Min',
      'D1M',
      publisherAccount,
      assetUrl,
      ddoWithNoTimeout,
      providerUrl
    )
    algoDdoWith1mTimeoutId = await createAsset(
      'A1Min',
      'A1M',
      publisherAccount,
      algoAssetUrl,
      algoDdoWith1mTimeout,
      providerUrl
    )

    algoDdoWithNoTimeoutId = await createAsset(
      'A1Min',
      'A1M',
      publisherAccount,
      algoAssetUrl,
      algoDdoWithNoTimeout,
      providerUrl
    )
  })

  it('should resolve published datasets and algorithms', async () => {
    resolvedDdoWith1mTimeout = await aquarius.waitForAqua(ddoWith1mTimeoutId)
    assert(resolvedDdoWith1mTimeout, 'Cannot fetch DDO from Aquarius')
    resolvedDdoWithNoTimeout = await aquarius.waitForAqua(ddoWithNoTimeoutId)
    assert(resolvedDdoWithNoTimeout, 'Cannot fetch DDO from Aquarius')
    resolvedAlgoDdoWith1mTimeout = await aquarius.waitForAqua(algoDdoWith1mTimeoutId)
    assert(resolvedAlgoDdoWith1mTimeout, 'Cannot fetch DDO from Aquarius')
    resolvedAlgoDdoWithNoTimeout = await aquarius.waitForAqua(algoDdoWithNoTimeoutId)
    assert(resolvedAlgoDdoWithNoTimeout, 'Cannot fetch DDO from Aquarius')
  })

  it('should send DT to consumer', async () => {
    const datatoken = new Datatoken(web3)
    await datatoken.mint(
      resolvedDdoWith1mTimeout.services[0].datatokenAddress,
      publisherAccount,
      '10',
      consumerAccount
    )
    await datatoken.mint(
      resolvedDdoWithNoTimeout.services[0].datatokenAddress,
      publisherAccount,
      '10',
      consumerAccount
    )
    await datatoken.mint(
      resolvedAlgoDdoWith1mTimeout.services[0].datatokenAddress,
      publisherAccount,
      '10',
      consumerAccount
    )
    await datatoken.mint(
      resolvedAlgoDdoWithNoTimeout.services[0].datatokenAddress,
      publisherAccount,
      '10',
      consumerAccount
    )
  })

  it('should fetch compute environments from provider', async () => {
    // get compute environments
    computeEnvs = await ProviderInstance.getComputeEnvironments(providerUrl)
    assert(computeEnvs, 'No Compute environments found')
  })

  it('should start a computeJob using the free environment', async () => {
    // we choose the free env
    const computeEnv = computeEnvs.find((ce) => ce.priceMin === 0)
    assert(computeEnv, 'Cannot find the free compute env')

    const assets: ComputeAsset[] = [
      {
        documentId: resolvedDdoWith1mTimeout.id,
        serviceId: resolvedDdoWith1mTimeout.services[0].id
      }
    ]
    const dtAddressArray = [resolvedDdoWith1mTimeout.services[0].datatokenAddress]
    const algo: ComputeAlgorithm = {
      documentId: resolvedAlgoDdoWith1mTimeout.id,
      serviceId: resolvedAlgoDdoWith1mTimeout.services[0].id
    }

    providerInitializeComputeResults = await ProviderInstance.initializeCompute(
      assets,
      algo,
      computeEnv.id,
      computeValidUntil,
      providerUrl,
      consumerAccount
    )
    assert(
      !('error' in providerInitializeComputeResults.algorithm),
      'Cannot order algorithm'
    )
    algo.transferTxId = await handleOrder(
      providerInitializeComputeResults.algorithm,
      resolvedAlgoDdoWith1mTimeout.services[0].datatokenAddress,
      consumerAccount,
      computeEnv.consumerAddress,
      0
    )
    for (let i = 0; i < providerInitializeComputeResults.datasets.length; i++) {
      assets[i].transferTxId = await handleOrder(
        providerInitializeComputeResults.datasets[i],
        dtAddressArray[i],
        consumerAccount,
        computeEnv.consumerAddress,
        0
      )
    }
    const computeJobs = await ProviderInstance.computeStart(
      providerUrl,
      web3,
      consumerAccount,
      computeEnv.id,
      assets[0],
      algo
    )
    freeEnvDatasetTxId = assets[0].transferTxId
    freeEnvAlgoTxId = algo.transferTxId
    assert(computeJobs, 'Cannot start compute job')
    computeJobId = computeJobs[0].jobId
  })

  it('should restart a computeJob without paying anything, because order is valid and providerFees are still valid', async () => {
    // we choose the free env
    const computeEnv = computeEnvs.find((ce) => ce.priceMin === 0)
    assert(computeEnv, 'Cannot find the free compute env')

    const assets: ComputeAsset[] = [
      {
        documentId: resolvedDdoWith1mTimeout.id,
        serviceId: resolvedDdoWith1mTimeout.services[0].id,
        transferTxId: freeEnvDatasetTxId
      }
    ]
    const algo: ComputeAlgorithm = {
      documentId: resolvedAlgoDdoWith1mTimeout.id,
      serviceId: resolvedAlgoDdoWith1mTimeout.services[0].id,
      transferTxId: freeEnvAlgoTxId
    }

    providerInitializeComputeResults = await ProviderInstance.initializeCompute(
      assets,
      algo,
      computeEnv.id,
      computeValidUntil,
      providerUrl,
      consumerAccount
    )
    assert(
      providerInitializeComputeResults.algorithm.validOrder,
      'We should have a valid order for algorithm'
    )
    assert(
      !providerInitializeComputeResults.algorithm.providerFee,
      'We should not pay providerFees again for algorithm'
    )
    assert(
      providerInitializeComputeResults.datasets[0].validOrder,
      'We should have a valid order for dataset'
    )
    assert(
      !providerInitializeComputeResults.datasets[0].providerFee,
      'We should not pay providerFees again for dataset'
    )
    algo.transferTxId = providerInitializeComputeResults.algorithm.validOrder
    assets[0].transferTxId = providerInitializeComputeResults.datasets[0].validOrder
    assert(
      algo.transferTxId === freeEnvAlgoTxId &&
        assets[0].transferTxId === freeEnvDatasetTxId,
      'We should use the same orders, because no fess must be paid'
    )
    const computeJobs = await ProviderInstance.computeStart(
      providerUrl,
      web3,
      consumerAccount,
      computeEnv.id,
      assets[0],
      algo
    )
    assert(computeJobs, 'Cannot start compute job')
    computeJobId = computeJobs[0].jobId
  })

  // moving to paid environments

  it('should start a computeJob on a paid environment', async () => {
    // we choose the paid env
    const computeEnv = computeEnvs.find((ce) => ce.priceMin !== 0)
    assert(computeEnv, 'Cannot find the paid compute env')

    const assets: ComputeAsset[] = [
      {
        documentId: resolvedDdoWith1mTimeout.id,
        serviceId: resolvedDdoWith1mTimeout.services[0].id
      }
    ]
    const dtAddressArray = [resolvedDdoWith1mTimeout.services[0].datatokenAddress]
    const algo: ComputeAlgorithm = {
      documentId: resolvedAlgoDdoWith1mTimeout.id,
      serviceId: resolvedAlgoDdoWith1mTimeout.services[0].id
    }

    providerInitializeComputeResults = await ProviderInstance.initializeCompute(
      assets,
      algo,
      computeEnv.id,
      computeValidUntil,
      providerUrl,
      consumerAccount
    )
    assert(
      !('error' in providerInitializeComputeResults.algorithm),
      'Cannot order algorithm'
    )
    algo.transferTxId = await handleOrder(
      providerInitializeComputeResults.algorithm,
      resolvedAlgoDdoWith1mTimeout.services[0].datatokenAddress,
      consumerAccount,
      computeEnv.consumerAddress,
      0
    )
    for (let i = 0; i < providerInitializeComputeResults.datasets.length; i++) {
      assets[i].transferTxId = await handleOrder(
        providerInitializeComputeResults.datasets[i],
        dtAddressArray[i],
        consumerAccount,
        computeEnv.consumerAddress,
        0
      )
    }

    const computeJobs = await ProviderInstance.computeStart(
      providerUrl,
      web3,
      consumerAccount,
      computeEnv.id,
      assets[0],
      algo
    )
    paidEnvDatasetTxId = assets[0].transferTxId
    paidEnvAlgoTxId = algo.transferTxId
    assert(computeJobs, 'Cannot start compute job')
    computeJobId = computeJobs[0].jobId
  })

  it('should restart a computeJob on paid environment, without paying anything, because order is valid and providerFees are still valid', async () => {
    // we choose the paid env
    const computeEnv = computeEnvs.find((ce) => ce.priceMin !== 0)
    assert(computeEnv, 'Cannot find the free compute env')

    const assets: ComputeAsset[] = [
      {
        documentId: resolvedDdoWith1mTimeout.id,
        serviceId: resolvedDdoWith1mTimeout.services[0].id,
        transferTxId: paidEnvDatasetTxId
      }
    ]
    const algo: ComputeAlgorithm = {
      documentId: resolvedAlgoDdoWith1mTimeout.id,
      serviceId: resolvedAlgoDdoWith1mTimeout.services[0].id,
      transferTxId: paidEnvAlgoTxId
    }

    providerInitializeComputeResults = await ProviderInstance.initializeCompute(
      assets,
      algo,
      computeEnv.id,
      computeValidUntil,
      providerUrl,
      consumerAccount
    )
    assert(
      providerInitializeComputeResults.algorithm.validOrder,
      'We should have a valid order for algorithm'
    )
    assert(
      !providerInitializeComputeResults.algorithm.providerFee,
      'We should not pay providerFees again for algorithm'
    )
    assert(
      providerInitializeComputeResults.datasets[0].validOrder,
      'We should have a valid order for dataset'
    )
    assert(
      !providerInitializeComputeResults.datasets[0].providerFee,
      'We should not pay providerFees again for dataset'
    )
    algo.transferTxId = providerInitializeComputeResults.algorithm.validOrder
    assets[0].transferTxId = providerInitializeComputeResults.datasets[0].validOrder
    assert(
      algo.transferTxId === paidEnvAlgoTxId &&
        assets[0].transferTxId === paidEnvDatasetTxId,
      'We should use the same orders, because no fess must be paid'
    )
    const computeJobs = await ProviderInstance.computeStart(
      providerUrl,
      web3,
      consumerAccount,
      computeEnv.id,
      assets[0],
      algo
    )
    assert(computeJobs, 'Cannot start compute job')
    computeJobId = computeJobs[0].jobId
  })

  // move to reuse Orders
  it('Should fast forward time and set a new computeValidUntil', async () => {
    const mytime = new Date()
    const computeMinutes = 5
    mytime.setMinutes(mytime.getMinutes() + computeMinutes)
    computeValidUntil = Math.floor(mytime.getTime() / 1000)
  })

  it('should start a computeJob using the free environment, by paying only providerFee (reuseOrder)', async () => {
    // we choose the free env
    const computeEnv = computeEnvs.find((ce) => ce.priceMin === 0)
    assert(computeEnv, 'Cannot find the free compute env')

    const assets: ComputeAsset[] = [
      {
        documentId: resolvedDdoWith1mTimeout.id,
        serviceId: resolvedDdoWith1mTimeout.services[0].id,
        transferTxId: freeEnvDatasetTxId
      }
    ]
    const dtAddressArray = [resolvedDdoWith1mTimeout.services[0].datatokenAddress]
    const algo: ComputeAlgorithm = {
      documentId: resolvedAlgoDdoWith1mTimeout.id,
      serviceId: resolvedAlgoDdoWith1mTimeout.services[0].id,
      transferTxId: freeEnvAlgoTxId
    }

    providerInitializeComputeResults = await ProviderInstance.initializeCompute(
      assets,
      algo,
      computeEnv.id,
      computeValidUntil,
      providerUrl,
      consumerAccount
    )
    assert(
      providerInitializeComputeResults.algorithm.validOrder,
      'We should have a valid order for algorithm'
    )
    assert(
      providerInitializeComputeResults.datasets[0].validOrder,
      'We should have a valid order for dataset'
    )

    assert(
      providerInitializeComputeResults.algorithm.providerFee ||
        providerInitializeComputeResults.datasets[0].providerFee,
      'We should pay providerFees again for algorithm or dataset. Cannot have empty for both'
    )

    assert(
      !('error' in providerInitializeComputeResults.algorithm),
      'Cannot order algorithm'
    )
    algo.transferTxId = await handleOrder(
      providerInitializeComputeResults.algorithm,
      resolvedAlgoDdoWith1mTimeout.services[0].datatokenAddress,
      consumerAccount,
      computeEnv.consumerAddress,
      0
    )
    for (let i = 0; i < providerInitializeComputeResults.datasets.length; i++) {
      assets[i].transferTxId = await handleOrder(
        providerInitializeComputeResults.datasets[i],
        dtAddressArray[i],
        consumerAccount,
        computeEnv.consumerAddress,
        0
      )
    }
    assert(
      algo.transferTxId !== freeEnvAlgoTxId ||
        assets[0].transferTxId !== freeEnvDatasetTxId,
      'We should not use the same orders, because providerFee must be paid'
    )
    const computeJobs = await ProviderInstance.computeStart(
      providerUrl,
      web3,
      consumerAccount,
      computeEnv.id,
      assets[0],
      algo
    )
    freeEnvDatasetTxId = assets[0].transferTxId
    freeEnvAlgoTxId = algo.transferTxId
    assert(computeJobs, 'Cannot start compute job')
    computeJobId = computeJobs[0].jobId
  })

  it('should start a computeJob using the paid environment, by paying only providerFee (reuseOrder)', async () => {
    // we choose the paid env
    const computeEnv = computeEnvs.find((ce) => ce.priceMin !== 0)
    assert(computeEnv, 'Cannot find the free compute env')

    const assets: ComputeAsset[] = [
      {
        documentId: resolvedDdoWith1mTimeout.id,
        serviceId: resolvedDdoWith1mTimeout.services[0].id,
        transferTxId: paidEnvDatasetTxId
      }
    ]
    const dtAddressArray = [resolvedDdoWith1mTimeout.services[0].datatokenAddress]
    const algo: ComputeAlgorithm = {
      documentId: resolvedAlgoDdoWith1mTimeout.id,
      serviceId: resolvedAlgoDdoWith1mTimeout.services[0].id,
      transferTxId: paidEnvAlgoTxId
    }

    providerInitializeComputeResults = await ProviderInstance.initializeCompute(
      assets,
      algo,
      computeEnv.id,
      computeValidUntil,
      providerUrl,
      consumerAccount
    )
    assert(
      providerInitializeComputeResults.algorithm.validOrder,
      'We should have a valid order for algorithm'
    )
    assert(
      providerInitializeComputeResults.datasets[0].validOrder,
      'We should have a valid order for dataset'
    )
    assert(
      providerInitializeComputeResults.algorithm.providerFee ||
        providerInitializeComputeResults.datasets[0].providerFee,
      'We should pay providerFees again for algorithm or dataset. Cannot have empty for both'
    )

    assert(
      !('error' in providerInitializeComputeResults.algorithm),
      'Cannot order algorithm'
    )
    algo.transferTxId = await handleOrder(
      providerInitializeComputeResults.algorithm,
      resolvedAlgoDdoWith1mTimeout.services[0].datatokenAddress,
      consumerAccount,
      computeEnv.consumerAddress,
      0
    )
    for (let i = 0; i < providerInitializeComputeResults.datasets.length; i++) {
      assets[i].transferTxId = await handleOrder(
        providerInitializeComputeResults.datasets[i],
        dtAddressArray[i],
        consumerAccount,
        computeEnv.consumerAddress,
        0
      )
    }
    assert(
      algo.transferTxId !== paidEnvAlgoTxId ||
        assets[0].transferTxId !== paidEnvDatasetTxId,
      'We should not use the same orders, because providerFee must be paid'
    )
    const computeJobs = await ProviderInstance.computeStart(
      providerUrl,
      web3,
      consumerAccount,
      computeEnv.id,
      assets[0],
      algo
    )
    freeEnvDatasetTxId = assets[0].transferTxId
    freeEnvAlgoTxId = algo.transferTxId
    assert(computeJobs, 'Cannot start compute job')
    computeJobId = computeJobs[0].jobId
  })

  it('Check compute status', async () => {
    const jobStatus = (await ProviderInstance.computeStatus(
      providerUrl,
      consumerAccount,
      computeJobId,
      resolvedDdoWith1mTimeout.id
    )) as ComputeJob
    assert(jobStatus, 'Cannot retrieve compute status!')
  })

  it('Get download compute results url', async () => {
    await sleep(10000)
    const downloadURL = await ProviderInstance.getComputeResultUrl(
      providerUrl,
      web3,
      consumerAccount,
      computeJobId,
      0
    )
    assert(downloadURL, 'Provider getComputeResultUrl failed!')
  })
})<|MERGE_RESOLUTION|>--- conflicted
+++ resolved
@@ -176,11 +176,7 @@
         image: 'ubuntu',
         tag: 'latest',
         checksum:
-<<<<<<< HEAD
-          'sha256:2eef0e2d04ac0aaa5d7cefbc24a137c42c925d9dffa5a2568cda7618a1378976'
-=======
           'sha256:42ba2dfce475de1113d55602d40af18415897167d47c2045ec7b6d9746ff148f'
->>>>>>> 451fbe02
       }
     }
   },
@@ -222,11 +218,7 @@
         image: 'ubuntu',
         tag: 'latest',
         checksum:
-<<<<<<< HEAD
-          'sha256:2eef0e2d04ac0aaa5d7cefbc24a137c42c925d9dffa5a2568cda7618a1378976'
-=======
           'sha256:42ba2dfce475de1113d55602d40af18415897167d47c2045ec7b6d9746ff148f'
->>>>>>> 451fbe02
       }
     }
   },
