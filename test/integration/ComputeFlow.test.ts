--- conflicted
+++ resolved
@@ -281,14 +281,10 @@
     )
     ddo = await ocean.assets.create(asset, alice, [computeService], tokenAddress)
     assert(ddo.dataToken === tokenAddress, 'ddo.dataToken !== tokenAddress')
-<<<<<<< HEAD
-    await waitForAqua(ocean, ddo.id)
-    // await sleep(aquaSleep)
-=======
     const storeTx = await ocean.onChainMetadata.publish(ddo.id, ddo, alice.getId())
     assert(storeTx)
-    await sleep(aquaSleep)
->>>>>>> 57b1e771
+    await waitForAqua(ocean, ddo.id)
+
   })
   it('Alice publishes a 2nd dataset with a compute service that allows Raw Algo', async () => {
     const price2 = '2' // in datatoken
@@ -344,18 +340,14 @@
       ddoAdditional1.dataToken === tokenAddressAdditional1,
       'ddoAdditional1.dataToken !== tokenAddressAdditional1'
     )
-<<<<<<< HEAD
-    await waitForAqua(ocean, ddoAdditional1.id)
-    // await sleep(aquaSleep)
-=======
     const storeTx = await ocean.onChainMetadata.publish(
       ddoAdditional1.id,
       ddoAdditional1,
       alice.getId()
     )
     assert(storeTx)
-    await sleep(aquaSleep)
->>>>>>> 57b1e771
+    await waitForAqua(ocean, ddoAdditional1.id)
+
   })
 
   it('Alice publishes a 3rd dataset with a access service', async () => {
@@ -377,18 +369,14 @@
       ddoAdditional2.dataToken === tokenAddressAdditional2,
       'ddoAdditional2.dataToken !== tokenAddressAdditional2'
     )
-<<<<<<< HEAD
-    await waitForAqua(ocean, ddoAdditional2.id)
-    // await sleep(aquaSleep)
-=======
     const storeTx = await ocean.onChainMetadata.publish(
       ddoAdditional2.id,
       ddoAdditional2,
       alice.getId()
     )
     assert(storeTx)
-    await sleep(aquaSleep)
->>>>>>> 57b1e771
+    await waitForAqua(ocean, ddoAdditional2.id)
+
   })
 
   it('should publish a dataset with a compute service object that does not allow rawAlgo', async () => {
@@ -415,18 +403,14 @@
       datasetNoRawAlgo.dataToken === tokenAddressNoRawAlgo,
       'datasetNoRawAlgo.dataToken !== tokenAddressNoRawAlgo'
     )
-<<<<<<< HEAD
-    await waitForAqua(ocean, datasetNoRawAlgo.id)
-    // await sleep(aquaSleep)
-=======
     const storeTx = await ocean.onChainMetadata.publish(
       datasetNoRawAlgo.id,
       datasetNoRawAlgo,
       alice.getId()
     )
     assert(storeTx)
-    await sleep(aquaSleep)
->>>>>>> 57b1e771
+    await waitForAqua(ocean, datasetNoRawAlgo.id)
+
   })
 
   it('should publish a dataset with a compute service object that allows only algo with did:op:1234', async () => {
@@ -459,18 +443,14 @@
       datasetWithTrustedAlgo.dataToken === tokenAddressWithTrustedAlgo,
       'datasetWithTrustedAlgo.dataToken !== tokenAddressWithTrustedAlgo'
     )
-<<<<<<< HEAD
-    await waitForAqua(ocean, datasetWithTrustedAlgo.id)
-    // await sleep(aquaSleep)
-=======
     const storeTx = await ocean.onChainMetadata.publish(
       datasetWithTrustedAlgo.id,
       datasetWithTrustedAlgo,
       alice.getId()
     )
     assert(storeTx)
-    await sleep(aquaSleep)
->>>>>>> 57b1e771
+    await waitForAqua(ocean, datasetWithTrustedAlgo.id)
+
   })
 
   it('should publish an algorithm', async () => {
@@ -517,18 +497,14 @@
       algorithmAsset.dataToken === tokenAddressAlgorithm,
       'algorithmAsset.dataToken !== tokenAddressAlgorithm'
     )
-<<<<<<< HEAD
-    await waitForAqua(ocean, algorithmAsset.id)
-    // await sleep(aquaSleep)
-=======
     const storeTx = await ocean.onChainMetadata.publish(
       algorithmAsset.id,
       algorithmAsset,
       alice.getId()
     )
     assert(storeTx)
-    await sleep(aquaSleep)
->>>>>>> 57b1e771
+    await waitForAqua(ocean, algorithmAsset.id)
+
   })
 
   it('should publish an algorithm using the 2nd provider', async () => {
@@ -581,18 +557,14 @@
       algorithmAssetRemoteProvider.dataToken === tokenAddressAlgorithmRemoteProvider,
       'algorithmAssetRemoteProvider.dataToken !== tokenAddressAlgorithmRemoteProvider'
     )
-<<<<<<< HEAD
-    await waitForAqua(ocean, algorithmAssetRemoteProvider.id)
-    // await sleep(aquaSleep)
-=======
     const storeTx = await ocean.onChainMetadata.publish(
       algorithmAssetRemoteProvider.id,
       algorithmAssetRemoteProvider,
       alice.getId()
     )
     assert(storeTx)
-    await sleep(aquaSleep)
->>>>>>> 57b1e771
+    await waitForAqua(ocean, algorithmAssetRemoteProvider.id)
+
     const checkDDO = await ocean.assets.resolve(algorithmAssetRemoteProvider.id)
     const checkService = checkDDO.findServiceByType('access')
     assert(
@@ -1211,17 +1183,14 @@
       datasetWithBogusProvider.dataToken === tokenAddressWithBogusProvider,
       'datasetWithBogusProvider.dataToken !== tokenAddressWithBogusProvider'
     )
-<<<<<<< HEAD
-    await waitForAqua(ocean, datasetWithBogusProvider.id)
-=======
     const storeTx = await ocean.onChainMetadata.publish(
       datasetWithBogusProvider.id,
       datasetWithBogusProvider,
       alice.getId()
     )
     assert(storeTx)
-    await sleep(aquaSleep)
->>>>>>> 57b1e771
+    await waitForAqua(ocean, datasetWithBogusProvider.id)
+
   })
   it('Bob should fail to start a compute job for a bogus provider with a raw Algo', async () => {
     const output = {}
