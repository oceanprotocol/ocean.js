--- conflicted
+++ resolved
@@ -396,7 +396,6 @@
     const history = await ocean.assets.getOrderHistory(alice)
     assert(history.length === 0)
   })
-<<<<<<< HEAD
 
   it('Generates invalid metadata', async () => {
     asset = {
@@ -418,7 +417,7 @@
       }
     }
   })
-
+  
   it('Alice fails to publish a dataset with invalid metadata', async () => {
     price = '10' // in datatoken
     const publishedDate = new Date(Date.now()).toISOString().split('.')[0] + 'Z'
@@ -433,7 +432,8 @@
     ddo = await ocean.assets.create(asset, alice, [service1], tokenAddress)
     assert(ddo === null)
     await sleep(aquaSleep)
-=======
+  })
+
   it('Bob tries to consumes asset with bad URL, but tokens are not deducted', async () => {
     const balance = await datatoken.balance(tokenAddressForBadUrlAsset, bob.getId())
     const txid = await ocean.assets.order(
@@ -447,6 +447,5 @@
       bob.getId()
     )
     assert(balance.toString() === balanceAfterOrder.toString())
->>>>>>> 3d41b20a
   })
 })