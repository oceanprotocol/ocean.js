import datatokensTemplate from '@oceanprotocol/contracts/artifacts/DataTokenTemplate.json'
import factory from '@oceanprotocol/contracts/artifacts/DTFactory.json'
import { assert, spy, use } from 'chai'
import spies from 'chai-spies'
import Web3 from 'web3'
import { AbiItem } from 'web3-utils/types'
import { DataTokens } from '../../src/datatokens/Datatokens'
import { Account, EditableMetadata, Service, ServiceAccess, DID } from '../../src/lib'
import { noDidPrefixed } from '../../src/utils/'
import { Ocean } from '../../src/ocean/Ocean'
import { ConfigHelper } from '../../src/utils/ConfigHelper'
import { TestContractHandler } from '../TestContractHandler'
import { LoggerInstance } from '../../src/utils'

const web3 = new Web3('http://127.0.0.1:8545')
const fetch = require('node-fetch')

function sleep(ms: number) {
  return new Promise((resolve) => {
    setTimeout(resolve, ms)
  })
}
async function waitForAqua(ocean, did) {
  const apiPath = '/api/v1/aquarius/assets/ddo'
  let tries = 0
  do {
    try {
      const result = await fetch(ocean.metadataCache.url + apiPath + '/' + did)
      if (result.ok) {
        break
      }
    } catch (e) {
      // do nothing
    }
    await sleep(1500)
    tries++
  } while (tries < 100)
}
use(spies)

describe('Marketplace flow', () => {
  let owner: Account
  let bob: Account
  let ddo
  let ddoWithBadUrl
  let ddoEncrypted
  let alice: Account
  let asset
  let assetWithBadUrl
  let assetWithEncrypt
  let marketplace: Account
  let contracts: TestContractHandler
  let datatoken: DataTokens
  let tokenAddress: string
  let tokenAddressForBadUrlAsset: string
  let tokenAddressEncrypted: string
  let service1: ServiceAccess
  let price: string
  let ocean: Ocean
  let accessService: Service
  let data
  let blob

  const marketplaceAllowance = '20'
  const tokenAmount = '100'
  const aquaSleep = 50000

  it('Initialize Ocean contracts v3', async () => {
    contracts = new TestContractHandler(
      factory.abi as AbiItem[],
      datatokensTemplate.abi as AbiItem[],
      datatokensTemplate.bytecode,
      factory.bytecode,
      web3
    )
    const config = new ConfigHelper().getConfig('development')
    config.web3Provider = web3
    ocean = await Ocean.getInstance(config)
    owner = (await ocean.accounts.list())[0]
    alice = (await ocean.accounts.list())[1]
    bob = (await ocean.accounts.list())[2]
    marketplace = (await ocean.accounts.list())[3]
    data = { t: 1, url: config.metadataCacheUri }
    blob = JSON.stringify(data)
    await contracts.deployContracts(owner.getId())
  })

  it('Alice publishes a datatoken contract', async () => {
    datatoken = new DataTokens(
      contracts.factoryAddress,
      factory.abi as AbiItem[],
      datatokensTemplate.abi as AbiItem[],
      web3,
      LoggerInstance
    )
    tokenAddress = await datatoken.create(
      blob,
      alice.getId(),
      '10000000000',
      'AliceDT',
      'DTA'
    )
    assert(tokenAddress != null)
    tokenAddressForBadUrlAsset = await datatoken.create(
      blob,
      alice.getId(),
      '10000000000',
      'AliceDT',
      'DTA'
    )
    assert(tokenAddressForBadUrlAsset != null)
    tokenAddressEncrypted = await datatoken.create(
      blob,
      alice.getId(),
      '10000000000',
      'AliceDT',
      'DTA'
    )
  })

  it('Generates metadata', async () => {
    asset = {
      main: {
        type: 'dataset',
        name: 'test-dataset',
        dateCreated: new Date(Date.now()).toISOString().split('.')[0] + 'Z', // remove milliseconds
        author: 'oceanprotocol-team',
        license: 'MIT',
        files: [
          {
            url: 'https://s3.amazonaws.com/testfiles.oceanprotocol.com/info.0.json',
            checksum: 'efb2c764274b745f5fc37f97c6b0e761',
            contentLength: '4535431',
            contentType: 'text/csv',
            encoding: 'UTF-8',
            compression: 'zip'
          }
        ]
      }
    }
    assetWithEncrypt = {
      main: {
        type: 'dataset encrypted',
        name: 'test-dataset-encrypted',
        dateCreated: new Date(Date.now()).toISOString().split('.')[0] + 'Z', // remove milliseconds
        author: 'oceanprotocol-team',
        license: 'MIT',
        files: [
          {
            url: 'https://s3.amazonaws.com/testfiles.oceanprotocol.com/info.0.json',
            checksum: 'efb2c764274b745f5fc37f97c6b0e761',
            contentLength: '4535431',
            contentType: 'text/csv',
            encoding: 'UTF-8',
            compression: 'zip'
          }
        ]
      }
    }
    assetWithBadUrl = {
      main: {
        type: 'datasetWithBadUrl',
        name: 'test-dataset-withBadUrl',
        dateCreated: new Date(Date.now()).toISOString().split('.')[0] + 'Z', // remove milliseconds
        author: 'oceanprotocol-team',
        license: 'MIT',
        files: [
          {
            url: 'https://s3.amazonaws.com/testfiles.oceanprotocol.com/nosuchfile',
            checksum: 'efb2c764274b745f5fc37f97c6b0e761',
            contentLength: '4535431',
            contentType: 'text/csv',
            encoding: 'UTF-8',
            compression: 'zip'
          }
        ]
      }
    }
  })

  it('Alice publishes both datasets', async () => {
    price = '10' // in datatoken
    const publishedDate = new Date(Date.now()).toISOString().split('.')[0] + 'Z'
    const timeout = 0
    service1 = await ocean.assets.createAccessServiceAttributes(
      alice,
      price,
      publishedDate,
      timeout
    )
    ddo = await ocean.assets.create(asset, alice, [service1], tokenAddress)
    assert(ddo.dataToken === tokenAddress)
    const storeTx = await ocean.onChainMetadata.publish(ddo.id, ddo, alice.getId())
    assert(storeTx)
    await sleep(1000)
    ddoWithBadUrl = await ocean.assets.create(
      assetWithBadUrl,
      alice,
      [service1],
      tokenAddressForBadUrlAsset
    )
    assert(ddoWithBadUrl.dataToken === tokenAddressForBadUrlAsset)
<<<<<<< HEAD
    await waitForAqua(ocean, ddoWithBadUrl.id)
=======
    const storeTxWithBadUrl = await ocean.onChainMetadata.publish(
      ddoWithBadUrl.id,
      ddoWithBadUrl,
      alice.getId()
    )
    assert(storeTxWithBadUrl)
    await sleep(1000)
>>>>>>> 57b1e771
  })

  it('Alice publishes an encrypted dataset', async () => {
    ddoEncrypted = await ocean.assets.create(
      assetWithEncrypt,
      alice,
      [service1],
      tokenAddressEncrypted
    )
    assert(ddoEncrypted.dataToken === tokenAddressEncrypted)
    const storeTx = await ocean.onChainMetadata.publish(
      ddoEncrypted.id,
      ddoEncrypted,
      alice.getId(),
      true
    )
    assert(storeTx)
    await sleep(aquaSleep)
  })
  it('Marketplace should resolve asset using DID', async () => {
    await ocean.assets.resolve(ddo.id).then((newDDO) => {
      assert(newDDO.id === ddo.id)
    })
  })
  it('Marketplace should resolve asset with bad URL using DID', async () => {
    await ocean.assets.resolve(ddoWithBadUrl.id).then((newDDO) => {
      assert(newDDO.id === ddoWithBadUrl.id)
    })
  })
  it('Marketplace should resolve the encrypted asset using DID', async () => {
    await ocean.assets.resolve(ddoEncrypted.id).then((newDDO) => {
      assert(newDDO.id === ddoEncrypted.id)
    })
  })
  it('Alice mints 100 tokens', async () => {
    await datatoken.mint(tokenAddress, alice.getId(), tokenAmount)
    await datatoken.mint(tokenAddressForBadUrlAsset, alice.getId(), tokenAmount)
    await datatoken.mint(tokenAddressEncrypted, alice.getId(), tokenAmount)
  })

  it('Alice allows marketplace to sell her datatokens', async () => {
    await datatoken
      .approve(tokenAddress, marketplace.getId(), marketplaceAllowance, alice.getId())
      .then(async () => {
        const allowance = await datatoken.allowance(
          tokenAddress,
          alice.getId(),
          marketplace.getId()
        )
        assert(allowance.toString() === marketplaceAllowance.toString())
      })
  })

  it('Marketplace withdraw Alice tokens from allowance', async () => {
    const allowance = await datatoken.allowance(
      tokenAddress,
      alice.getId(),
      marketplace.getId()
    )
    await datatoken
      .transferFrom(tokenAddress, alice.getId(), allowance, marketplace.getId())
      .then(async () => {
        const marketplaceBalance = await datatoken.balance(
          tokenAddress,
          marketplace.getId()
        )
        assert(marketplaceBalance.toString() === marketplaceAllowance.toString())
      })
  })

  it('Marketplace posts asset for sale', async () => {
    accessService = await ocean.assets.getServiceByType(ddo.id, 'access')
    price = '20'
    assert.equal(accessService.attributes.main.cost * Number(price), 200)
  })

  it('Bob gets datatokens', async () => {
    const dTamount = '20'
    await datatoken
      .transfer(tokenAddress, bob.getId(), dTamount, alice.getId())
      .then(async () => {
        const balance = await datatoken.balance(tokenAddress, bob.getId())
        assert(balance.toString() === dTamount.toString())
      })
    await datatoken
      .transfer(tokenAddressForBadUrlAsset, bob.getId(), dTamount, alice.getId())
      .then(async () => {
        const balance = await datatoken.balance(tokenAddressForBadUrlAsset, bob.getId())
        assert(balance.toString() === dTamount.toString())
      })
  })

  it('Bob consumes asset 1', async () => {
    await ocean.assets.order(ddo.id, accessService.type, bob.getId()).then(async (tx) => {
      assert(tx != null)
      await ocean.assets.download(
        ddo.id,
        tx,
        tokenAddress,
        bob,
        './node_modules/my-datasets'
      )
    })
  })

  it('Bob consumes same asset again, without paying', async () => {
    const balanceBefore = await datatoken.balance(tokenAddress, bob.getId())
    await ocean.assets.order(ddo.id, accessService.type, bob.getId()).then(async (tx) => {
      assert(tx != null)
      await ocean.assets.download(
        ddo.id,
        tx,
        tokenAddress,
        bob,
        './node_modules/my-datasets'
      )
    })
    const balanceAfter = await datatoken.balance(tokenAddress, bob.getId())
    assert(balanceBefore === balanceAfter)
  })

  it('owner can list their assets', async () => {
    const assets = await ocean.assets.ownerAssets(alice.getId())
    assert(assets.results.length > 0)
  })

  it('Alice updates metadata and removes sample links', async () => {
    const newMetaData: EditableMetadata = {
      description: 'new description no links',
      title: 'new title no links'
    }
    const newDdo = await ocean.assets.editMetadata(ddo, newMetaData)
    assert(newDdo !== null)
    const txid = await ocean.onChainMetadata.update(newDdo.id, newDdo, alice.getId())
    assert(txid !== null)
    await sleep(60000)
    const metaData = await ocean.assets.getServiceByType(ddo.id, 'metadata')
    assert.deepEqual(metaData.attributes.additionalInformation.links, [])
  })

  it('Alice updates metadata and removes sample links with encrypted ddo', async () => {
    const newMetaData: EditableMetadata = {
      description: 'new description no links',
      title: 'new title no links'
    }
    const newDdo = await ocean.assets.editMetadata(ddoEncrypted, newMetaData)
    assert(newDdo !== null)
    const txid = await ocean.onChainMetadata.update(
      newDdo.id,
      newDdo,
      alice.getId(),
      true
    )
    assert(txid !== null)
    await sleep(60000)
    const metaData = await ocean.assets.getServiceByType(ddoEncrypted.id, 'metadata')
    assert.deepEqual(metaData.attributes.additionalInformation.links, [])
  })

  it('Alice updates metadata', async () => {
    const newMetaData: EditableMetadata = {
      description: 'new description',
      title: 'new title',
      links: [{ name: 'link1', type: 'sample', url: 'http://example.net' }]
    }
    const newDdo = await ocean.assets.editMetadata(ddo, newMetaData)
    assert(newDdo !== null)
    const txid = await ocean.onChainMetadata.update(newDdo.id, newDdo, alice.getId())
    assert(txid !== null)
    await sleep(aquaSleep)
    const metaData = await ocean.assets.getServiceByType(ddo.id, 'metadata')
    assert.equal(metaData.attributes.main.name, newMetaData.title)
    assert.equal(
      metaData.attributes.additionalInformation.description,
      newMetaData.description
    )
    assert.deepEqual(metaData.attributes.additionalInformation.links, newMetaData.links)
  })

  it('Alice updates timeout for the access service', async () => {
    const service = ddo.findServiceByType('access')
    assert(service !== null)
    const serviceIndex = service.index
    const newTimeout = 123
    const newDdo = await ocean.assets.editServiceTimeout(ddo, serviceIndex, newTimeout)
    assert(newDdo !== null)
    const txid = await ocean.onChainMetadata.update(newDdo.id, newDdo, alice.getId())
    assert(txid !== null)
    await sleep(aquaSleep)
    const metaData = await ocean.assets.getServiceByType(ddo.id, 'access')
    assert(parseInt(metaData.attributes.main.timeout) === parseInt(newTimeout.toFixed()))
  })

  it('Alice should check if her asset has valid url(s)', async () => {
    const did: DID = DID.generate(noDidPrefixed(ddo.id))
    const response = await ocean.provider.fileinfo(did)
    assert(response[0].contentLength === '1161')
    assert(response[0].contentType === 'application/json')
  })

  it('Alice publishes a dataset but passed data token is invalid', async () => {
    price = '10' // in datatoken
    const publishedDate = new Date(Date.now()).toISOString().split('.')[0] + 'Z'
    const timeout = 0
    service1 = await ocean.assets.createAccessServiceAttributes(
      alice,
      price,
      publishedDate,
      timeout
    )

    ddo = await ocean.assets.create(asset, alice, [service1], 'gibberishDataToken')
    assert.equal(ddo, null)
  })

  it('Alice publishes a dataset but created data token is invalid', async () => {
    price = '10' // in datatoken
    const publishedDate = new Date(Date.now()).toISOString().split('.')[0] + 'Z'
    const timeout = 0
    service1 = await ocean.assets.createAccessServiceAttributes(
      alice,
      price,
      publishedDate,
      timeout
    )

    spy.on(ocean.datatokens, 'create', () => Promise.resolve(null))
    ddo = await ocean.assets.create(asset, alice, [service1])
    assert.equal(ddo, null)
  })
  it('Bob should get his order History', async () => {
    const history = await ocean.assets.getOrderHistory(bob)
    assert(history.length > 0)
  })
  it('Alice should not get any order History', async () => {
    const history = await ocean.assets.getOrderHistory(alice)
    assert(history.length === 0)
  })
  it('Bob tries to consumes asset with bad URL, but tokens are not deducted', async () => {
    const balance = await datatoken.balance(tokenAddressForBadUrlAsset, bob.getId())
    const txid = await ocean.assets.order(
      ddoWithBadUrl.id,
      accessService.type,
      bob.getId()
    )
    assert(txid === null)
    const balanceAfterOrder = await datatoken.balance(
      tokenAddressForBadUrlAsset,
      bob.getId()
    )
    assert(balance.toString() === balanceAfterOrder.toString())
  })
})<|MERGE_RESOLUTION|>--- conflicted
+++ resolved
@@ -200,17 +200,13 @@
       tokenAddressForBadUrlAsset
     )
     assert(ddoWithBadUrl.dataToken === tokenAddressForBadUrlAsset)
-<<<<<<< HEAD
-    await waitForAqua(ocean, ddoWithBadUrl.id)
-=======
     const storeTxWithBadUrl = await ocean.onChainMetadata.publish(
       ddoWithBadUrl.id,
       ddoWithBadUrl,
       alice.getId()
     )
     assert(storeTxWithBadUrl)
-    await sleep(1000)
->>>>>>> 57b1e771
+    await waitForAqua(ocean, ddoWithBadUrl.id)
   })
 
   it('Alice publishes an encrypted dataset', async () => {
@@ -228,7 +224,7 @@
       true
     )
     assert(storeTx)
-    await sleep(aquaSleep)
+    await waitForAqua(ocean, ddoEncrypted.id)
   })
   it('Marketplace should resolve asset using DID', async () => {
     await ocean.assets.resolve(ddo.id).then((newDDO) => {
