--- conflicted
+++ resolved
@@ -416,16 +416,6 @@
     )
     assert(storeTxWithUserData)
     // wait for all this assets to be published
-<<<<<<< HEAD
-    await waitForAqua(ocean, ddo.id)
-    await waitForAqua(ocean, ddoWithBadUrl.id)
-    await waitForAqua(ocean, ddoWithPool.id)
-    await waitForAqua(ocean, ddoEncrypted.id)
-    await waitForAqua(ocean, ddoWithCredentialsAllowList.id)
-    await waitForAqua(ocean, ddoWithCredentialsDenyList.id)
-    await waitForAqua(ocean, ddoWithCredentials.id)
-    await waitForAqua(ocean, ddoWithUserData.id)
-=======
     await ocean.metadataCache.waitForAqua(ddo.id)
     await ocean.metadataCache.waitForAqua(ddoWithBadUrl.id)
     await ocean.metadataCache.waitForAqua(ddoWithPool.id)
@@ -433,7 +423,7 @@
     await ocean.metadataCache.waitForAqua(ddoWithCredentialsAllowList.id)
     await ocean.metadataCache.waitForAqua(ddoWithCredentialsDenyList.id)
     await ocean.metadataCache.waitForAqua(ddoWithCredentials.id)
->>>>>>> 3bea2aaf
+    await ocean.metadataCache.waitForAqua(ddoWithUserData.id)
   })
 
   it('Alice should fail to publish invalid dataset', async () => {
