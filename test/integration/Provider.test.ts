--- conflicted
+++ resolved
@@ -32,11 +32,7 @@
     const fileinfo: FileInfo[] = await providerInstance.getFileInfo(
       {
         type: 'url',
-<<<<<<< HEAD
-        url: 'https://raw.githubusercontent.com/oceanprotocol/ocean-node/refs/heads/main/LICENSE',
-=======
         url: 'https://raw.githubusercontent.com/oceanprotocol/ocean.js/refs/heads/main/README.md',
->>>>>>> 4d7725d1
         method: 'GET'
       },
       config.providerUri
