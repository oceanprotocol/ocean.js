--- conflicted
+++ resolved
@@ -369,32 +369,29 @@
     assert(arwaveOrderTx, 'Ordering arwave dataset failed.')
   }).timeout(40000)
 
-  it('Should order ipfs dataset', async () => {
-    ipfsOrderTx = await orderAsset(
-      resolvedIpfsAssetDdo.id,
-      resolvedIpfsAssetDdo.services[0].datatokenAddress,
-      await consumerAccount.getAddress(),
-      resolvedIpfsAssetDdo.services[0].id,
-      0,
-      datatoken,
-      providerUrl
-    )
-    assert(ipfsOrderTx, 'Ordering ipfs dataset failed.')
-  }).timeout(40000)
-
-<<<<<<< HEAD
-    // To be fixed in #1849
-    // ipfsOrderTx = await orderAsset(
-    //   resolvedIpfsAssetDdo.id,
-    //   resolvedIpfsAssetDdo.services[0].datatokenAddress,
-    //   await consumerAccount.getAddress(),
-    //   resolvedIpfsAssetDdo.services[0].id,
-    //   0,
-    //   datatoken,
-    //   providerUrl
-    // )
-    // assert(ipfsOrderTx, 'Ordering ipfs dataset failed.')
-=======
+  onchainOrderTx = await orderAsset(
+    resolvedOnchainAssetDdo.id,
+    resolvedOnchainAssetDdo.services[0].datatokenAddress,
+    await consumerAccount.getAddress(),
+    resolvedOnchainAssetDdo.services[0].id,
+    0,
+    datatoken,
+    providerUrl
+  )
+  assert(onchainOrderTx, 'Ordering onchain dataset failed.')
+
+  // To be fixed in #1849
+  // ipfsOrderTx = await orderAsset(
+  //   resolvedIpfsAssetDdo.id,
+  //   resolvedIpfsAssetDdo.services[0].datatokenAddress,
+  //   await consumerAccount.getAddress(),
+  //   resolvedIpfsAssetDdo.services[0].id,
+  //   0,
+  //   datatoken,
+  //   providerUrl
+  // )
+  // assert(ipfsOrderTx, 'Ordering ipfs dataset failed.')
+
   it('Should order onchain dataset', async () => {
     onchainOrderTx = await orderAsset(
       resolvedOnchainAssetDdo.id,
@@ -407,7 +404,6 @@
     )
     assert(onchainOrderTx, 'Ordering onchain dataset failed.')
   }).timeout(40000)
->>>>>>> eb6d84ed
 
   it('Should order graphQl dataset', async () => {
     grapqlOrderTx = await orderAsset(
@@ -516,7 +512,6 @@
       aquarius
     )
     assert(updateArwaveTx, 'Failed to update arwave asset metadata')
-<<<<<<< HEAD
     // To be fixed in #1849
     // resolvedIpfsAssetDdo.metadata.name = 'updated ipfs asset name'
     // const updateIpfsTx = await updateAssetMetadata(
@@ -526,59 +521,46 @@
     //   aquarius
     // )
     // assert(updateIpfsTx, 'Failed to update ipfs asset metadata')
-=======
-  })
-
-  it('Should update ipfs dataset', async () => {
-    resolvedIpfsAssetDdo.metadata.name = 'updated ipfs asset name'
-    const updateIpfsTx = await updateAssetMetadata(
-      publisherAccount,
-      resolvedIpfsAssetDdo,
-      providerUrl,
-      aquarius
-    )
-    assert(updateIpfsTx, 'Failed to update ipfs asset metadata')
-  })
->>>>>>> eb6d84ed
-
-  it('Should update onchain dataset', async () => {
-    resolvedOnchainAssetDdo.metadata.name = 'updated onchain asset name'
-    const updateOnchainTx = await updateAssetMetadata(
-      publisherAccount,
-      resolvedOnchainAssetDdo,
-      providerUrl,
-      aquarius
-    )
-    assert(updateOnchainTx, 'Failed to update ipfs asset metadata')
-  })
-
-  it('Should update graphql dataset', async () => {
-    resolvedGraphqlAssetDdo.metadata.name = 'updated graphql asset name'
-    const updateGraphqlTx = await updateAssetMetadata(
-      publisherAccount,
-      resolvedGraphqlAssetDdo,
-      providerUrl,
-      aquarius
-    )
-    assert(updateGraphqlTx, 'Failed to update graphql asset metadata')
-  })
-
-  delay(10000) // let's wait for aquarius to index the updated ddo's
-
-  it('Should resolve updated datasets', async () => {
-    resolvedUrlAssetDdoAfterUpdate = await aquarius.waitForAqua(urlAssetId)
-    assert(resolvedUrlAssetDdoAfterUpdate, 'Cannot fetch url DDO from Aquarius')
-
-    resolvedArweaveAssetDdoAfterUpdate = await aquarius.waitForAqua(arweaveAssetId)
-    assert(resolvedArweaveAssetDdoAfterUpdate, 'Cannot fetch arwave DDO from Aquarius')
-    // To be fixed in #1849
-    // resolvedIpfsAssetDdoAfterUpdate = await aquarius.waitForAqua(ipfsAssetId)
-    // assert(resolvedIpfsAssetDdoAfterUpdate, 'Cannot fetch ipfs DDO from Aquarius')
-
-    resolvedOnchainAssetDdoAfterUpdate = await aquarius.waitForAqua(onchainAssetId)
-    assert(resolvedOnchainAssetDdoAfterUpdate, 'Cannot fetch onchain DDO from Aquarius')
-
-    resolvedGraphqlAssetDdoAfterUpdate = await aquarius.waitForAqua(grapqlAssetId)
-    assert(resolvedGraphqlAssetDdoAfterUpdate, 'Cannot fetch onchain DDO from Aquarius')
+
+    it('Should update onchain dataset', async () => {
+      resolvedOnchainAssetDdo.metadata.name = 'updated onchain asset name'
+      const updateOnchainTx = await updateAssetMetadata(
+        publisherAccount,
+        resolvedOnchainAssetDdo,
+        providerUrl,
+        aquarius
+      )
+      assert(updateOnchainTx, 'Failed to update ipfs asset metadata')
+    })
+
+    it('Should update graphql dataset', async () => {
+      resolvedGraphqlAssetDdo.metadata.name = 'updated graphql asset name'
+      const updateGraphqlTx = await updateAssetMetadata(
+        publisherAccount,
+        resolvedGraphqlAssetDdo,
+        providerUrl,
+        aquarius
+      )
+      assert(updateGraphqlTx, 'Failed to update graphql asset metadata')
+    })
+
+    delay(10000) // let's wait for aquarius to index the updated ddo's
+
+    it('Should resolve updated datasets', async () => {
+      resolvedUrlAssetDdoAfterUpdate = await aquarius.waitForAqua(urlAssetId)
+      assert(resolvedUrlAssetDdoAfterUpdate, 'Cannot fetch url DDO from Aquarius')
+
+      resolvedArweaveAssetDdoAfterUpdate = await aquarius.waitForAqua(arweaveAssetId)
+      assert(resolvedArweaveAssetDdoAfterUpdate, 'Cannot fetch arwave DDO from Aquarius')
+      // To be fixed in #1849
+      // resolvedIpfsAssetDdoAfterUpdate = await aquarius.waitForAqua(ipfsAssetId)
+      // assert(resolvedIpfsAssetDdoAfterUpdate, 'Cannot fetch ipfs DDO from Aquarius')
+
+      resolvedOnchainAssetDdoAfterUpdate = await aquarius.waitForAqua(onchainAssetId)
+      assert(resolvedOnchainAssetDdoAfterUpdate, 'Cannot fetch onchain DDO from Aquarius')
+
+      resolvedGraphqlAssetDdoAfterUpdate = await aquarius.waitForAqua(grapqlAssetId)
+      assert(resolvedGraphqlAssetDdoAfterUpdate, 'Cannot fetch onchain DDO from Aquarius')
+    })
   })
 })