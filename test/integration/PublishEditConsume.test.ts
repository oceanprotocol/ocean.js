import { assert } from 'chai'
import { ethers, Signer } from 'ethers'
import { getTestConfig, getAddresses, provider } from '../config.js'
import {
  Config,
  ProviderInstance,
  Aquarius,
  Datatoken,
  downloadFile,
  sendTx,
  transfer,
  amountToUnits
<<<<<<< HEAD
} from '../../src'
import { Files, Smartcontract } from '../../src/@types'
import { createAssetHelper, orderAsset, updateAssetMetadata } from './helpers'
=======
} from '../../src/index.js'
import { Files, Smartcontract } from '../../src/@types/index.js'
import { createAsset, orderAsset, updateAssetMetadata } from './helpers.js'
>>>>>>> 4d7725d1

let config: Config

let aquarius: Aquarius
let datatoken: Datatoken
let providerUrl: string
let consumerAccount: Signer
let publisherAccount: Signer
let addresses: any

let urlAssetId
let resolvedUrlAssetDdo
let resolvedUrlAssetDdoAfterUpdate

let arweaveAssetId
let resolvedArweaveAssetDdo
let resolvedArweaveAssetDdoAfterUpdate

let ipfsAssetId
let resolvedIpfsAssetDdo
// let resolvedIpfsAssetDdoAfterUpdate

let onchainAssetId
let resolvedOnchainAssetDdo
let resolvedOnchainAssetDdoAfterUpdate

let grapqlAssetId
let resolvedGraphqlAssetDdo
let resolvedGraphqlAssetDdoAfterUpdate

let urlOrderTx
let arwaveOrderTx
// let ipfsOrderTx
let onchainOrderTx
let grapqlOrderTx

const urlFile: Files = {
  datatokenAddress: '0x0',
  nftAddress: '0x0',
  files: [
    {
      type: 'url',
      url: 'https://raw.githubusercontent.com/oceanprotocol/testdatasets/main/shs_dataset_test.txt',
      method: 'GET'
    }
  ]
}

const arweaveFile: Files = {
  datatokenAddress: '0x0',
  nftAddress: '0x0',
  files: [
    {
      type: 'arweave',
      transactionId: 'USuWnUl3gLPhm4TPbmL6E2a2e2SWMCVo9yWCaapD-98'
    }
  ]
}

const onchainFile: Files = {
  datatokenAddress: '0x0',
  nftAddress: '0x0',
  files: []
}

const grapqlFile: Files = {
  datatokenAddress: '0x0',
  nftAddress: '0x0',
  files: [
    {
      type: 'graphql',
      url: 'https://v4.subgraph.sepolia.oceanprotocol.com/subgraphs/name/oceanprotocol/ocean-subgraph/graphql',
      query: `"
          query{
                nfts(orderBy: createdTimestamp,orderDirection:desc){
                     id
                     symbol
                     createdTimestamp
                }
               }
               "`
    }
  ]
}

const assetDdo = {
  '@context': ['https://w3id.org/did/v1'],
  id: 'did:op:efba17455c127a885ec7830d687a8f6e64f5ba559f8506f8723c1f10f05c049c',
  version: '4.1.0',
  chainId: 8996,
  nftAddress: '0x0',
  metadata: {
    created: '2021-12-20T14:35:20Z',
    updated: '2021-12-20T14:35:20Z',
    type: 'dataset',
    name: 'Test asset',
    description: 'desc for the storage type assets',
    tags: [''],
    author: 'ocean-protocol',
    license: 'https://market.oceanprotocol.com/terms',
    additionalInformation: {
      termsAndConditions: true
    }
  },
  services: [
    {
      id: 'testFakeId',
      type: 'access',
      files: '',
      datatokenAddress: '0x0',
      serviceEndpoint: 'http://172.15.0.4:8030',
      timeout: 0
    }
  ]
}

function delay(interval: number) {
  return it('should delay', (done) => {
    setTimeout(() => done(), interval)
  }).timeout(interval + 100)
}

function uploadToIpfs(data: any): Promise<string> {
  return new Promise((resolve, reject) => {
    fetch('http://172.15.0.16:5001/api/v0/add', {
      method: 'POST',
      headers: {
        'Content-Type':
          'multipart/form-data; boundary=------------------------a28d68b1c872c96f'
      },
      body:
        '--------------------------a28d68b1c872c96f\r\nContent-Disposition: form-data; name="file"; filename="ddo.json"\r\nContent-Type: application/octet-stream\r\n\r\n' +
        data +
        '\r\n--------------------------a28d68b1c872c96f--\r\n'
    })
      .then(function (response: any) {
        const resp = response.json()
        resolve(resp.Hash)
      })
      .catch(function (error: any) {
        reject(error)
      })
  })
}

describe('Publish consume test', async () => {
  before(async () => {
    publisherAccount = (await provider.getSigner(0)) as Signer
    consumerAccount = (await provider.getSigner(1)) as Signer
    config = await getTestConfig(publisherAccount)
    aquarius = new Aquarius(config?.metadataCacheUri)
    providerUrl = config?.providerUri
    addresses = getAddresses()
  })

  it('Mint OCEAN to publisher account', async () => {
    const minAbi = [
      {
        constant: false,
        inputs: [
          { name: 'to', type: 'address' },
          { name: 'value', type: 'uint256' }
        ],
        name: 'mint',
        outputs: [{ name: '', type: 'bool' }],
        payable: false,
        stateMutability: 'nonpayable',
        type: 'function'
      }
    ]

    const tokenContract = new ethers.Contract(addresses.Ocean, minAbi, publisherAccount)
    const estGas = await tokenContract.estimateGas.mint(
      await publisherAccount.getAddress(),
      amountToUnits(null, null, '1000', 18)
    )
    await sendTx(
      estGas,
      publisherAccount,
      1,
      tokenContract.mint,
      await publisherAccount.getAddress(),
      amountToUnits(null, null, '1000', 18)
    )
  })

  it('Send some OCEAN to consumer account', async () => {
    transfer(
      publisherAccount,
      config,
      addresses.Ocean,
      await consumerAccount.getAddress(),
      '100'
    )
  })

  it('Should publish url asset', async () => {
    urlAssetId = await createAssetHelper(
      'UrlDatatoken',
      'URLDT',
      publisherAccount,
      urlFile,
      assetDdo,
      providerUrl,
      addresses.ERC721Factory,
      aquarius
    )
    assert(urlAssetId, 'Failed to publish url DDO')
  })
  it('Should publish arweave asset', async () => {
    arweaveAssetId = await createAssetHelper(
      'ArwaveDatatoken',
      'ARWAVEDT',
      publisherAccount,
      arweaveFile,
      assetDdo,
      providerUrl,
      addresses.ERC721Factory,
      aquarius
    )
    assert(arweaveAssetId, 'Failed to arwave publish DDO')
  })
  it('Should publish ipfs asset', async () => {
    const ipfsCID = await uploadToIpfs(JSON.stringify(assetDdo))
    const ipfsFile: Files = {
      datatokenAddress: '0x0',
      nftAddress: '0x0',
      files: [
        {
          type: 'ipfs',
          hash: ipfsCID
        }
      ]
    }
    ipfsAssetId = await createAssetHelper(
      'IpfsDatatoken',
      'IPFSDT',
      publisherAccount,
      ipfsFile,
      assetDdo,
      providerUrl,
      addresses.ERC721Factory,
      aquarius
    )
    assert(ipfsAssetId, 'Failed to publish ipfs DDO')
  })

  it('Should publish onchain asset', async () => {
    const chainFile: Smartcontract = {
      type: 'smartcontract',
      address: addresses.Router,
      abi: {
        inputs: [],
        name: 'swapOceanFee',
        outputs: [{ internalType: 'uint256', name: '', type: 'uint256' }],
        stateMutability: 'view',
        type: 'function'
      },
      chainId: 8996
    }
    onchainFile.files[0] = chainFile
    onchainAssetId = await createAssetHelper(
      'ChainDatatoken',
      'CHAINDT',
      publisherAccount,
      onchainFile,
      assetDdo,
      providerUrl,
      addresses.ERC721Factory,
      aquarius
    )
    assert(onchainAssetId, 'Failed to publish onchain DDO')
  })

  it('Should publish graphql asset', async () => {
    grapqlAssetId = await createAssetHelper(
      'GraphDatatoken',
      'GRAPHDT',
      publisherAccount,
      grapqlFile,
      assetDdo,
      providerUrl,
      addresses.ERC721Factory,
      aquarius
    )
    assert(grapqlAssetId, 'Failed to publish graphql DDO')
  })

  delay(10000) // let's wait for aquarius to index the  assets

  it('Resolve published assets', async () => {
    resolvedUrlAssetDdo = await aquarius.waitForIndexer(urlAssetId)
    assert(resolvedUrlAssetDdo, 'Cannot fetch url DDO from Aquarius')

    resolvedArweaveAssetDdo = await aquarius.waitForIndexer(arweaveAssetId)
    assert(resolvedArweaveAssetDdo, 'Cannot fetch arwave DDO from Aquarius')

    resolvedIpfsAssetDdo = await aquarius.waitForIndexer(ipfsAssetId)
    assert(resolvedIpfsAssetDdo, 'Cannot fetch ipfs DDO from Aquarius')

    resolvedOnchainAssetDdo = await aquarius.waitForIndexer(onchainAssetId)
    assert(resolvedOnchainAssetDdo, 'Cannot fetch onchain DDO from Aquarius')

    resolvedGraphqlAssetDdo = await aquarius.waitForIndexer(grapqlAssetId)
    assert(resolvedGraphqlAssetDdo, 'Cannot fetch graphql DDO from Aquarius')
  })

  it('Mint datasets datatokens to publisher', async () => {
    datatoken = new Datatoken(publisherAccount, config.chainId)
    const urlMintTx = await datatoken.mint(
      resolvedUrlAssetDdo.services[0].datatokenAddress,
      await publisherAccount.getAddress(),
      '10',
      await consumerAccount.getAddress()
    )
    assert(urlMintTx, 'Failed minting url datatoken to consumer.')

    const arwaveMintTx = await datatoken.mint(
      resolvedArweaveAssetDdo.services[0].datatokenAddress,
      await publisherAccount.getAddress(),
      '10',
      await consumerAccount.getAddress()
    )
    assert(arwaveMintTx, 'Failed minting arwave datatoken to consumer.')

    // const ipfsMintTx = await datatoken.mint(
    //   resolvedIpfsAssetDdo.services[0].datatokenAddress,
    //   await publisherAccount.getAddress(),
    //   '10',
    //   await consumerAccount.getAddress()
    // )
    // assert(ipfsMintTx, 'Failed minting ipfs datatoken to consumer.')

    const onchainMintTx = await datatoken.mint(
      resolvedOnchainAssetDdo.services[0].datatokenAddress,
      await publisherAccount.getAddress(),
      '10',
      await consumerAccount.getAddress()
    )
    assert(onchainMintTx, 'Failed minting onchain datatoken to consumer.')

    const graphqlMintTx = await datatoken.mint(
      resolvedGraphqlAssetDdo.services[0].datatokenAddress,
      await publisherAccount.getAddress(),
      '10',
      await consumerAccount.getAddress()
    )
    assert(graphqlMintTx, 'Failed minting graphql datatoken to consumer.')
  })

  it('Should order url dataset', async () => {
    datatoken = new Datatoken(consumerAccount, config.chainId)
    urlOrderTx = await orderAsset(
      resolvedUrlAssetDdo.id,
      resolvedUrlAssetDdo.services[0].datatokenAddress,
      await consumerAccount.getAddress(),
      resolvedUrlAssetDdo.services[0].id,
      0,
      datatoken,
      providerUrl
    )
    assert(urlOrderTx, 'Ordering url dataset failed.')
  }).timeout(40000)

  it('Should order arweave dataset', async () => {
    arwaveOrderTx = await orderAsset(
      resolvedArweaveAssetDdo.id,
      resolvedArweaveAssetDdo.services[0].datatokenAddress,
      await consumerAccount.getAddress(),
      resolvedArweaveAssetDdo.services[0].id,
      0,
      datatoken,
      providerUrl
    )
    assert(arwaveOrderTx, 'Ordering arwave dataset failed.')
  }).timeout(40000)

  // To be fixed in #1849
  // ipfsOrderTx = await orderAsset(
  //   resolvedIpfsAssetDdo.id,
  //   resolvedIpfsAssetDdo.services[0].datatokenAddress,
  //   await consumerAccount.getAddress(),
  //   resolvedIpfsAssetDdo.services[0].id,
  //   0,
  //   datatoken,
  //   providerUrl
  // )
  // assert(ipfsOrderTx, 'Ordering ipfs dataset failed.')

  it('Should order onchain dataset', async () => {
    onchainOrderTx = await orderAsset(
      resolvedOnchainAssetDdo.id,
      resolvedOnchainAssetDdo.services[0].datatokenAddress,
      await consumerAccount.getAddress(),
      resolvedOnchainAssetDdo.services[0].id,
      0,
      datatoken,
      providerUrl
    )
    assert(onchainOrderTx, 'Ordering onchain dataset failed.')
  }).timeout(40000)

  it('Should order graphQl dataset', async () => {
    grapqlOrderTx = await orderAsset(
      resolvedGraphqlAssetDdo.id,
      resolvedGraphqlAssetDdo.services[0].datatokenAddress,
      await consumerAccount.getAddress(),
      resolvedGraphqlAssetDdo.services[0].id,
      0,
      datatoken,
      providerUrl
    )
    assert(grapqlOrderTx, 'Ordering graphql dataset failed.')
  })

  it('Should download the datasets files', async () => {
    const urlDownloadUrl = await ProviderInstance.getDownloadUrl(
      resolvedUrlAssetDdo.id,
      resolvedUrlAssetDdo.services[0].id,
      0,
      urlOrderTx.transactionHash,
      providerUrl,
      consumerAccount
    )
    assert(urlDownloadUrl, 'Provider getDownloadUrl failed for url dataset')
    try {
      await downloadFile(urlDownloadUrl)
    } catch (e) {
      assert.fail(`Download url dataset failed: ${e}`)
    }
    const arwaveDownloadURL = await ProviderInstance.getDownloadUrl(
      resolvedArweaveAssetDdo.id,
      resolvedArweaveAssetDdo.services[0].id,
      0,
      arwaveOrderTx.transactionHash,
      providerUrl,
      consumerAccount
    )
    assert(arwaveDownloadURL, 'Provider getDownloadUrl failed for arwave dataset')
    try {
      await downloadFile(arwaveDownloadURL)
    } catch (e) {
      assert.fail(`Download arwave dataset failed: ${e}`)
    }
    // To be fixed in #1849
    // const ipfsDownloadURL = await ProviderInstance.getDownloadUrl(
    //   resolvedIpfsAssetDdo.id,
    //   resolvedIpfsAssetDdo.services[0].id,
    //   0,
    //   ipfsOrderTx.transactionHash,
    //   providerUrl,
    //   consumerAccount
    // )
    // assert(ipfsDownloadURL, 'Provider getDownloadUrl failed for ipfs dataset')
    // try {
    //   await downloadFile(ipfsDownloadURL)
    // } catch (e) {
    //   assert.fail(`Download ipfs dataset failed ${e}`)
    // }
    const onchainDownloadURL = await ProviderInstance.getDownloadUrl(
      resolvedOnchainAssetDdo.id,
      resolvedOnchainAssetDdo.services[0].id,
      0,
      onchainOrderTx.transactionHash,
      providerUrl,
      consumerAccount
    )
    assert(onchainDownloadURL, 'Provider getDownloadUrl failed for onchain dataset')
    try {
      await downloadFile(onchainDownloadURL)
    } catch (e) {
      assert.fail(`Download onchain dataset failed ${e}`)
    }
    const graphqlDownloadURL = await ProviderInstance.getDownloadUrl(
      resolvedGraphqlAssetDdo.id,
      resolvedGraphqlAssetDdo.services[0].id,
      0,
      grapqlOrderTx.transactionHash,
      providerUrl,
      consumerAccount
    )
    assert(graphqlDownloadURL, 'Provider getDownloadUrl failed for graphql dataset')
    try {
      await downloadFile(graphqlDownloadURL)
    } catch (e) {
      assert.fail(`Download graphql dataset failed ${e}`)
    }
  })

  it('Should update url dataset', async () => {
    resolvedUrlAssetDdo.metadata.name = 'updated url asset name'
    const updateUrlTx = await updateAssetMetadata(
      publisherAccount,
      resolvedUrlAssetDdo,
      providerUrl,
      aquarius
    )
    assert(updateUrlTx, 'Failed to update url asset metadata')
  })

  it('Should update arweave dataset', async () => {
    resolvedArweaveAssetDdo.metadata.name = 'updated arwave asset name'
    const updateArwaveTx = await updateAssetMetadata(
      publisherAccount,
      resolvedArweaveAssetDdo,
      providerUrl,
      aquarius
    )
    assert(updateArwaveTx, 'Failed to update arwave asset metadata')
    // To be fixed in #1849
    // resolvedIpfsAssetDdo.metadata.name = 'updated ipfs asset name'
    // const updateIpfsTx = await updateAssetMetadata(
    //   publisherAccount,
    //   resolvedIpfsAssetDdo,
    //   providerUrl,
    //   aquarius
    // )
    // assert(updateIpfsTx, 'Failed to update ipfs asset metadata')

    it('Should update onchain dataset', async () => {
      resolvedOnchainAssetDdo.metadata.name = 'updated onchain asset name'
      const updateOnchainTx = await updateAssetMetadata(
        publisherAccount,
        resolvedOnchainAssetDdo,
        providerUrl,
        aquarius
      )
      assert(updateOnchainTx, 'Failed to update ipfs asset metadata')
    })

    it('Should update graphql dataset', async () => {
      resolvedGraphqlAssetDdo.metadata.name = 'updated graphql asset name'
      const updateGraphqlTx = await updateAssetMetadata(
        publisherAccount,
        resolvedGraphqlAssetDdo,
        providerUrl,
        aquarius
      )
      assert(updateGraphqlTx, 'Failed to update graphql asset metadata')
    })

    delay(10000) // let's wait for aquarius to index the updated ddo's

    it('Should resolve updated datasets', async () => {
      resolvedUrlAssetDdoAfterUpdate = await aquarius.waitForIndexer(urlAssetId)
      assert(resolvedUrlAssetDdoAfterUpdate, 'Cannot fetch url DDO from Aquarius')

      resolvedArweaveAssetDdoAfterUpdate = await aquarius.waitForIndexer(arweaveAssetId)
      assert(resolvedArweaveAssetDdoAfterUpdate, 'Cannot fetch arwave DDO from Aquarius')
      // To be fixed in #1849
      // resolvedIpfsAssetDdoAfterUpdate = await aquarius.waitForAqua(ipfsAssetId)
      // assert(resolvedIpfsAssetDdoAfterUpdate, 'Cannot fetch ipfs DDO from Aquarius')

      resolvedOnchainAssetDdoAfterUpdate = await aquarius.waitForIndexer(onchainAssetId)
      assert(resolvedOnchainAssetDdoAfterUpdate, 'Cannot fetch onchain DDO from Aquarius')

      resolvedGraphqlAssetDdoAfterUpdate = await aquarius.waitForIndexer(grapqlAssetId)
      assert(resolvedGraphqlAssetDdoAfterUpdate, 'Cannot fetch onchain DDO from Aquarius')
    })
  })
})<|MERGE_RESOLUTION|>--- conflicted
+++ resolved
@@ -10,15 +10,9 @@
   sendTx,
   transfer,
   amountToUnits
-<<<<<<< HEAD
-} from '../../src'
+} from '../../src/index.js'
 import { Files, Smartcontract } from '../../src/@types'
-import { createAssetHelper, orderAsset, updateAssetMetadata } from './helpers'
-=======
-} from '../../src/index.js'
-import { Files, Smartcontract } from '../../src/@types/index.js'
-import { createAsset, orderAsset, updateAssetMetadata } from './helpers.js'
->>>>>>> 4d7725d1
+import { createAssetHelper, orderAsset, updateAssetMetadata } from './helpers.js'
 
 let config: Config
 
