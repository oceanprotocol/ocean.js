--- conflicted
+++ resolved
@@ -52,21 +52,12 @@
         })
 
         it('Alice transfers 1 token to Bob', async () => {
-<<<<<<< HEAD
             const ts = await datatoken.transfer(tokenAddress, bob, tokenAmount, alice)
             transactionId = ts.transactionHash
         })
 
         it('Bob consumes dataset', async () => {
             const config = new Config()
-=======
-            const ts = await datatoken.transfer(tokenAddress, bob, transferAmount, alice)
-            transactionId = ts['transactionHash']
-        })
-
-        it('Bob consumes dataset', async () => {
-            const config = new Config()        
->>>>>>> 9511559b
             const ocean = await Ocean.getInstance(config)
             await ocean.assets.download(tokenAddress, blob, transactionId, bob)
         })
