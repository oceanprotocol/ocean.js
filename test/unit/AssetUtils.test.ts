--- conflicted
+++ resolved
@@ -1,17 +1,9 @@
 import { assert } from 'chai'
-<<<<<<< HEAD
 import { KNOWN_CONFIDENTIAL_EVMS } from '../../src/config/index.js'
 import { provider, getAddresses } from '../config.js'
-import { calculateActiveTemplateIndex } from '../../src/utils/Adresses.js'
+import { calculateActiveTemplateIndex } from '../../src/utils/Addresses.js'
 import { useOasisSDK } from '../../src/utils/Assets.js'
 import { Signer } from 'ethers/lib/ethers.js'
-=======
-import { KNOWN_CONFIDENTIAL_EVMS } from '../../src/config'
-import { provider, getAddresses } from '../config'
-import { calculateActiveTemplateIndex } from '../../src/utils/Addresses'
-import { useOasisSDK } from '../../src/utils/Assets'
-import { Signer } from 'ethers/lib/ethers'
->>>>>>> c8314806
 
 let nftOwner: Signer
 let addresses: any
