--- conflicted
+++ resolved
@@ -11,7 +11,6 @@
 import FixedRate from '@oceanprotocol/contracts/artifacts/contracts/pools/fixedRate/FixedRateExchange.sol/FixedRateExchange.json'
 import OPFCommunityFeeCollector from '@oceanprotocol/contracts/artifacts/contracts/communityFee/OPFCommunityFeeCollector.sol/OPFCommunityFeeCollector.json'
 import MockERC20 from '@oceanprotocol/contracts/artifacts/contracts/utils/mock/MockERC20Decimals.sol/MockERC20Decimals.json'
-import OPFCollector from '@oceanprotocol/contracts/artifacts/contracts/communityFee/OPFCommunityFeeCollector.sol/OPFCommunityFeeCollector.json'
 import PoolTemplate from '@oceanprotocol/contracts/artifacts/contracts/pools/balancer/BPool.sol/BPool.json'
 import { LoggerInstance } from '../../src/utils'
 // import { NFTDataToken } from '../../../src/datatokens/NFTDatatoken'
@@ -42,11 +41,7 @@
       SideStaking.abi as AbiItem[],
       FixedRate.abi as AbiItem[],
       Dispenser.abi as AbiItem[],
-<<<<<<< HEAD
-      OPFCollector.abi as AbiItem[],
-=======
       OPFCommunityFeeCollector.abi as AbiItem[],
->>>>>>> ad5cc58e
 
       ERC721Template.bytecode,
       ERC20Template.bytecode,
@@ -56,11 +51,7 @@
       SideStaking.bytecode,
       FixedRate.bytecode,
       Dispenser.bytecode,
-<<<<<<< HEAD
-      OPFCollector.bytecode
-=======
       OPFCommunityFeeCollector.bytecode
->>>>>>> ad5cc58e
     )
     await contracts.getAccounts()
     factoryOwner = contracts.accounts[0]
