--- conflicted
+++ resolved
@@ -76,13 +76,8 @@
 
     const ercParams: Erc20CreateParams = {
       templateIndex: 1,
-<<<<<<< HEAD
       minter: factoryOwner,
-      feeManager: user3,
-=======
-      minter: contracts.accounts[0],
       paymentCollector: user3,
->>>>>>> 271e870b
       mpFeeAddress: user2,
       feeToken: '0x0000000000000000000000000000000000000000',
       cap: '10000',
@@ -167,13 +162,8 @@
 
     const ercParams: Erc20CreateParams = {
       templateIndex: 1,
-<<<<<<< HEAD
       minter: factoryOwner,
-      feeManager: user3,
-=======
-      minter: contracts.accounts[0],
       paymentCollector: user3,
->>>>>>> 271e870b
       mpFeeAddress: user2,
       feeToken: '0x0000000000000000000000000000000000000000',
       cap: '1000000',
@@ -222,13 +212,8 @@
 
     const ercParams: Erc20CreateParams = {
       templateIndex: 1,
-<<<<<<< HEAD
       minter: factoryOwner,
-      feeManager: user3,
-=======
-      minter: contracts.accounts[0],
       paymentCollector: user3,
->>>>>>> 271e870b
       mpFeeAddress: user2,
       feeToken: '0x0000000000000000000000000000000000000000',
       cap: '1000000',
