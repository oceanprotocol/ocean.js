--- conflicted
+++ resolved
@@ -245,19 +245,7 @@
     datatoken.mint(dtAddress, nftOwner, DATA_TOKEN_AMOUNT, user1)
 
     // user1 approves NFTFactory to move his DATA_TOKEN_AMOUNT
-<<<<<<< HEAD
-    await dtContract.methods
-      .approve(contracts.nftFactoryAddress, DATA_TOKEN_AMOUNT)
-      .send({ from: user1 })
-=======
-    await approve(
-      web3,
-      user1,
-      dtAddress,
-      contracts.erc721FactoryAddress,
-      DATA_TOKEN_AMOUNT
-    )
->>>>>>> e0af5302
+    await approve(web3, user1, dtAddress, contracts.nftFactoryAddress, DATA_TOKEN_AMOUNT)
 
     // we reuse another DT created in a previous test
     expect(await balance(web3, dtAddress2, user1)).to.equal('0')
@@ -265,19 +253,7 @@
     // dt owner mint DATA_TOKEN_AMOUNT to user1
     datatoken.mint(dtAddress2, nftOwner, DATA_TOKEN_AMOUNT, user1)
     // user1 approves NFTFactory to move his DATA_TOKEN_AMOUNT
-<<<<<<< HEAD
-    await dtContract2.methods
-      .approve(contracts.nftFactoryAddress, DATA_TOKEN_AMOUNT)
-      .send({ from: user1 })
-=======
-    await approve(
-      web3,
-      user1,
-      dtAddress2,
-      contracts.erc721FactoryAddress,
-      DATA_TOKEN_AMOUNT
-    )
->>>>>>> e0af5302
+    await approve(web3, user1, dtAddress2, contracts.nftFactoryAddress, DATA_TOKEN_AMOUNT)
 
     // we check user1 has enought DTs
     expect(await balance(web3, dtAddress, user1)).to.equal(DATA_TOKEN_AMOUNT)
