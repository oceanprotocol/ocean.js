--- conflicted
+++ resolved
@@ -6,17 +6,10 @@
 import {
   NftFactory,
   NftCreateData,
-<<<<<<< HEAD
-  balance,
-  approve,
-  ZERO_ADDRESS,
-  Router
-=======
   Router,
   balance,
   approve,
   ZERO_ADDRESS
->>>>>>> 34e96880
 } from '../../../src'
 import { Erc20CreateParams, PoolCreationParams, Operation } from '../../../src/@types'
 
