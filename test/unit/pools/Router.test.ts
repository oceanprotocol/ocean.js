import { assert, expect } from 'chai'
import { AbiItem } from 'web3-utils/types'
import { TestContractHandler } from '../../TestContractHandler'
import Web3 from 'web3'
import ERC721Factory from '@oceanprotocol/contracts/artifacts/contracts/ERC721Factory.sol/ERC721Factory.json'
import ERC721Template from '@oceanprotocol/contracts/artifacts/contracts/templates/ERC721Template.sol/ERC721Template.json'
import SideStaking from '@oceanprotocol/contracts/artifacts/contracts/pools/ssContracts/SideStaking.sol/SideStaking.json'
import FactoryRouter from '@oceanprotocol/contracts/artifacts/contracts/pools/FactoryRouter.sol/FactoryRouter.json'
import ERC20Template from '@oceanprotocol/contracts/artifacts/contracts/templates/ERC20Template.sol/ERC20Template.json'
import Dispenser from '@oceanprotocol/contracts/artifacts/contracts/pools/dispenser/Dispenser.sol/Dispenser.json'
import FixedRate from '@oceanprotocol/contracts/artifacts/contracts/pools/fixedRate/FixedRateExchange.sol/FixedRateExchange.json'
import OPFCollector from '@oceanprotocol/contracts/artifacts/contracts/communityFee/OPFCommunityFeeCollector.sol/OPFCommunityFeeCollector.json'
import MockERC20 from '@oceanprotocol/contracts/artifacts/contracts/utils/mock/MockERC20Decimals.sol/MockERC20Decimals.json'
import OPFCommunityFeeCollector from '@oceanprotocol/contracts/artifacts/contracts/communityFee/OPFCommunityFeeCollector.sol/OPFCommunityFeeCollector.json'
import PoolTemplate from '@oceanprotocol/contracts/artifacts/contracts/pools/balancer/BPool.sol/BPool.json'
import { LoggerInstance } from '../../../src/utils'
import { NFTFactory } from '../../../src/factories/NFTFactory'
import { Router } from '../../../src/pools/Router'
const { keccak256 } = require('@ethersproject/keccak256')
const web3 = new Web3('http://127.0.0.1:8545')
const communityCollector = '0xeE9300b7961e0a01d9f0adb863C7A227A07AaD75'

describe('Router unit test', () => {
  let factoryOwner: string
  let nftOwner: string
  let user1: string
  let user2: string
  let user3: string
  let contracts: TestContractHandler
  let router: Router
  let dtAddress: string
  let dtAddress2: string
  let nftAddress: string

  it('should deploy contracts', async () => {
    contracts = new TestContractHandler(
      web3,
      ERC721Template.abi as AbiItem[],
      ERC20Template.abi as AbiItem[],
      PoolTemplate.abi as AbiItem[],
      ERC721Factory.abi as AbiItem[],
      FactoryRouter.abi as AbiItem[],
      SideStaking.abi as AbiItem[],
      FixedRate.abi as AbiItem[],
      Dispenser.abi as AbiItem[],
<<<<<<< HEAD
      OPFCollector.abi as AbiItem[],
=======
      OPFCommunityFeeCollector.abi as AbiItem[],
>>>>>>> ad5cc58e

      ERC721Template.bytecode,
      ERC20Template.bytecode,
      PoolTemplate.bytecode,
      ERC721Factory.bytecode,
      FactoryRouter.bytecode,
      SideStaking.bytecode,
      FixedRate.bytecode,
      Dispenser.bytecode,
<<<<<<< HEAD
      OPFCollector.bytecode
=======
      OPFCommunityFeeCollector.bytecode
>>>>>>> ad5cc58e
    )
    await contracts.getAccounts()
    factoryOwner = contracts.accounts[0]
    nftOwner = contracts.accounts[1]
    user1 = contracts.accounts[2]
    user2 = contracts.accounts[3]
    user3 = contracts.accounts[4]

    await contracts.deployContracts(factoryOwner, FactoryRouter.abi as AbiItem[])

    const daiContract = new web3.eth.Contract(
      contracts.MockERC20.options.jsonInterface,
      contracts.daiAddress
    )
    await daiContract.methods
      .approve(contracts.factory721Address, web3.utils.toWei('10000'))
      .send({ from: contracts.accounts[0] })

    expect(await daiContract.methods.balanceOf(contracts.accounts[0]).call()).to.equal(
      web3.utils.toWei('100000')
    )
  })

  it('should initiate Router instance', async () => {
    router = new Router(contracts.routerAddress, web3)
  })

  it('#getOwner - should return actual owner', async () => {
    const owner = await router.getOwner()
    assert(owner === contracts.accounts[0])
  })

  it('#getNFTFactory - should return NFT Factory address', async () => {
    const factory = await router.getNFTFactory()
    assert(factory === contracts.factory721Address)
  })

  it('#isOceanTokens - should return true if in oceanTokens list', async () => {
    expect(await router.isOceanTokens(contracts.oceanAddress)).to.equal(true)
    expect(await router.isOceanTokens(contracts.daiAddress)).to.equal(false)
  })
  it('#isSideStaking - should return true if in ssContracts list', async () => {
    expect(await router.isSideStaking(contracts.sideStakingAddress)).to.equal(true)
    expect(await router.isSideStaking(contracts.fixedRateAddress)).to.equal(false)
  })
  it('#isFixedPrice - should return true if in fixedPrice list', async () => {
    expect(await router.isFixedPrice(contracts.fixedRateAddress)).to.equal(true)
    expect(await router.isFixedPrice(contracts.daiAddress)).to.equal(false)
    // Dispenser contract is also a fixed price contract
    expect(await router.isFixedPrice(contracts.dispenserAddress)).to.equal(true)
  })
  it('#isPoolTemplate - should return true if in poolTemplates list', async () => {
    expect(await router.isPoolTemplate(contracts.poolTemplateAddress)).to.equal(true)
    expect(await router.isPoolTemplate(contracts.fixedRateAddress)).to.equal(false)
  })
  it('#addOceanToken - should add a new token into oceanTokens list(NO OPF FEE)', async () => {
    await router.addOceanToken(contracts.accounts[0], contracts.daiAddress)
    expect(await router.isOceanTokens(contracts.daiAddress)).to.equal(true)
  })
  it('#removeOceanToken - should remove a token from oceanTokens list', async () => {
    await router.removeOceanToken(contracts.accounts[0], contracts.daiAddress)
    expect(await router.isOceanTokens(contracts.daiAddress)).to.equal(false)
  })
  it('#addSSContract - should add a new token into SSContracts list', async () => {
    await router.addSSContract(contracts.accounts[0], contracts.daiAddress)
    expect(await router.isSideStaking(contracts.daiAddress)).to.equal(true)
  })
  it('#addFixedRate - should add a new token into fixedPrice list', async () => {
    await router.addFixedRateContract(contracts.accounts[0], contracts.daiAddress)
    expect(await router.isFixedPrice(contracts.daiAddress)).to.equal(true)
  })

  it('#getOPFFee - should return actual OPF fee for a given baseToken', async () => {
    const opfFee = 1e15
    expect(await router.getOPFFee(contracts.oceanAddress)).to.equal('0')
    expect(await router.getOPFFee(contracts.daiAddress)).to.equal(opfFee.toString())
  })

  it('#getCurrentOPFFee - should return actual OPF Fee', async () => {
    const opfFee = 1e15
    expect(await router.getCurrentOPFFee()).to.equal(opfFee.toString())
  })

  it('#updateOPFFee - should update opf fee if Router Owner', async () => {
    const opfFee = 1e15
    expect(await router.getCurrentOPFFee()).to.equal(opfFee.toString())
    const newOPFFee = 1e14
    await router.updateOPFFee(contracts.accounts[0], 1e14)
    expect(await router.getCurrentOPFFee()).to.equal(newOPFFee.toString())
  })

  it('#addPoolTemplate - should add a new token into poolTemplates mapping if Router Owner', async () => {
    await router.addPoolTemplate(contracts.accounts[0], contracts.daiAddress)
    expect(await router.isPoolTemplate(contracts.daiAddress)).to.equal(true)
  })

  it('#removePoolTemplate - should add a new token into poolTemplates mapping if Router Owner', async () => {
    await router.removePoolTemplate(contracts.accounts[0], contracts.daiAddress)
    expect(await router.isPoolTemplate(contracts.daiAddress)).to.equal(false)
  })

  it('#buyDTBatch - should buy multiple DT in one call', async () => {
    // APPROVE DAI
    const daiContract = new web3.eth.Contract(
      contracts.MockERC20.options.jsonInterface,
      contracts.daiAddress
    )

    expect(await daiContract.methods.balanceOf(user2).call()).to.equal('0')
    await daiContract.methods
      .transfer(user2, web3.utils.toWei('2'))
      .send({ from: contracts.accounts[0] })
    expect(await daiContract.methods.balanceOf(user2).call()).to.equal(
      web3.utils.toWei('2')
    )
    await daiContract.methods
      .approve(contracts.routerAddress, web3.utils.toWei('2'))
      .send({ from: user2 })

    // CREATE A FIRST POOL
    // we prepare transaction parameters objects
    const nftData = {
      name: '72120Bundle',
      symbol: '72Bundle',
      templateIndex: 1,
      baseURI: 'https://oceanprotocol.com/nft/'
    }
    const ercData = {
      templateIndex: 1,
      strings: ['ERC20B1', 'ERC20DT1Symbol'],
      addresses: [
        contracts.accounts[0],
        user3,
        contracts.accounts[0],
        '0x0000000000000000000000000000000000000000'
      ],
      uints: [web3.utils.toWei('1000000'), 0],
      bytess: []
    }

    const poolData = {
      addresses: [
        contracts.sideStakingAddress,
        contracts.daiAddress,
        contracts.factory721Address,
        contracts.accounts[0],
        contracts.accounts[0],
        contracts.poolTemplateAddress
      ],
      ssParams: [
        web3.utils.toWei('1'), // rate
        18, // basetokenDecimals
        web3.utils.toWei('10000'),
        2500000, // vested blocks
        web3.utils.toWei('2000') // baseToken initial pool liquidity
      ],
      swapFees: [
        1e15, //
        1e15
      ]
    }

    const nftFactory = new NFTFactory(contracts.factory721Address, web3, LoggerInstance)

    const txReceipt = await nftFactory.createNftErcWithPool(
      contracts.accounts[0],
      nftData,
      ercData,
      poolData
    )

    const erc20Token = txReceipt.events.TokenCreated.returnValues.newTokenAddress
    const pool1 = txReceipt.events.NewPool.returnValues.poolAddress

    // CREATE A SECOND POOL

    const nftData2 = {
      name: '72120Bundle2',
      symbol: '72Bundle2',
      templateIndex: 1,
      baseURI: 'https://oceanprotocol.com/nft2/'
    }
    const ercData2 = {
      templateIndex: 1,
      strings: ['ERC20B12', 'ERC20DT1Symbol2'],
      addresses: [
        contracts.accounts[0],
        user3,
        contracts.accounts[0],
        '0x0000000000000000000000000000000000000000'
      ],
      uints: [web3.utils.toWei('1000000'), 0],
      bytess: []
    }

    const poolData2 = {
      addresses: [
        contracts.sideStakingAddress,
        contracts.daiAddress,
        contracts.factory721Address,
        contracts.accounts[0],
        contracts.accounts[0],
        contracts.poolTemplateAddress
      ],
      ssParams: [
        web3.utils.toWei('1'), // rate
        18, // basetokenDecimals
        web3.utils.toWei('10000'),
        2500000, // vested blocks
        web3.utils.toWei('2000') // baseToken initial pool liquidity
      ],
      swapFees: [
        1e15, //
        1e15
      ]
    }

    const txReceipt2 = await nftFactory.createNftErcWithPool(
      contracts.accounts[0],
      nftData2,
      ercData2,
      poolData2
    )

    const erc20Token2 = txReceipt2.events.TokenCreated.returnValues.newTokenAddress
    const pool2 = txReceipt2.events.NewPool.returnValues.poolAddress

    const erc20Contract = new web3.eth.Contract(
      ERC20Template.abi as AbiItem[],
      erc20Token
    )
    // user2 has no dt1
    expect(await erc20Contract.methods.balanceOf(user2).call()).to.equal('0')

    const erc20Contract2 = new web3.eth.Contract(
      ERC20Template.abi as AbiItem[],
      erc20Token2
    )
    // user2 has no dt2
    expect(await erc20Contract2.methods.balanceOf(user2).call()).to.equal('0')

    // we now can prepare the Operations objects

    // operation: 0 - swapExactAmountIn
    // 1 - swapExactAmountOut
    // 2 - FixedRateExchange
    // 3 - Dispenser
    const operations1 = {
      exchangeIds: keccak256('0x00'), // used only for FixedRate or Dispenser, but needs to be filled even for pool
      source: pool1, // pool Address
      operation: 0, // swapExactAmountIn
      tokenIn: contracts.daiAddress,
      amountsIn: web3.utils.toWei('1'), // when swapExactAmountIn is EXACT amount IN
      tokenOut: erc20Token,
      amountsOut: web3.utils.toWei('0.1'), // when swapExactAmountIn is MIN amount OUT
      maxPrice: web3.utils.toWei('10') // max price (only for pools)
    }

    const operations2 = {
      exchangeIds: keccak256('0x00'), // used only for FixedRate or Dispenser, but needs to be filled even for pool
      source: pool2, // pool Address
      operation: 0, // swapExactAmountIn
      tokenIn: contracts.daiAddress,
      amountsIn: web3.utils.toWei('1'), // when swapExactAmountIn is EXACT amount IN
      tokenOut: erc20Token2,
      amountsOut: web3.utils.toWei('0.1'), // when swapExactAmountIn is MIN amount OUT
      maxPrice: web3.utils.toWei('10') // max price (only for pools)
    }

    await router.buyDTBatch(user2, [operations1, operations2])

    // user2 had 2 dai and now has zero
    expect(await daiContract.methods.balanceOf(user2).call()).to.equal('0')

    // user2 got his dts
    expect(parseInt(await erc20Contract.methods.balanceOf(user2).call())).gt(0)
    expect(parseInt(await erc20Contract2.methods.balanceOf(user2).call())).gt(0)
  })
})<|MERGE_RESOLUTION|>--- conflicted
+++ resolved
@@ -9,7 +9,6 @@
 import ERC20Template from '@oceanprotocol/contracts/artifacts/contracts/templates/ERC20Template.sol/ERC20Template.json'
 import Dispenser from '@oceanprotocol/contracts/artifacts/contracts/pools/dispenser/Dispenser.sol/Dispenser.json'
 import FixedRate from '@oceanprotocol/contracts/artifacts/contracts/pools/fixedRate/FixedRateExchange.sol/FixedRateExchange.json'
-import OPFCollector from '@oceanprotocol/contracts/artifacts/contracts/communityFee/OPFCommunityFeeCollector.sol/OPFCommunityFeeCollector.json'
 import MockERC20 from '@oceanprotocol/contracts/artifacts/contracts/utils/mock/MockERC20Decimals.sol/MockERC20Decimals.json'
 import OPFCommunityFeeCollector from '@oceanprotocol/contracts/artifacts/contracts/communityFee/OPFCommunityFeeCollector.sol/OPFCommunityFeeCollector.json'
 import PoolTemplate from '@oceanprotocol/contracts/artifacts/contracts/pools/balancer/BPool.sol/BPool.json'
@@ -43,11 +42,7 @@
       SideStaking.abi as AbiItem[],
       FixedRate.abi as AbiItem[],
       Dispenser.abi as AbiItem[],
-<<<<<<< HEAD
-      OPFCollector.abi as AbiItem[],
-=======
       OPFCommunityFeeCollector.abi as AbiItem[],
->>>>>>> ad5cc58e
 
       ERC721Template.bytecode,
       ERC20Template.bytecode,
@@ -57,11 +52,7 @@
       SideStaking.bytecode,
       FixedRate.bytecode,
       Dispenser.bytecode,
-<<<<<<< HEAD
-      OPFCollector.bytecode
-=======
       OPFCommunityFeeCollector.bytecode
->>>>>>> ad5cc58e
     )
     await contracts.getAccounts()
     factoryOwner = contracts.accounts[0]
