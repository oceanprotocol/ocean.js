import { assert, expect } from 'chai'
import { AbiItem } from 'web3-utils/types'
import { Contract } from 'web3-eth-contract'
import ERC721Factory from '@oceanprotocol/contracts/artifacts/contracts/ERC721Factory.sol/ERC721Factory.json'
import ERC20Template from '@oceanprotocol/contracts/artifacts/contracts/templates/ERC20Template.sol/ERC20Template.json'
import PoolTemplate from '@oceanprotocol/contracts/artifacts/contracts/pools/balancer/BPool.sol/BPool.json'
import MockERC20 from '@oceanprotocol/contracts/artifacts/contracts/utils/mock/MockERC20Decimals.sol/MockERC20Decimals.json'
import { deployContracts, Addresses } from '../../../TestContractHandler'
import { web3 } from '../../../config'
import {
  allowance,
  amountToUnits,
  approve,
  NftFactory,
  NftCreateData,
  Pool,
  unitsToAmount
} from '../../../../src'
import {
  PoolCreationParams,
  Erc20CreateParams,
  CurrentFees,
  TokenInOutMarket,
  AmountsInMaxFee,
  AmountsOutMaxFee
} from '../../../../src/@types'

describe('Pool unit test', () => {
  let factoryOwner: string
  let nftOwner: string
  let user1: string
  let user2: string
  let user3: string
  let contracts: Addresses
  let pool: Pool
  let dtAddress: string
  let dtAddress2: string
  let poolAddress: string
  let erc20Token: string
  let erc20Contract: Contract
  let daiContract: Contract
  let usdcContract: Contract

  before(async () => {
    const accounts = await web3.eth.getAccounts()
    factoryOwner = accounts[0]
    nftOwner = accounts[1]
    user1 = accounts[2]
    user2 = accounts[3]
    user3 = accounts[4]
  })

  it('should deploy contracts', async () => {
    contracts = await deployContracts(web3, factoryOwner)

    // initialize Pool instance
    pool = new Pool(web3, PoolTemplate.abi as AbiItem[])
    assert(pool != null)

    daiContract = new web3.eth.Contract(MockERC20.abi as AbiItem[], contracts.daiAddress)

    usdcContract = new web3.eth.Contract(
      MockERC20.abi as AbiItem[],
      contracts.usdcAddress
    )
    await approve(
      web3,
      factoryOwner,
      contracts.daiAddress,
      contracts.erc721FactoryAddress,
      '2000'
    )
    await approve(
      web3,
      factoryOwner,
      contracts.usdcAddress,
      contracts.erc721FactoryAddress,
      '10000'
    )

    let allowCheck = await allowance(
      web3,
      contracts.daiAddress,
      factoryOwner,
      contracts.erc721FactoryAddress
    )

    assert(parseInt(allowCheck) >= 8000)
    allowCheck = await allowance(
      web3,
      contracts.usdcAddress,
      factoryOwner,
      contracts.erc721FactoryAddress
    )
    assert(parseInt(allowCheck) >= 10000)

    await amountToUnits(web3, contracts.usdcAddress, '20')
  })

  describe('Test a pool with DAI (18 Decimals)', () => {
    it('#create a pool', async () => {
      // CREATE A POOL
      // we prepare transaction parameters objects
      const nftData: NftCreateData = {
        name: '72120Bundle',
        symbol: '72Bundle',
        templateIndex: 1,
        tokenURI: 'https://oceanprotocol.com/nft/'
      }

      const ercParams: Erc20CreateParams = {
        templateIndex: 1,
<<<<<<< HEAD
        minter: factoryOwner,
        feeManager: user3,
        mpFeeAddress: factoryOwner,
=======
        minter: contracts.accounts[0],
        paymentCollector: user3,
        mpFeeAddress: contracts.accounts[0],
>>>>>>> 271e870b
        feeToken: '0x0000000000000000000000000000000000000000',
        cap: '1000000',
        feeAmount: '0',
        name: 'ERC20B1',
        symbol: 'ERC20DT1Symbol'
      }

      const baseTokenInitialLiq = await amountToUnits(web3, contracts.daiAddress, '2000')

      const poolParams: PoolCreationParams = {
        ssContract: contracts.sideStakingAddress,
        baseTokenAddress: contracts.daiAddress,
        baseTokenSender: contracts.erc721FactoryAddress,
        publisherAddress: factoryOwner,
        marketFeeCollector: factoryOwner,
        poolTemplateAddress: contracts.poolTemplateAddress,
        rate: '1',
        baseTokenDecimals: 18,
        vestingAmount: '10000',
        vestedBlocks: 2500000,
        initialBaseTokenLiquidity: '2000',
        swapFeeLiquidityProvider: '0.001',
        swapFeeMarketRunner: '0.001'
      }

      const nftFactory = new NftFactory(
        contracts.erc721FactoryAddress,
        web3,
        ERC721Factory.abi as AbiItem[]
      )

      const txReceipt = await nftFactory.createNftErc20WithPool(
        factoryOwner,
        nftData,
        ercParams,
        poolParams
      )

      erc20Token = txReceipt.events.TokenCreated.returnValues.newTokenAddress
      poolAddress = txReceipt.events.NewPool.returnValues.poolAddress

      erc20Contract = new web3.eth.Contract(ERC20Template.abi as AbiItem[], erc20Token)
      // user2 has no dt1
      expect(await erc20Contract.methods.balanceOf(user2).call()).to.equal('0')
    })

    // it('#sharesBalance - should return user shares balance (datatoken balance, LPT balance, etc) ', async () => {
    //   expect(await daiContract.methods.balanceOf(user2).call()).to.equal(
    //     web3.utils.toWei(await pool.sharesBalance(user2, contracts.daiAddress))
    //   )
    // })

    it('#getNumTokens - should return num of tokens in pool (2)', async () => {
      expect(await pool.getNumTokens(poolAddress)).to.equal('2')
    })

    it('#getPoolSharesTotalSupply - should return totalSupply of LPT', async () => {
      // dt owner which added liquidity has half of pool shares (the rest is in the sidestaking contracta)
      const dtOwnerLPTBalance = await pool.sharesBalance(factoryOwner, poolAddress)
      expect(await pool.sharesBalance(factoryOwner, poolAddress)).to.equal(
        await pool.sharesBalance(contracts.sideStakingAddress, poolAddress)
      )
      // total supply is twice the dtOwner balance
      expect(await pool.getPoolSharesTotalSupply(poolAddress)).to.equal(
        (2 * Number(dtOwnerLPTBalance)).toString()
      )
    })
    it('#getCurrentTokens - should return current pool tokens', async () => {
      const currentTokens = await pool.getCurrentTokens(poolAddress)
      expect(currentTokens[0]).to.equal(erc20Token)
      expect(currentTokens[1]).to.equal(contracts.daiAddress)
    })

    it('#getFinalTokens - should return final pool tokens', async () => {
      const finalTokens = await pool.getFinalTokens(poolAddress)
      expect(finalTokens[0]).to.equal(erc20Token)
      expect(finalTokens[1]).to.equal(contracts.daiAddress)
    })

    it('#getController - should return the pool controller (sideStaking address)', async () => {
      expect(await pool.getController(poolAddress)).to.equal(contracts.sideStakingAddress)
    })

    it('#isBound - should return true if token is bound into the pool', async () => {
      expect(await pool.isBound(poolAddress, contracts.daiAddress)).to.equal(true)
      expect(await pool.isBound(poolAddress, contracts.oceanAddress)).to.equal(false)
    })

    it('#getReserve - should return final pool tokens', async () => {
      expect(await pool.getReserve(poolAddress, contracts.daiAddress)).to.equal('2000') // baseToken initial liquidity
      // rate is 1 so we have the same amount of DTs
      expect(await pool.getReserve(poolAddress, erc20Token)).to.equal('2000')
    })

    it('#isFinalized - should return true if pool is finalized', async () => {
      expect(await pool.isFinalized(poolAddress)).to.equal(true)
    })

    it('#getSwapFee - should return the swap fee', async () => {
      expect(await pool.getSwapFee(poolAddress)).to.equal('0.001') // 0.1%
    })

    it('#getNormalizedWeight - should return the normalized weight', async () => {
      expect(await pool.getNormalizedWeight(poolAddress, contracts.daiAddress)).to.equal(
        '0.5'
      )
      expect(await pool.getNormalizedWeight(poolAddress, erc20Token)).to.equal('0.5')
    })

    it('#getDenormalizedWeight - should return the denormalized weight', async () => {
      expect(
        await pool.getDenormalizedWeight(poolAddress, contracts.daiAddress)
      ).to.equal('5')
      expect(await pool.getDenormalizedWeight(poolAddress, erc20Token)).to.equal('5')
    })

    it('#getBaseToken - should return the baseToken address', async () => {
      expect(await pool.getBaseToken(poolAddress)).to.equal(contracts.daiAddress)
    })

    it('#getDatatoken - should return the datatoken address', async () => {
      expect(await pool.getDatatoken(poolAddress)).to.equal(erc20Token)
    })

<<<<<<< HEAD
    it('#swapExactAmountIn - should swap', async () => {
      await daiContract.methods
        .transfer(user2, web3.utils.toWei('1000'))
        .send({ from: factoryOwner })
      expect(await daiContract.methods.balanceOf(user2).call()).to.equal(
        web3.utils.toWei('1000')
      )
      expect(await erc20Contract.methods.balanceOf(user2).call()).to.equal('0')
      await approve(web3, user2, contracts.daiAddress, poolAddress, '10')

      const tokenInOutMarket: TokenInOutMarket = {
        tokenIn: contracts.daiAddress,
        tokenOut: erc20Token,
        marketFeeAddress: factoryOwner
      }
      const amountsInOutMaxFee: AmountsInMaxFee = {
        tokenAmountIn: '10',
        minAmountOut: '1',
        swapMarketFee: '0.1'
      }
      const tx = await pool.swapExactAmountIn(
        user2,
        poolAddress,
        tokenInOutMarket,
        amountsInOutMaxFee
      )
      expect(await erc20Contract.methods.balanceOf(user2).call()).to.equal(
        tx.events.LOG_SWAP.returnValues.tokenAmountOut
      )
    })

    it('#swapExactAmountOut - should swap', async () => {
      await approve(web3, user2, contracts.daiAddress, poolAddress, '100')
      expect(await daiContract.methods.balanceOf(user2).call()).to.equal(
        web3.utils.toWei('990')
      )
      const tokenInOutMarket: TokenInOutMarket = {
        tokenIn: contracts.daiAddress,
        tokenOut: erc20Token,
        marketFeeAddress: factoryOwner
      }
      const amountsInOutMaxFee: AmountsOutMaxFee = {
        maxAmountIn: '100',
        tokenAmountOut: '50',
        swapMarketFee: '0.1'
      }
      const tx = await pool.swapExactAmountOut(
        user2,
        poolAddress,
        tokenInOutMarket,
        amountsInOutMaxFee
      )
      assert(tx != null)
    })

    it('#joinPool- user2 should add liquidity, receiving LP tokens', async () => {
      const BPTAmountOut = '0.01'
      const maxAmountsIn = [
        '50', // Amounts IN
        '50' // Amounts IN
      ]

      await approve(web3, user2, erc20Token, poolAddress, '50')
      await approve(web3, user2, contracts.daiAddress, poolAddress, '50')
      const tx = await pool.joinPool(user2, poolAddress, BPTAmountOut, maxAmountsIn)
      assert(tx != null)
      expect(await pool.sharesBalance(user2, poolAddress)).to.equal(BPTAmountOut)
      expect(tx.events.LOG_JOIN.event === 'LOG_JOIN')
      expect(tx.events.LOG_BPT.event === 'LOG_BPT')
    })
    it('#joinswapExternAmountIn- user2 should add liquidity, receiving LP tokens', async () => {
      const daiAmountIn = '100'
      const minBPTOut = '0.1'
      await approve(web3, user2, contracts.daiAddress, poolAddress, '100', true)
      expect(await allowance(web3, contracts.daiAddress, user2, poolAddress)).to.equal(
        '100'
      )
      const tx = await pool.joinswapExternAmountIn(
        user2,
        poolAddress,
        daiAmountIn,
        minBPTOut
      )

      assert(tx != null)

      expect(tx.events.LOG_JOIN[0].event === 'LOG_JOIN')
      expect(tx.events.LOG_BPT.event === 'LOG_BPT')
      // 2 JOIN EVENTS BECAUSE SIDE STAKING ALSO STAKED DTs, TODO: we should add to whom has been sent in the LOG_BPT event
      expect(tx.events.LOG_JOIN[0].returnValues.bptAmount).to.equal(
        tx.events.LOG_JOIN[1].returnValues.bptAmount
      )
    })

    it('#exitPool- user2 exit the pool receiving both tokens, burning LP', async () => {
      const BPTAmountIn = '0.5'
      const minAmountOut = [
        '1', // min amount out for OCEAN AND DT
        '1'
      ]

      const tx = await pool.exitPool(user2, poolAddress, BPTAmountIn, minAmountOut)

      assert(tx != null)

      expect(tx.events.LOG_EXIT[0].returnValues.tokenOut).to.equal(erc20Token)
      expect(tx.events.LOG_EXIT[1].returnValues.tokenOut).to.equal(contracts.daiAddress)
    })

    it('#exitswapPoolAmountIn- user2 exit the pool receiving only DAI', async () => {
      const BPTAmountIn = '0.5'
      const minDAIOut = '0.5'

      const tx = await pool.exitswapPoolAmountIn(
        user2,
        poolAddress,
        BPTAmountIn,
        minDAIOut
      )

      assert(tx != null)

      expect(tx.events.LOG_EXIT[0].returnValues.tokenOut).to.equal(contracts.daiAddress)

      // DTs were also unstaked in the same transaction (went to the staking contract)
      expect(tx.events.LOG_EXIT[1].returnValues.tokenOut).to.equal(erc20Token)
    })

    it('#exitswapExternAmountOut- user2 exit the pool receiving only DAI', async () => {
      const maxBTPIn = '0.5'
      const exactDAIOut = '1'

      const tx = await pool.exitswapPoolAmountIn(
        user2,
        poolAddress,
        maxBTPIn,
        exactDAIOut
      )

      assert(tx != null)

      expect(tx.events.LOG_EXIT[0].returnValues.tokenOut).to.equal(contracts.daiAddress)

      // DTs were also unstaked in the same transaction (went to the staking contract)
      expect(tx.events.LOG_EXIT[1].returnValues.tokenOut).to.equal(erc20Token)
    })
=======
    // TODO: uncomment test after contracts update
    // it('#swapExactAmountIn - should swap', async () => {
    //   await daiContract.methods
    //     .transfer(user2, web3.utils.toWei('1000'))
    //     .send({ from: contracts.accounts[0] })
    //   expect(await daiContract.methods.balanceOf(user2).call()).to.equal(
    //     web3.utils.toWei('1000')
    //   )
    //   expect(await erc20Contract.methods.balanceOf(user2).call()).to.equal('0')
    //   await approve(web3, user2, contracts.daiAddress, poolAddress, '10')

    //   const tokenInOutMarket: TokenInOutMarket = {
    //     tokenIn: contracts.daiAddress,
    //     tokenOut: erc20Token,
    //     marketFeeAddress: contracts.accounts[0]
    //   }
    //   const amountsInOutMaxFee: AmountsInMaxFee = {
    //     tokenAmountIn: '10',
    //     minAmountOut: '1',
    //     swapMarketFee: '0.1'
    //   }
    //   const tx = await pool.swapExactAmountIn(
    //     user2,
    //     poolAddress,
    //     tokenInOutMarket,
    //     amountsInOutMaxFee
    //   )
    //   expect(await erc20Contract.methods.balanceOf(user2).call()).to.equal(
    //     tx.events.LOG_SWAP.returnValues.tokenAmountOut
    //   )
    // })

    // it('#swapExactAmountOut - should swap', async () => {
    //   await approve(web3, user2, contracts.daiAddress, poolAddress, '100')
    //   expect(await daiContract.methods.balanceOf(user2).call()).to.equal(
    //     web3.utils.toWei('990')
    //   )
    //   const tokenInOutMarket: TokenInOutMarket = {
    //     tokenIn: contracts.daiAddress,
    //     tokenOut: erc20Token,
    //     marketFeeAddress: contracts.accounts[0]
    //   }
    //   const amountsInOutMaxFee: AmountsOutMaxFee = {
    //     maxAmountIn: '100',
    //     tokenAmountOut: '50',
    //     swapMarketFee: '0.1'
    //   }
    //   const tx = await pool.swapExactAmountOut(
    //     user2,
    //     poolAddress,
    //     tokenInOutMarket,
    //     amountsInOutMaxFee
    //   )
    //   assert(tx != null)
    // })

    // it('#joinPool- user2 should add liquidity, receiving LP tokens', async () => {
    //   const BPTAmountOut = '0.01'
    //   const maxAmountsIn = [
    //     '50', // Amounts IN
    //     '50' // Amounts IN
    //   ]

    //   await approve(web3, user2, erc20Token, poolAddress, '50')
    //   await approve(web3, user2, contracts.daiAddress, poolAddress, '50')
    //   const tx = await pool.joinPool(user2, poolAddress, BPTAmountOut, maxAmountsIn)
    //   assert(tx != null)
    //   expect(await pool.sharesBalance(user2, poolAddress)).to.equal(BPTAmountOut)
    //   expect(tx.events.LOG_JOIN.event === 'LOG_JOIN')
    //   expect(tx.events.LOG_BPT.event === 'LOG_BPT')
    // })
    // it('#joinswapExternAmountIn- user2 should add liquidity, receiving LP tokens', async () => {
    //   const daiAmountIn = '100'
    //   const minBPTOut = '0.1'
    //   await approve(web3, user2, contracts.daiAddress, poolAddress, '100', true)
    //   expect(await allowance(web3, contracts.daiAddress, user2, poolAddress)).to.equal(
    //     '100'
    //   )
    //   const tx = await pool.joinswapExternAmountIn(
    //     user2,
    //     poolAddress,
    //     daiAmountIn,
    //     minBPTOut
    //   )

    //   assert(tx != null)

    //   expect(tx.events.LOG_JOIN[0].event === 'LOG_JOIN')
    //   expect(tx.events.LOG_BPT.event === 'LOG_BPT')
    //   // 2 JOIN EVENTS BECAUSE SIDE STAKING ALSO STAKED DTs, TODO: we should add to whom has been sent in the LOG_BPT event
    //   expect(tx.events.LOG_JOIN[0].returnValues.bptAmount).to.equal(
    //     tx.events.LOG_JOIN[1].returnValues.bptAmount
    //   )
    // })

    // it('#exitPool- user2 exit the pool receiving both tokens, burning LP', async () => {
    //   const BPTAmountIn = '0.5'
    //   const minAmountOut = [
    //     '1', // min amount out for OCEAN AND DT
    //     '1'
    //   ]

    //   const tx = await pool.exitPool(user2, poolAddress, BPTAmountIn, minAmountOut)

    //   assert(tx != null)

    //   expect(tx.events.LOG_EXIT[0].returnValues.tokenOut).to.equal(erc20Token)
    //   expect(tx.events.LOG_EXIT[1].returnValues.tokenOut).to.equal(contracts.daiAddress)
    // })

    // it('#exitswapPoolAmountIn- user2 exit the pool receiving only DAI', async () => {
    //   const BPTAmountIn = '0.5'
    //   const minDAIOut = '0.5'

    //   const tx = await pool.exitswapPoolAmountIn(
    //     user2,
    //     poolAddress,
    //     BPTAmountIn,
    //     minDAIOut
    //   )

    //   assert(tx != null)

    //   expect(tx.events.LOG_EXIT[0].returnValues.tokenOut).to.equal(contracts.daiAddress)

    //   // DTs were also unstaked in the same transaction (went to the staking contract)
    //   expect(tx.events.LOG_EXIT[1].returnValues.tokenOut).to.equal(erc20Token)
    // })

    // it('#exitswapExternAmountOut- user2 exit the pool receiving only DAI', async () => {
    //   const maxBTPIn = '0.5'
    //   const exactDAIOut = '1'

    //   const tx = await pool.exitswapPoolAmountIn(
    //     user2,
    //     poolAddress,
    //     maxBTPIn,
    //     exactDAIOut
    //   )

    //   assert(tx != null)

    //   expect(tx.events.LOG_EXIT[0].returnValues.tokenOut).to.equal(contracts.daiAddress)

    //   // DTs were also unstaked in the same transaction (went to the staking contract)
    //   expect(tx.events.LOG_EXIT[1].returnValues.tokenOut).to.equal(erc20Token)
    // })
>>>>>>> 271e870b

    it('#getAmountInExactOut- should get the amount in for exact out', async () => {
      const maxBTPIn = '0.5'
      const exactDAIOut = '1'

      const result = await pool.getAmountInExactOut(
        poolAddress,
        erc20Token,
        contracts.daiAddress,
        exactDAIOut,
        '0.1'
      )
      const amountIn = result.tokenAmount

      assert(amountIn != null)

      // console.log(tx)

      const spotPrice = await pool.getSpotPrice(
        poolAddress,
        erc20Token,
        contracts.daiAddress,
        '0.1'
      )

      // amount of DAI In will be slightly bigger than spotPrice
      assert(amountIn > spotPrice)
    })

    it('#getAmountOutExactIn- should get the amount out for exact In', async () => {
      const exactDTIn = '1'

      const result = await pool.getAmountOutExactIn(
        poolAddress,
        erc20Token,
        contracts.daiAddress,
        exactDTIn,
        '0.1'
      )
      const amountOut = result.tokenAmount

      assert(amountOut != null)

      const spotPrice = await pool.getSpotPrice(
        poolAddress,
        contracts.daiAddress,
        erc20Token,
        '0.1'
      )
      // amount of DAI received will be slightly less than spotPrice
      assert(amountOut < spotPrice)
    })

    it('#getSpotPrice- should get the spot price', async () => {
      assert(
        (await pool.getSpotPrice(poolAddress, erc20Token, contracts.daiAddress, '0.1')) !=
          null
      )
      assert(
        (await pool.getSpotPrice(poolAddress, contracts.daiAddress, erc20Token, '0.1')) !=
          null
      )
    })

<<<<<<< HEAD
    it('#getMarketFees- should get market fees for each token', async () => {
      // we haven't performed any swap DT => DAI so there's no fee in erc20Token
      // but there's a fee in DAI
      assert((await pool.getMarketFees(poolAddress, erc20Token)) === '0')
      assert((await pool.getMarketFees(poolAddress, contracts.daiAddress)) > '0')
    })

    it('#getCommunityFees- should get community fees for each token', async () => {
      // we haven't performed any swap DT => DAI so there's no fee in erc20Token
      // but there's a fee in DAI

      assert((await pool.getCommunityFees(poolAddress, erc20Token)) === '0')
      assert((await pool.getCommunityFees(poolAddress, contracts.daiAddress)) > '0')
    })

    it('#collectMarketFee- should collect market fees for each token', async () => {
      const spotPriceBefore = await pool.getSpotPrice(
        poolAddress,
        erc20Token,
        contracts.daiAddress,
        '0.1'
      )

      // factoryOwner is the marketFeeCollector
      assert((await pool.getMarketFeeCollector(poolAddress)) === factoryOwner)
      // user3 has no DAI (we are going to send DAI fee to him)
      assert((await daiContract.methods.balanceOf(user3).call()) === '0')
      // only marketFeeCollector can call this, set user3 as receiver
      await pool.collectMarketFee(factoryOwner, poolAddress)
      // DAI fees have been collected
      assert((await pool.getMarketFees(poolAddress, contracts.daiAddress)) === '0')

      // Spot price hasn't changed after fee collection
      assert(
        (await pool.getSpotPrice(
          poolAddress,
          erc20Token,
          contracts.daiAddress,
          '0.1'
        )) === spotPriceBefore
      )
    })
=======
    // it('#getMarketFees- should get market fees for each token', async () => {
    //   // we haven't performed any swap DT => DAI so there's no fee in erc20Token
    //   // but there's a fee in DAI
    //   assert((await pool.getMarketFees(poolAddress, erc20Token)) === '0')
    //   assert((await pool.getMarketFees(poolAddress, contracts.daiAddress)) > '0')
    // })

    // it('#getCommunityFees- should get community fees for each token', async () => {
    //   // we haven't performed any swap DT => DAI so there's no fee in erc20Token
    //   // but there's a fee in DAI

    //   assert((await pool.getCommunityFees(poolAddress, erc20Token)) === '0')
    //   assert((await pool.getCommunityFees(poolAddress, contracts.daiAddress)) > '0')
    // })

    // it('#collectMarketFee- should collect market fees for each token', async () => {
    //   const spotPriceBefore = await pool.getSpotPrice(
    //     poolAddress,
    //     erc20Token,
    //     contracts.daiAddress,
    //     '0.1'
    //   )

    //   // contracts.accounts[0] is the marketFeeCollector
    //   assert((await pool.getMarketFeeCollector(poolAddress)) === contracts.accounts[0])
    //   // user3 has no DAI (we are going to send DAI fee to him)
    //   assert((await daiContract.methods.balanceOf(user3).call()) === '0')
    //   // only marketFeeCollector can call this, set user3 as receiver
    //   await pool.collectMarketFee(contracts.accounts[0], poolAddress)
    //   // DAI fees have been collected
    //   assert((await pool.getMarketFees(poolAddress, contracts.daiAddress)) === '0')

    //   // Spot price hasn't changed after fee collection
    //   assert(
    //     (await pool.getSpotPrice(
    //       poolAddress,
    //       erc20Token,
    //       contracts.daiAddress,
    //       '0.1'
    //     )) === spotPriceBefore
    //   )
    // })
>>>>>>> 271e870b

    it('#getMarketFeeCollector- should get market fees for each token', async () => {
      // factoryOwner is the marketFeeCollector
      assert((await pool.getMarketFeeCollector(poolAddress)) === factoryOwner)
    })

    it('#getOPCCollector- should get market fees for each token', async () => {
      assert(
        (await pool.getOPCCollector(poolAddress)) ===
          contracts.opfCommunityFeeCollectorAddress
      )
    })

<<<<<<< HEAD
    it('#collectCommunityFee- should get community fees for each token', async () => {
      const spotPriceBefore = await pool.getSpotPrice(
        poolAddress,
        erc20Token,
        contracts.daiAddress,
        '0.1'
      )
      // some fee are available in DAI
      assert((await pool.getCommunityFees(poolAddress, contracts.daiAddress)) > '0')
      // opf collector has no DAI
      assert(
        (await daiContract.methods
          .balanceOf(contracts.opfCommunityFeeCollectorAddress)
          .call()) === '0'
      )
      // anyone can call callectOPF
      await pool.collectOPC(factoryOwner, poolAddress)
      // DAI fees have been collected
      assert((await pool.getCommunityFees(poolAddress, contracts.daiAddress)) === '0')
      // OPF collector got DAI
      assert(
        (await daiContract.methods
          .balanceOf(contracts.opfCommunityFeeCollectorAddress)
          .call()) > '0'
      )
      // Spot price hasn't changed after fee collection
      assert(
        (await pool.getSpotPrice(
          poolAddress,
          erc20Token,
          contracts.daiAddress,
          '0.1'
        )) === spotPriceBefore
      )
    })
=======
    // it('#collectCommunityFee- should get community fees for each token', async () => {
    //   const spotPriceBefore = await pool.getSpotPrice(
    //     poolAddress,
    //     erc20Token,
    //     contracts.daiAddress,
    //     '0.1'
    //   )
    //   // some fee are available in DAI
    //   assert((await pool.getCommunityFees(poolAddress, contracts.daiAddress)) > '0')
    //   // opf collector has no DAI
    //   assert(
    //     (await daiContract.methods.balanceOf(contracts.opfCollectorAddress).call()) ===
    //       '0'
    //   )
    //   // anyone can call callectOPF
    //   await pool.collectOPC(contracts.accounts[0], poolAddress)
    //   // DAI fees have been collected
    //   assert((await pool.getCommunityFees(poolAddress, contracts.daiAddress)) === '0')
    //   // OPF collector got DAI
    //   assert(
    //     (await daiContract.methods.balanceOf(contracts.opfCollectorAddress).call()) > '0'
    //   )
    //   // Spot price hasn't changed after fee collection
    //   assert(
    //     (await pool.getSpotPrice(
    //       poolAddress,
    //       erc20Token,
    //       contracts.daiAddress,
    //       '0.1'
    //     )) === spotPriceBefore
    //   )
    // })
>>>>>>> 271e870b

    it('#updateMarketFeeCollector- should update market fee collector', async () => {
      // factoryOwner is the marketFeeCollector

      assert((await pool.getMarketFeeCollector(poolAddress)) === factoryOwner)
      await pool.updatePublishMarketFee(
        factoryOwner,
        poolAddress,
        user3,
        await pool.getMarketFee(poolAddress)
      )
      assert((await pool.getMarketFeeCollector(poolAddress)) === user3)
    })
  })

  describe('Test a pool with USDC (6 Decimals)', () => {
    it('#create a pool', async () => {
      // CREATE A POOL
      // we prepare transaction parameters objects
      const nftData: NftCreateData = {
        name: '72120Bundle',
        symbol: '72Bundle',
        templateIndex: 1,
        tokenURI: 'https://oceanprotocol.com/nft/'
      }

      const ercParams: Erc20CreateParams = {
        templateIndex: 1,
<<<<<<< HEAD
        minter: factoryOwner,
        feeManager: user3,
        mpFeeAddress: factoryOwner,
=======
        minter: contracts.accounts[0],
        paymentCollector: user3,
        mpFeeAddress: contracts.accounts[0],
>>>>>>> 271e870b
        feeToken: '0x0000000000000000000000000000000000000000',
        cap: '1000000',
        feeAmount: '0',
        name: 'ERC20B1',
        symbol: 'ERC20DT1Symbol'
      }

      const poolParams: PoolCreationParams = {
        ssContract: contracts.sideStakingAddress,
        baseTokenAddress: contracts.usdcAddress,
        baseTokenSender: contracts.erc721FactoryAddress,
        publisherAddress: factoryOwner,
        marketFeeCollector: factoryOwner,
        poolTemplateAddress: contracts.poolTemplateAddress,
        rate: '1',
        baseTokenDecimals: await usdcContract.methods.decimals().call(),
        vestingAmount: '10000',
        vestedBlocks: 2500000,
        initialBaseTokenLiquidity: await unitsToAmount(
          web3,
          contracts.usdcAddress,
          await amountToUnits(web3, contracts.usdcAddress, '2000')
        ),
        swapFeeLiquidityProvider: '0.001',
        swapFeeMarketRunner: '0.001'
      }

      const nftFactory = new NftFactory(
        contracts.erc721FactoryAddress,
        web3,
        ERC721Factory.abi as AbiItem[]
      )

      const txReceipt = await nftFactory.createNftErc20WithPool(
        factoryOwner,
        nftData,
        ercParams,
        poolParams
      )

      erc20Token = txReceipt.events.TokenCreated.returnValues.newTokenAddress
      poolAddress = txReceipt.events.NewPool.returnValues.poolAddress

      erc20Contract = new web3.eth.Contract(ERC20Template.abi as AbiItem[], erc20Token)
      // user2 has no dt1
      expect(await erc20Contract.methods.balanceOf(user2).call()).to.equal('0')
    })

    it('#calcPoolOutGivenSingleIn - should get the amount of pool OUT for exact token IN', async () => {
      // since rate is 1 and the pool is just created
      // amount of pool out received for same amount of different token In is equal
      const tokenInAmount = '10' // 10 USDC or 10 DTs
      expect(
        await pool.calcPoolOutGivenSingleIn(poolAddress, erc20Token, tokenInAmount)
      ).to.equal(
        await pool.calcPoolOutGivenSingleIn(
          poolAddress,
          contracts.usdcAddress,
          tokenInAmount
        )
      )
      // console.log(await pool.calcPoolOutGivenSingleIn(poolAddress, erc20Token, tokenInAmount))
    })

    it('#calcSingleInGivenPoolOut - should get the amount of token IN for exact pool token OUT', async () => {
      // since rate is 1 and the pool is just created
      // amount of different token In for getting same pool amount out is equal
      const poolAmountOut = '1'
      expect(
        parseInt(
          await pool.calcSingleInGivenPoolOut(poolAddress, erc20Token, poolAmountOut)
        )
      ).to.be.closeTo(
        parseInt(
          await pool.calcSingleInGivenPoolOut(
            poolAddress,
            contracts.usdcAddress,
            poolAmountOut
          )
        ),
        1e9
      )
    })

    it('#calcSingleOutGivenPoolIn - should get the amount of token OUT for exact pool token IN', async () => {
      // since rate is 1 and the pool is just created
      // amount amount of different token Out for rediming the same pool In is equal
      const poolAmountIn = '10'
      expect(
        await pool.calcSingleOutGivenPoolIn(poolAddress, erc20Token, poolAmountIn)
      ).to.equal(
        await pool.calcSingleOutGivenPoolIn(
          poolAddress,
          contracts.usdcAddress,
          poolAmountIn
        )
      )
    })

    it('#calcPoolInGivenSingleOut - should get the amount of pool IN for exact token OUT', async () => {
      // since rate is 1 and the pool is just created
      // amount of pool In for getting the same amount of different token Out is equal
      const tokenAmountOut = '10'
      expect(
        parseInt(
          await pool.calcPoolInGivenSingleOut(poolAddress, erc20Token, tokenAmountOut)
        )
      ).to.be.closeTo(
        parseInt(
          await pool.calcPoolInGivenSingleOut(
            poolAddress,
            contracts.usdcAddress,
            tokenAmountOut
          )
        ),
        1e11
      )
    })

    // it('#sharesBalance - should return user shares balance (datatoken balance, LPT balance, etc) ', async () => {
    //   expect(await usdcContract.methods.balanceOf(user2).call()).to.equal(
    //     await pool.sharesBalance(user2, contracts.usdcAddress)
    //   )
    // })

    it('#getNumTokens - should return num of tokens in pool (2)', async () => {
      expect(await pool.getNumTokens(poolAddress)).to.equal('2')
    })

    it('#getPoolSharesTotalSupply - should return totalSupply of LPT', async () => {
      // dt owner which added liquidity has half of pool shares (the rest is in the sidestaking contracta)
      const dtOwnerLPTBalance = await pool.sharesBalance(factoryOwner, poolAddress)
      expect(await pool.sharesBalance(factoryOwner, poolAddress)).to.equal(
        await pool.sharesBalance(contracts.sideStakingAddress, poolAddress)
      )
      // total supply is twice the dtOwner balance
      expect(await pool.getPoolSharesTotalSupply(poolAddress)).to.equal(
        (2 * Number(dtOwnerLPTBalance)).toString()
      )
    })
    it('#getCurrentTokens - should return current pool tokens', async () => {
      const currentTokens = await pool.getCurrentTokens(poolAddress)
      expect(currentTokens[0]).to.equal(erc20Token)
      expect(currentTokens[1]).to.equal(contracts.usdcAddress)
    })

    it('#getFinalTokens - should return final pool tokens', async () => {
      const finalTokens = await pool.getFinalTokens(poolAddress)
      expect(finalTokens[0]).to.equal(erc20Token)
      expect(finalTokens[1]).to.equal(contracts.usdcAddress)
    })

    it('#getController - should return the pool controller (sideStaking address)', async () => {
      expect(await pool.getController(poolAddress)).to.equal(contracts.sideStakingAddress)
    })

    it('#isBound - should return true if token is bound into the pool', async () => {
      expect(await pool.isBound(poolAddress, contracts.usdcAddress)).to.equal(true)
      expect(await pool.isBound(poolAddress, contracts.oceanAddress)).to.equal(false)
    })

    it('#getReserve - should return final pool tokens Reserve', async () => {
      expect(await pool.getReserve(poolAddress, contracts.usdcAddress)).to.equal('2000') // baseToken initial liquidity
      // rate is 1 so we have the same amount of DTs
      expect(await pool.getReserve(poolAddress, erc20Token)).to.equal('2000')
    })

    it('#isFinalized - should return true if pool is finalized', async () => {
      expect(await pool.isFinalized(poolAddress)).to.equal(true)
    })

    it('#getSwapFee - should return the swap fee', async () => {
      expect(await pool.getSwapFee(poolAddress)).to.equal('0.001') // 0.1%
    })

    it('#getNormalizedWeight - should return the normalized weight', async () => {
      expect(await pool.getNormalizedWeight(poolAddress, contracts.usdcAddress)).to.equal(
        '0.5'
      )
      expect(await pool.getNormalizedWeight(poolAddress, erc20Token)).to.equal('0.5')
    })

    it('#getDenormalizedWeight - should return the denormalized weight', async () => {
      expect(
        await pool.getDenormalizedWeight(poolAddress, contracts.usdcAddress)
      ).to.equal('5')
      expect(await pool.getDenormalizedWeight(poolAddress, erc20Token)).to.equal('5')
    })

    it('#getBaseToken - should return the baseToken address', async () => {
      expect(await pool.getBaseToken(poolAddress)).to.equal(contracts.usdcAddress)
    })

    it('#getDatatoken - should return the datatoken address', async () => {
      expect(await pool.getDatatoken(poolAddress)).to.equal(erc20Token)
    })
<<<<<<< HEAD

    it('#swapExactAmountIn - should swap', async () => {
      const transferAmount = await amountToUnits(web3, contracts.usdcAddress, '1000') // 1000 USDC
      await usdcContract.methods
        .transfer(user2, transferAmount)
        .send({ from: factoryOwner })
      expect(await usdcContract.methods.balanceOf(user2).call()).to.equal(
        transferAmount.toString()
      )

      expect(await erc20Contract.methods.balanceOf(user2).call()).to.equal('0')
      await approve(web3, user2, contracts.usdcAddress, poolAddress, '10')
      const tokenInOutMarket: TokenInOutMarket = {
        tokenIn: contracts.usdcAddress,
        tokenOut: erc20Token,
        marketFeeAddress: factoryOwner
      }
      const amountsInOutMaxFee: AmountsInMaxFee = {
        tokenAmountIn: '10',
        minAmountOut: '1',
        swapMarketFee: '0.1'
      }
      const tx = await pool.swapExactAmountIn(
        user2,
        poolAddress,
        tokenInOutMarket,
        amountsInOutMaxFee
      )
      expect(await erc20Contract.methods.balanceOf(user2).call()).to.equal(
        tx.events.LOG_SWAP.returnValues.tokenAmountOut
      )
    })

    it('#swapExactAmountOut - should swap', async () => {
      expect(await usdcContract.methods.balanceOf(user2).call()).to.equal(
        (await amountToUnits(web3, contracts.usdcAddress, '990')).toString()
      )
      await approve(web3, user2, contracts.usdcAddress, poolAddress, '100')
      const tokenInOutMarket: TokenInOutMarket = {
        tokenIn: contracts.usdcAddress,
        tokenOut: erc20Token,
        marketFeeAddress: factoryOwner
      }
      const amountsInOutMaxFee: AmountsOutMaxFee = {
        maxAmountIn: '100',
        tokenAmountOut: '50',
        swapMarketFee: '0.1'
      }
      const tx = await pool.swapExactAmountOut(
        user2,
        poolAddress,
        tokenInOutMarket,
        amountsInOutMaxFee
      )
      assert(tx != null)
      // console.log(tx.events)
    })

    it('#joinPool- user2 should add liquidity, receiving LP tokens', async () => {
      const BPTAmountOut = '0.01'
      const maxAmountsIn = [
        '50', // Amounts IN
        '50' // Amounts IN
      ]

      await approve(web3, user2, erc20Token, poolAddress, '50')
      await approve(web3, user2, contracts.usdcAddress, poolAddress, '50')
      const tx = await pool.joinPool(user2, poolAddress, BPTAmountOut, maxAmountsIn)
      assert(tx != null)
      expect(await pool.sharesBalance(user2, poolAddress)).to.equal(BPTAmountOut)
      expect(tx.events.LOG_JOIN.event === 'LOG_JOIN')
      expect(tx.events.LOG_BPT.event === 'LOG_BPT')

      // console.log(tx)
      // console.log(tx.events.LOG_JOIN)
      // console.log(tx.events.LOG_BPT)
    })
    it('#joinswapExternAmountIn- user2 should add liquidity, receiving LP tokens', async () => {
      const usdcAmountIn = '100'
      const minBPTOut = '0.1'
      await approve(web3, user2, contracts.usdcAddress, poolAddress, '100', true)

      const tx = await pool.joinswapExternAmountIn(
        user2,
        poolAddress,
        usdcAmountIn,
        minBPTOut
      )

      assert(tx != null)

      expect(tx.events.LOG_JOIN[0].event === 'LOG_JOIN')
      expect(tx.events.LOG_BPT.event === 'LOG_BPT')
      // 2 JOIN EVENTS BECAUSE SIDE STAKING ALSO STAKED DTs, TODO: we should add to whom has been sent in the LOG_BPT event
      expect(tx.events.LOG_JOIN[0].returnValues.bptAmount).to.equal(
        tx.events.LOG_JOIN[1].returnValues.bptAmount
      )
    })

    it('#exitPool- user2 exit the pool receiving both tokens, burning LP', async () => {
      const BPTAmountIn = '0.5'
      const minAmountOut = [
        '1', // min amount out for USDC AND DT
        '1'
      ]

      const tx = await pool.exitPool(user2, poolAddress, BPTAmountIn, minAmountOut)

      assert(tx != null)

      expect(tx.events.LOG_EXIT[0].returnValues.tokenOut).to.equal(erc20Token)
      expect(tx.events.LOG_EXIT[1].returnValues.tokenOut).to.equal(contracts.usdcAddress)
    })

    it('#exitswapPoolAmountIn- user2 exit the pool receiving only USDC', async () => {
      const BPTAmountIn = '0.5'
      const minUSDCOut = '0.5'

      const tx = await pool.exitswapPoolAmountIn(
        user2,
        poolAddress,
        BPTAmountIn,
        minUSDCOut
      )

      assert(tx != null)

      expect(tx.events.LOG_EXIT[0].returnValues.tokenOut).to.equal(contracts.usdcAddress)

      // DTs were also unstaked in the same transaction (went to the staking contract)
      expect(tx.events.LOG_EXIT[1].returnValues.tokenOut).to.equal(erc20Token)
    })
=======
    // TODO: uncomment test after contract update
    // it('#swapExactAmountIn - should swap', async () => {
    //   const transferAmount = await amountToUnits(web3, contracts.usdcAddress, '1000') // 1000 USDC
    //   await usdcContract.methods
    //     .transfer(user2, transferAmount)
    //     .send({ from: contracts.accounts[0] })
    //   expect(await usdcContract.methods.balanceOf(user2).call()).to.equal(
    //     transferAmount.toString()
    //   )

    //   expect(await erc20Contract.methods.balanceOf(user2).call()).to.equal('0')
    //   await approve(web3, user2, contracts.usdcAddress, poolAddress, '10')
    //   const tokenInOutMarket: TokenInOutMarket = {
    //     tokenIn: contracts.usdcAddress,
    //     tokenOut: erc20Token,
    //     marketFeeAddress: contracts.accounts[0]
    //   }
    //   const amountsInOutMaxFee: AmountsInMaxFee = {
    //     tokenAmountIn: '10',
    //     minAmountOut: '1',
    //     swapMarketFee: '0.1'
    //   }
    //   const tx = await pool.swapExactAmountIn(
    //     user2,
    //     poolAddress,
    //     tokenInOutMarket,
    //     amountsInOutMaxFee
    //   )
    //   expect(await erc20Contract.methods.balanceOf(user2).call()).to.equal(
    //     tx.events.LOG_SWAP.returnValues.tokenAmountOut
    //   )
    // })

    // it('#swapExactAmountOut - should swap', async () => {
    //   expect(await usdcContract.methods.balanceOf(user2).call()).to.equal(
    //     (await amountToUnits(web3, contracts.usdcAddress, '990')).toString()
    //   )
    //   await approve(web3, user2, contracts.usdcAddress, poolAddress, '100')
    //   const tokenInOutMarket: TokenInOutMarket = {
    //     tokenIn: contracts.usdcAddress,
    //     tokenOut: erc20Token,
    //     marketFeeAddress: contracts.accounts[0]
    //   }
    //   const amountsInOutMaxFee: AmountsOutMaxFee = {
    //     maxAmountIn: '100',
    //     tokenAmountOut: '50',
    //     swapMarketFee: '0.1'
    //   }
    //   const tx = await pool.swapExactAmountOut(
    //     user2,
    //     poolAddress,
    //     tokenInOutMarket,
    //     amountsInOutMaxFee
    //   )
    //   assert(tx != null)
    //   // console.log(tx.events)
    // })

    // it('#joinPool- user2 should add liquidity, receiving LP tokens', async () => {
    //   const BPTAmountOut = '0.01'
    //   const maxAmountsIn = [
    //     '50', // Amounts IN
    //     '50' // Amounts IN
    //   ]

    //   await approve(web3, user2, erc20Token, poolAddress, '50')
    //   await approve(web3, user2, contracts.usdcAddress, poolAddress, '50')
    //   const tx = await pool.joinPool(user2, poolAddress, BPTAmountOut, maxAmountsIn)
    //   assert(tx != null)
    //   expect(await pool.sharesBalance(user2, poolAddress)).to.equal(BPTAmountOut)
    //   expect(tx.events.LOG_JOIN.event === 'LOG_JOIN')
    //   expect(tx.events.LOG_BPT.event === 'LOG_BPT')
    // })
    // it('#joinswapExternAmountIn- user2 should add liquidity, receiving LP tokens', async () => {
    //   const usdcAmountIn = '100'
    //   const minBPTOut = '0.1'
    //   await approve(web3, user2, contracts.usdcAddress, poolAddress, '100', true)

    //   const tx = await pool.joinswapExternAmountIn(
    //     user2,
    //     poolAddress,
    //     usdcAmountIn,
    //     minBPTOut
    //   )

    //   assert(tx != null)

    //   expect(tx.events.LOG_JOIN[0].event === 'LOG_JOIN')
    //   expect(tx.events.LOG_BPT.event === 'LOG_BPT')
    //   // 2 JOIN EVENTS BECAUSE SIDE STAKING ALSO STAKED DTs, TODO: we should add to whom has been sent in the LOG_BPT event
    //   expect(tx.events.LOG_JOIN[0].returnValues.bptAmount).to.equal(
    //     tx.events.LOG_JOIN[1].returnValues.bptAmount
    //   )
    // })

    // it('#exitPool- user2 exit the pool receiving both tokens, burning LP', async () => {
    //   const BPTAmountIn = '0.5'
    //   const minAmountOut = [
    //     '1', // min amount out for USDC AND DT
    //     '1'
    //   ]

    //   const tx = await pool.exitPool(user2, poolAddress, BPTAmountIn, minAmountOut)

    //   assert(tx != null)

    //   expect(tx.events.LOG_EXIT[0].returnValues.tokenOut).to.equal(erc20Token)
    //   expect(tx.events.LOG_EXIT[1].returnValues.tokenOut).to.equal(contracts.usdcAddress)
    // })

    // it('#exitswapPoolAmountIn- user2 exit the pool receiving only USDC', async () => {
    //   const BPTAmountIn = '0.5'
    //   const minUSDCOut = '0.5'

    //   const tx = await pool.exitswapPoolAmountIn(
    //     user2,
    //     poolAddress,
    //     BPTAmountIn,
    //     minUSDCOut
    //   )

    //   assert(tx != null)

    //   expect(tx.events.LOG_EXIT[0].returnValues.tokenOut).to.equal(contracts.usdcAddress)

    //   // DTs were also unstaked in the same transaction (went to the staking contract)
    //   expect(tx.events.LOG_EXIT[1].returnValues.tokenOut).to.equal(erc20Token)
    // })
>>>>>>> 271e870b

    it('#getAmountInExactOut- should get the amount in for exact out', async () => {
      const maxBTPIn = '0.5'
      const exactUSDCOut = '1'

      const result = await pool.getAmountInExactOut(
        poolAddress,
        erc20Token,
        contracts.usdcAddress,
        exactUSDCOut,
        '0.1'
      )
      const amountIn = result.tokenAmount
      assert(amountIn != null)

      const spotPrice = await pool.getSpotPrice(
        poolAddress,
        erc20Token,
        contracts.usdcAddress,
        '0.1'
      )
      // amount of USDC In will be slightly bigger than spotPrice
      assert(amountIn > spotPrice)
    })

    it('#getAmountOutExactIn- should get the amount out for exact In', async () => {
      const exactDTIn = '1'

      const result = await pool.getAmountOutExactIn(
        poolAddress,
        erc20Token,
        contracts.usdcAddress,
        exactDTIn,
        '0.1'
      )
      const amountOut = result.tokenAmount

      assert(amountOut != null)

      const spotPrice = await pool.getSpotPrice(
        poolAddress,
        contracts.usdcAddress,
        erc20Token,
        '0.1'
      )
      // amount of USDC received will be slightly less than spotPrice
      assert(amountOut < spotPrice)
    })

    it('#getSpotPrice- should get the spot price', async () => {
      assert(
        (await pool.getSpotPrice(
          poolAddress,
          erc20Token,
          contracts.usdcAddress,
          '0.1'
        )) != null
      )
      assert(
        (await pool.getSpotPrice(
          poolAddress,
          contracts.usdcAddress,
          erc20Token,
          '0.1'
        )) != null
      )
    })

<<<<<<< HEAD
    it('#getMarketFees- should get market fees for each token', async () => {
      // we haven't performed any swap DT => USDC so there's no fee in erc20Token
      // but there's a fee in USDC
      assert((await pool.getMarketFees(poolAddress, erc20Token)) === '0')
      assert((await pool.getMarketFees(poolAddress, contracts.usdcAddress)) > '0')
    })

    it('#getCommunityFees- should get community fees for each token', async () => {
      // we haven't performed any swap DT => USDC so there's no fee in erc20Token
      // but there's a fee in USDC

      assert((await pool.getCommunityFees(poolAddress, erc20Token)) === '0')
      assert((await pool.getCommunityFees(poolAddress, contracts.usdcAddress)) > '0')
    })

    it('#collectMarketFee- should collect market fees for each token', async () => {
      const spotPriceBefore = await pool.getSpotPrice(
        poolAddress,
        erc20Token,
        contracts.usdcAddress,
        '0.1'
      )
      // factoryOwner is the marketFeeCollector
      assert((await pool.getMarketFeeCollector(poolAddress)) === factoryOwner)
      // user3 has no USDC (we are going to send USDC fee to him)
      assert((await usdcContract.methods.balanceOf(user3).call()) === '0')
      // only marketFeeCollector can call this, set user3 as receiver
      await pool.collectMarketFee(factoryOwner, poolAddress)
      // USDC fees have been collected
      assert((await pool.getMarketFees(poolAddress, contracts.usdcAddress)) === '0')

      // Spot price hasn't changed after fee collection
      assert(
        (await pool.getSpotPrice(
          poolAddress,
          erc20Token,
          contracts.usdcAddress,
          '0.1'
        )) === spotPriceBefore
      )
    })
=======
    // it('#getMarketFees- should get market fees for each token', async () => {
    //   // we haven't performed any swap DT => USDC so there's no fee in erc20Token
    //   // but there's a fee in USDC
    //   assert((await pool.getMarketFees(poolAddress, erc20Token)) === '0')
    //   assert((await pool.getMarketFees(poolAddress, contracts.usdcAddress)) > '0')
    // })

    // it('#getCommunityFees- should get community fees for each token', async () => {
    //   // we haven't performed any swap DT => USDC so there's no fee in erc20Token
    //   // but there's a fee in USDC

    //   assert((await pool.getCommunityFees(poolAddress, erc20Token)) === '0')
    //   assert((await pool.getCommunityFees(poolAddress, contracts.usdcAddress)) > '0')
    // })

    // it('#collectMarketFee- should collect market fees for each token', async () => {
    //   const spotPriceBefore = await pool.getSpotPrice(
    //     poolAddress,
    //     erc20Token,
    //     contracts.usdcAddress,
    //     '0.1'
    //   )
    //   // contracts.accounts[0] is the marketFeeCollector
    //   assert((await pool.getMarketFeeCollector(poolAddress)) === contracts.accounts[0])
    //   // user3 has no USDC (we are going to send USDC fee to him)
    //   assert((await usdcContract.methods.balanceOf(user3).call()) === '0')
    //   // only marketFeeCollector can call this, set user3 as receiver
    //   await pool.collectMarketFee(contracts.accounts[0], poolAddress)
    //   // USDC fees have been collected
    //   assert((await pool.getMarketFees(poolAddress, contracts.usdcAddress)) === '0')

    //   // Spot price hasn't changed after fee collection
    //   assert(
    //     (await pool.getSpotPrice(
    //       poolAddress,
    //       erc20Token,
    //       contracts.usdcAddress,
    //       '0.1'
    //     )) === spotPriceBefore
    //   )
    // })
>>>>>>> 271e870b

    it('#getMarketFeeCollector- should get market fees for each token', async () => {
      // factoryOwner is the marketFeeCollector
      assert((await pool.getMarketFeeCollector(poolAddress)) === factoryOwner)
    })

    it('#getOPCCollector- should get market fees for each token', async () => {
      assert(
        (await pool.getOPCCollector(poolAddress)) ===
          contracts.opfCommunityFeeCollectorAddress
      )
    })

    it('#getCurrentMarketFees- should get curent market fees for each token', async () => {
      const currentMarketFees: CurrentFees = await pool.getCurrentMarketFees(poolAddress)
      assert(currentMarketFees !== null)
    })

    it('#getCurrentOPFFees- should get curent market fees for each token', async () => {
      const curentOPFFees: CurrentFees = await pool.getCurrentOPCFees(poolAddress)
      assert(curentOPFFees !== null)
    })

<<<<<<< HEAD
    it('#collectCommunityFee- should get community fees for each token', async () => {
      const spotPriceBefore = await pool.getSpotPrice(
        poolAddress,
        erc20Token,
        contracts.usdcAddress,
        '0.1'
      )
      // some fee are available in USDC
      assert((await pool.getCommunityFees(poolAddress, contracts.usdcAddress)) > '0')
      // opf collector has no USDC
      assert(
        (await usdcContract.methods
          .balanceOf(contracts.opfCommunityFeeCollectorAddress)
          .call()) === '0'
      )
      // anyone can call callectOPF
      await pool.collectOPC(factoryOwner, poolAddress)
      // USDC fees have been collected
      assert((await pool.getCommunityFees(poolAddress, contracts.usdcAddress)) === '0')
      // OPF collector got USDC
      assert(
        (await usdcContract.methods
          .balanceOf(contracts.opfCommunityFeeCollectorAddress)
          .call()) > '0'
      )
      // Spot price hasn't changed after fee collection
      assert(
        (await pool.getSpotPrice(
          poolAddress,
          erc20Token,
          contracts.usdcAddress,
          '0.1'
        )) === spotPriceBefore
      )
    })
=======
    // it('#collectCommunityFee- should get community fees for each token', async () => {
    //   const spotPriceBefore = await pool.getSpotPrice(
    //     poolAddress,
    //     erc20Token,
    //     contracts.usdcAddress,
    //     '0.1'
    //   )
    //   // some fee are available in USDC
    //   assert((await pool.getCommunityFees(poolAddress, contracts.usdcAddress)) > '0')
    //   // opf collector has no USDC
    //   assert(
    //     (await usdcContract.methods.balanceOf(contracts.opfCollectorAddress).call()) ===
    //       '0'
    //   )
    //   // anyone can call callectOPF
    //   await pool.collectOPC(contracts.accounts[0], poolAddress)
    //   // USDC fees have been collected
    //   assert((await pool.getCommunityFees(poolAddress, contracts.usdcAddress)) === '0')
    //   // OPF collector got USDC
    //   assert(
    //     (await usdcContract.methods.balanceOf(contracts.opfCollectorAddress).call()) > '0'
    //   )
    //   // Spot price hasn't changed after fee collection
    //   assert(
    //     (await pool.getSpotPrice(
    //       poolAddress,
    //       erc20Token,
    //       contracts.usdcAddress,
    //       '0.1'
    //     )) === spotPriceBefore
    //   )
    // })
>>>>>>> 271e870b

    it('#updateMarketFeeCollector- should update market fee collector', async () => {
      // factoryOwner is the marketFeeCollector
      assert((await pool.getMarketFeeCollector(poolAddress)) === factoryOwner)

      await pool.updatePublishMarketFee(
        factoryOwner,
        poolAddress,
        user3,
        await pool.getMarketFee(poolAddress)
      )

      assert((await pool.getMarketFeeCollector(poolAddress)) === user3)
    })
  })
})<|MERGE_RESOLUTION|>--- conflicted
+++ resolved
@@ -110,15 +110,9 @@
 
       const ercParams: Erc20CreateParams = {
         templateIndex: 1,
-<<<<<<< HEAD
         minter: factoryOwner,
-        feeManager: user3,
+        paymentCollector: user3,
         mpFeeAddress: factoryOwner,
-=======
-        minter: contracts.accounts[0],
-        paymentCollector: user3,
-        mpFeeAddress: contracts.accounts[0],
->>>>>>> 271e870b
         feeToken: '0x0000000000000000000000000000000000000000',
         cap: '1000000',
         feeAmount: '0',
@@ -243,7 +237,6 @@
       expect(await pool.getDatatoken(poolAddress)).to.equal(erc20Token)
     })
 
-<<<<<<< HEAD
     it('#swapExactAmountIn - should swap', async () => {
       await daiContract.methods
         .transfer(user2, web3.utils.toWei('1000'))
@@ -390,155 +383,6 @@
       // DTs were also unstaked in the same transaction (went to the staking contract)
       expect(tx.events.LOG_EXIT[1].returnValues.tokenOut).to.equal(erc20Token)
     })
-=======
-    // TODO: uncomment test after contracts update
-    // it('#swapExactAmountIn - should swap', async () => {
-    //   await daiContract.methods
-    //     .transfer(user2, web3.utils.toWei('1000'))
-    //     .send({ from: contracts.accounts[0] })
-    //   expect(await daiContract.methods.balanceOf(user2).call()).to.equal(
-    //     web3.utils.toWei('1000')
-    //   )
-    //   expect(await erc20Contract.methods.balanceOf(user2).call()).to.equal('0')
-    //   await approve(web3, user2, contracts.daiAddress, poolAddress, '10')
-
-    //   const tokenInOutMarket: TokenInOutMarket = {
-    //     tokenIn: contracts.daiAddress,
-    //     tokenOut: erc20Token,
-    //     marketFeeAddress: contracts.accounts[0]
-    //   }
-    //   const amountsInOutMaxFee: AmountsInMaxFee = {
-    //     tokenAmountIn: '10',
-    //     minAmountOut: '1',
-    //     swapMarketFee: '0.1'
-    //   }
-    //   const tx = await pool.swapExactAmountIn(
-    //     user2,
-    //     poolAddress,
-    //     tokenInOutMarket,
-    //     amountsInOutMaxFee
-    //   )
-    //   expect(await erc20Contract.methods.balanceOf(user2).call()).to.equal(
-    //     tx.events.LOG_SWAP.returnValues.tokenAmountOut
-    //   )
-    // })
-
-    // it('#swapExactAmountOut - should swap', async () => {
-    //   await approve(web3, user2, contracts.daiAddress, poolAddress, '100')
-    //   expect(await daiContract.methods.balanceOf(user2).call()).to.equal(
-    //     web3.utils.toWei('990')
-    //   )
-    //   const tokenInOutMarket: TokenInOutMarket = {
-    //     tokenIn: contracts.daiAddress,
-    //     tokenOut: erc20Token,
-    //     marketFeeAddress: contracts.accounts[0]
-    //   }
-    //   const amountsInOutMaxFee: AmountsOutMaxFee = {
-    //     maxAmountIn: '100',
-    //     tokenAmountOut: '50',
-    //     swapMarketFee: '0.1'
-    //   }
-    //   const tx = await pool.swapExactAmountOut(
-    //     user2,
-    //     poolAddress,
-    //     tokenInOutMarket,
-    //     amountsInOutMaxFee
-    //   )
-    //   assert(tx != null)
-    // })
-
-    // it('#joinPool- user2 should add liquidity, receiving LP tokens', async () => {
-    //   const BPTAmountOut = '0.01'
-    //   const maxAmountsIn = [
-    //     '50', // Amounts IN
-    //     '50' // Amounts IN
-    //   ]
-
-    //   await approve(web3, user2, erc20Token, poolAddress, '50')
-    //   await approve(web3, user2, contracts.daiAddress, poolAddress, '50')
-    //   const tx = await pool.joinPool(user2, poolAddress, BPTAmountOut, maxAmountsIn)
-    //   assert(tx != null)
-    //   expect(await pool.sharesBalance(user2, poolAddress)).to.equal(BPTAmountOut)
-    //   expect(tx.events.LOG_JOIN.event === 'LOG_JOIN')
-    //   expect(tx.events.LOG_BPT.event === 'LOG_BPT')
-    // })
-    // it('#joinswapExternAmountIn- user2 should add liquidity, receiving LP tokens', async () => {
-    //   const daiAmountIn = '100'
-    //   const minBPTOut = '0.1'
-    //   await approve(web3, user2, contracts.daiAddress, poolAddress, '100', true)
-    //   expect(await allowance(web3, contracts.daiAddress, user2, poolAddress)).to.equal(
-    //     '100'
-    //   )
-    //   const tx = await pool.joinswapExternAmountIn(
-    //     user2,
-    //     poolAddress,
-    //     daiAmountIn,
-    //     minBPTOut
-    //   )
-
-    //   assert(tx != null)
-
-    //   expect(tx.events.LOG_JOIN[0].event === 'LOG_JOIN')
-    //   expect(tx.events.LOG_BPT.event === 'LOG_BPT')
-    //   // 2 JOIN EVENTS BECAUSE SIDE STAKING ALSO STAKED DTs, TODO: we should add to whom has been sent in the LOG_BPT event
-    //   expect(tx.events.LOG_JOIN[0].returnValues.bptAmount).to.equal(
-    //     tx.events.LOG_JOIN[1].returnValues.bptAmount
-    //   )
-    // })
-
-    // it('#exitPool- user2 exit the pool receiving both tokens, burning LP', async () => {
-    //   const BPTAmountIn = '0.5'
-    //   const minAmountOut = [
-    //     '1', // min amount out for OCEAN AND DT
-    //     '1'
-    //   ]
-
-    //   const tx = await pool.exitPool(user2, poolAddress, BPTAmountIn, minAmountOut)
-
-    //   assert(tx != null)
-
-    //   expect(tx.events.LOG_EXIT[0].returnValues.tokenOut).to.equal(erc20Token)
-    //   expect(tx.events.LOG_EXIT[1].returnValues.tokenOut).to.equal(contracts.daiAddress)
-    // })
-
-    // it('#exitswapPoolAmountIn- user2 exit the pool receiving only DAI', async () => {
-    //   const BPTAmountIn = '0.5'
-    //   const minDAIOut = '0.5'
-
-    //   const tx = await pool.exitswapPoolAmountIn(
-    //     user2,
-    //     poolAddress,
-    //     BPTAmountIn,
-    //     minDAIOut
-    //   )
-
-    //   assert(tx != null)
-
-    //   expect(tx.events.LOG_EXIT[0].returnValues.tokenOut).to.equal(contracts.daiAddress)
-
-    //   // DTs were also unstaked in the same transaction (went to the staking contract)
-    //   expect(tx.events.LOG_EXIT[1].returnValues.tokenOut).to.equal(erc20Token)
-    // })
-
-    // it('#exitswapExternAmountOut- user2 exit the pool receiving only DAI', async () => {
-    //   const maxBTPIn = '0.5'
-    //   const exactDAIOut = '1'
-
-    //   const tx = await pool.exitswapPoolAmountIn(
-    //     user2,
-    //     poolAddress,
-    //     maxBTPIn,
-    //     exactDAIOut
-    //   )
-
-    //   assert(tx != null)
-
-    //   expect(tx.events.LOG_EXIT[0].returnValues.tokenOut).to.equal(contracts.daiAddress)
-
-    //   // DTs were also unstaked in the same transaction (went to the staking contract)
-    //   expect(tx.events.LOG_EXIT[1].returnValues.tokenOut).to.equal(erc20Token)
-    // })
->>>>>>> 271e870b
 
     it('#getAmountInExactOut- should get the amount in for exact out', async () => {
       const maxBTPIn = '0.5'
@@ -603,7 +447,6 @@
       )
     })
 
-<<<<<<< HEAD
     it('#getMarketFees- should get market fees for each token', async () => {
       // we haven't performed any swap DT => DAI so there's no fee in erc20Token
       // but there's a fee in DAI
@@ -646,50 +489,6 @@
         )) === spotPriceBefore
       )
     })
-=======
-    // it('#getMarketFees- should get market fees for each token', async () => {
-    //   // we haven't performed any swap DT => DAI so there's no fee in erc20Token
-    //   // but there's a fee in DAI
-    //   assert((await pool.getMarketFees(poolAddress, erc20Token)) === '0')
-    //   assert((await pool.getMarketFees(poolAddress, contracts.daiAddress)) > '0')
-    // })
-
-    // it('#getCommunityFees- should get community fees for each token', async () => {
-    //   // we haven't performed any swap DT => DAI so there's no fee in erc20Token
-    //   // but there's a fee in DAI
-
-    //   assert((await pool.getCommunityFees(poolAddress, erc20Token)) === '0')
-    //   assert((await pool.getCommunityFees(poolAddress, contracts.daiAddress)) > '0')
-    // })
-
-    // it('#collectMarketFee- should collect market fees for each token', async () => {
-    //   const spotPriceBefore = await pool.getSpotPrice(
-    //     poolAddress,
-    //     erc20Token,
-    //     contracts.daiAddress,
-    //     '0.1'
-    //   )
-
-    //   // contracts.accounts[0] is the marketFeeCollector
-    //   assert((await pool.getMarketFeeCollector(poolAddress)) === contracts.accounts[0])
-    //   // user3 has no DAI (we are going to send DAI fee to him)
-    //   assert((await daiContract.methods.balanceOf(user3).call()) === '0')
-    //   // only marketFeeCollector can call this, set user3 as receiver
-    //   await pool.collectMarketFee(contracts.accounts[0], poolAddress)
-    //   // DAI fees have been collected
-    //   assert((await pool.getMarketFees(poolAddress, contracts.daiAddress)) === '0')
-
-    //   // Spot price hasn't changed after fee collection
-    //   assert(
-    //     (await pool.getSpotPrice(
-    //       poolAddress,
-    //       erc20Token,
-    //       contracts.daiAddress,
-    //       '0.1'
-    //     )) === spotPriceBefore
-    //   )
-    // })
->>>>>>> 271e870b
 
     it('#getMarketFeeCollector- should get market fees for each token', async () => {
       // factoryOwner is the marketFeeCollector
@@ -703,7 +502,6 @@
       )
     })
 
-<<<<<<< HEAD
     it('#collectCommunityFee- should get community fees for each token', async () => {
       const spotPriceBefore = await pool.getSpotPrice(
         poolAddress,
@@ -739,40 +537,6 @@
         )) === spotPriceBefore
       )
     })
-=======
-    // it('#collectCommunityFee- should get community fees for each token', async () => {
-    //   const spotPriceBefore = await pool.getSpotPrice(
-    //     poolAddress,
-    //     erc20Token,
-    //     contracts.daiAddress,
-    //     '0.1'
-    //   )
-    //   // some fee are available in DAI
-    //   assert((await pool.getCommunityFees(poolAddress, contracts.daiAddress)) > '0')
-    //   // opf collector has no DAI
-    //   assert(
-    //     (await daiContract.methods.balanceOf(contracts.opfCollectorAddress).call()) ===
-    //       '0'
-    //   )
-    //   // anyone can call callectOPF
-    //   await pool.collectOPC(contracts.accounts[0], poolAddress)
-    //   // DAI fees have been collected
-    //   assert((await pool.getCommunityFees(poolAddress, contracts.daiAddress)) === '0')
-    //   // OPF collector got DAI
-    //   assert(
-    //     (await daiContract.methods.balanceOf(contracts.opfCollectorAddress).call()) > '0'
-    //   )
-    //   // Spot price hasn't changed after fee collection
-    //   assert(
-    //     (await pool.getSpotPrice(
-    //       poolAddress,
-    //       erc20Token,
-    //       contracts.daiAddress,
-    //       '0.1'
-    //     )) === spotPriceBefore
-    //   )
-    // })
->>>>>>> 271e870b
 
     it('#updateMarketFeeCollector- should update market fee collector', async () => {
       // factoryOwner is the marketFeeCollector
@@ -801,15 +565,9 @@
 
       const ercParams: Erc20CreateParams = {
         templateIndex: 1,
-<<<<<<< HEAD
         minter: factoryOwner,
-        feeManager: user3,
+        paymentCollector: user3,
         mpFeeAddress: factoryOwner,
-=======
-        minter: contracts.accounts[0],
-        paymentCollector: user3,
-        mpFeeAddress: contracts.accounts[0],
->>>>>>> 271e870b
         feeToken: '0x0000000000000000000000000000000000000000',
         cap: '1000000',
         feeAmount: '0',
@@ -1006,7 +764,6 @@
     it('#getDatatoken - should return the datatoken address', async () => {
       expect(await pool.getDatatoken(poolAddress)).to.equal(erc20Token)
     })
-<<<<<<< HEAD
 
     it('#swapExactAmountIn - should swap', async () => {
       const transferAmount = await amountToUnits(web3, contracts.usdcAddress, '1000') // 1000 USDC
@@ -1139,136 +896,6 @@
       // DTs were also unstaked in the same transaction (went to the staking contract)
       expect(tx.events.LOG_EXIT[1].returnValues.tokenOut).to.equal(erc20Token)
     })
-=======
-    // TODO: uncomment test after contract update
-    // it('#swapExactAmountIn - should swap', async () => {
-    //   const transferAmount = await amountToUnits(web3, contracts.usdcAddress, '1000') // 1000 USDC
-    //   await usdcContract.methods
-    //     .transfer(user2, transferAmount)
-    //     .send({ from: contracts.accounts[0] })
-    //   expect(await usdcContract.methods.balanceOf(user2).call()).to.equal(
-    //     transferAmount.toString()
-    //   )
-
-    //   expect(await erc20Contract.methods.balanceOf(user2).call()).to.equal('0')
-    //   await approve(web3, user2, contracts.usdcAddress, poolAddress, '10')
-    //   const tokenInOutMarket: TokenInOutMarket = {
-    //     tokenIn: contracts.usdcAddress,
-    //     tokenOut: erc20Token,
-    //     marketFeeAddress: contracts.accounts[0]
-    //   }
-    //   const amountsInOutMaxFee: AmountsInMaxFee = {
-    //     tokenAmountIn: '10',
-    //     minAmountOut: '1',
-    //     swapMarketFee: '0.1'
-    //   }
-    //   const tx = await pool.swapExactAmountIn(
-    //     user2,
-    //     poolAddress,
-    //     tokenInOutMarket,
-    //     amountsInOutMaxFee
-    //   )
-    //   expect(await erc20Contract.methods.balanceOf(user2).call()).to.equal(
-    //     tx.events.LOG_SWAP.returnValues.tokenAmountOut
-    //   )
-    // })
-
-    // it('#swapExactAmountOut - should swap', async () => {
-    //   expect(await usdcContract.methods.balanceOf(user2).call()).to.equal(
-    //     (await amountToUnits(web3, contracts.usdcAddress, '990')).toString()
-    //   )
-    //   await approve(web3, user2, contracts.usdcAddress, poolAddress, '100')
-    //   const tokenInOutMarket: TokenInOutMarket = {
-    //     tokenIn: contracts.usdcAddress,
-    //     tokenOut: erc20Token,
-    //     marketFeeAddress: contracts.accounts[0]
-    //   }
-    //   const amountsInOutMaxFee: AmountsOutMaxFee = {
-    //     maxAmountIn: '100',
-    //     tokenAmountOut: '50',
-    //     swapMarketFee: '0.1'
-    //   }
-    //   const tx = await pool.swapExactAmountOut(
-    //     user2,
-    //     poolAddress,
-    //     tokenInOutMarket,
-    //     amountsInOutMaxFee
-    //   )
-    //   assert(tx != null)
-    //   // console.log(tx.events)
-    // })
-
-    // it('#joinPool- user2 should add liquidity, receiving LP tokens', async () => {
-    //   const BPTAmountOut = '0.01'
-    //   const maxAmountsIn = [
-    //     '50', // Amounts IN
-    //     '50' // Amounts IN
-    //   ]
-
-    //   await approve(web3, user2, erc20Token, poolAddress, '50')
-    //   await approve(web3, user2, contracts.usdcAddress, poolAddress, '50')
-    //   const tx = await pool.joinPool(user2, poolAddress, BPTAmountOut, maxAmountsIn)
-    //   assert(tx != null)
-    //   expect(await pool.sharesBalance(user2, poolAddress)).to.equal(BPTAmountOut)
-    //   expect(tx.events.LOG_JOIN.event === 'LOG_JOIN')
-    //   expect(tx.events.LOG_BPT.event === 'LOG_BPT')
-    // })
-    // it('#joinswapExternAmountIn- user2 should add liquidity, receiving LP tokens', async () => {
-    //   const usdcAmountIn = '100'
-    //   const minBPTOut = '0.1'
-    //   await approve(web3, user2, contracts.usdcAddress, poolAddress, '100', true)
-
-    //   const tx = await pool.joinswapExternAmountIn(
-    //     user2,
-    //     poolAddress,
-    //     usdcAmountIn,
-    //     minBPTOut
-    //   )
-
-    //   assert(tx != null)
-
-    //   expect(tx.events.LOG_JOIN[0].event === 'LOG_JOIN')
-    //   expect(tx.events.LOG_BPT.event === 'LOG_BPT')
-    //   // 2 JOIN EVENTS BECAUSE SIDE STAKING ALSO STAKED DTs, TODO: we should add to whom has been sent in the LOG_BPT event
-    //   expect(tx.events.LOG_JOIN[0].returnValues.bptAmount).to.equal(
-    //     tx.events.LOG_JOIN[1].returnValues.bptAmount
-    //   )
-    // })
-
-    // it('#exitPool- user2 exit the pool receiving both tokens, burning LP', async () => {
-    //   const BPTAmountIn = '0.5'
-    //   const minAmountOut = [
-    //     '1', // min amount out for USDC AND DT
-    //     '1'
-    //   ]
-
-    //   const tx = await pool.exitPool(user2, poolAddress, BPTAmountIn, minAmountOut)
-
-    //   assert(tx != null)
-
-    //   expect(tx.events.LOG_EXIT[0].returnValues.tokenOut).to.equal(erc20Token)
-    //   expect(tx.events.LOG_EXIT[1].returnValues.tokenOut).to.equal(contracts.usdcAddress)
-    // })
-
-    // it('#exitswapPoolAmountIn- user2 exit the pool receiving only USDC', async () => {
-    //   const BPTAmountIn = '0.5'
-    //   const minUSDCOut = '0.5'
-
-    //   const tx = await pool.exitswapPoolAmountIn(
-    //     user2,
-    //     poolAddress,
-    //     BPTAmountIn,
-    //     minUSDCOut
-    //   )
-
-    //   assert(tx != null)
-
-    //   expect(tx.events.LOG_EXIT[0].returnValues.tokenOut).to.equal(contracts.usdcAddress)
-
-    //   // DTs were also unstaked in the same transaction (went to the staking contract)
-    //   expect(tx.events.LOG_EXIT[1].returnValues.tokenOut).to.equal(erc20Token)
-    // })
->>>>>>> 271e870b
 
     it('#getAmountInExactOut- should get the amount in for exact out', async () => {
       const maxBTPIn = '0.5'
@@ -1337,7 +964,6 @@
       )
     })
 
-<<<<<<< HEAD
     it('#getMarketFees- should get market fees for each token', async () => {
       // we haven't performed any swap DT => USDC so there's no fee in erc20Token
       // but there's a fee in USDC
@@ -1379,49 +1005,6 @@
         )) === spotPriceBefore
       )
     })
-=======
-    // it('#getMarketFees- should get market fees for each token', async () => {
-    //   // we haven't performed any swap DT => USDC so there's no fee in erc20Token
-    //   // but there's a fee in USDC
-    //   assert((await pool.getMarketFees(poolAddress, erc20Token)) === '0')
-    //   assert((await pool.getMarketFees(poolAddress, contracts.usdcAddress)) > '0')
-    // })
-
-    // it('#getCommunityFees- should get community fees for each token', async () => {
-    //   // we haven't performed any swap DT => USDC so there's no fee in erc20Token
-    //   // but there's a fee in USDC
-
-    //   assert((await pool.getCommunityFees(poolAddress, erc20Token)) === '0')
-    //   assert((await pool.getCommunityFees(poolAddress, contracts.usdcAddress)) > '0')
-    // })
-
-    // it('#collectMarketFee- should collect market fees for each token', async () => {
-    //   const spotPriceBefore = await pool.getSpotPrice(
-    //     poolAddress,
-    //     erc20Token,
-    //     contracts.usdcAddress,
-    //     '0.1'
-    //   )
-    //   // contracts.accounts[0] is the marketFeeCollector
-    //   assert((await pool.getMarketFeeCollector(poolAddress)) === contracts.accounts[0])
-    //   // user3 has no USDC (we are going to send USDC fee to him)
-    //   assert((await usdcContract.methods.balanceOf(user3).call()) === '0')
-    //   // only marketFeeCollector can call this, set user3 as receiver
-    //   await pool.collectMarketFee(contracts.accounts[0], poolAddress)
-    //   // USDC fees have been collected
-    //   assert((await pool.getMarketFees(poolAddress, contracts.usdcAddress)) === '0')
-
-    //   // Spot price hasn't changed after fee collection
-    //   assert(
-    //     (await pool.getSpotPrice(
-    //       poolAddress,
-    //       erc20Token,
-    //       contracts.usdcAddress,
-    //       '0.1'
-    //     )) === spotPriceBefore
-    //   )
-    // })
->>>>>>> 271e870b
 
     it('#getMarketFeeCollector- should get market fees for each token', async () => {
       // factoryOwner is the marketFeeCollector
@@ -1445,7 +1028,6 @@
       assert(curentOPFFees !== null)
     })
 
-<<<<<<< HEAD
     it('#collectCommunityFee- should get community fees for each token', async () => {
       const spotPriceBefore = await pool.getSpotPrice(
         poolAddress,
@@ -1481,40 +1063,6 @@
         )) === spotPriceBefore
       )
     })
-=======
-    // it('#collectCommunityFee- should get community fees for each token', async () => {
-    //   const spotPriceBefore = await pool.getSpotPrice(
-    //     poolAddress,
-    //     erc20Token,
-    //     contracts.usdcAddress,
-    //     '0.1'
-    //   )
-    //   // some fee are available in USDC
-    //   assert((await pool.getCommunityFees(poolAddress, contracts.usdcAddress)) > '0')
-    //   // opf collector has no USDC
-    //   assert(
-    //     (await usdcContract.methods.balanceOf(contracts.opfCollectorAddress).call()) ===
-    //       '0'
-    //   )
-    //   // anyone can call callectOPF
-    //   await pool.collectOPC(contracts.accounts[0], poolAddress)
-    //   // USDC fees have been collected
-    //   assert((await pool.getCommunityFees(poolAddress, contracts.usdcAddress)) === '0')
-    //   // OPF collector got USDC
-    //   assert(
-    //     (await usdcContract.methods.balanceOf(contracts.opfCollectorAddress).call()) > '0'
-    //   )
-    //   // Spot price hasn't changed after fee collection
-    //   assert(
-    //     (await pool.getSpotPrice(
-    //       poolAddress,
-    //       erc20Token,
-    //       contracts.usdcAddress,
-    //       '0.1'
-    //     )) === spotPriceBefore
-    //   )
-    // })
->>>>>>> 271e870b
 
     it('#updateMarketFeeCollector- should update market fee collector', async () => {
       // factoryOwner is the marketFeeCollector
