--- conflicted
+++ resolved
@@ -30,11 +30,7 @@
   let pool: Pool
   let poolAddress: string
   let datatoken: string
-<<<<<<< HEAD
-  let ercParams: DatatokenCreateParams
-=======
   let dtParams: DatatokenCreateParams
->>>>>>> 28353042
 
   const nftData: NftCreateData = {
     name: '72120Bundle',
