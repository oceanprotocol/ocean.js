import { assert, expect } from 'chai'
import { AbiItem } from 'web3-utils/types'
import { Contract } from 'web3-eth-contract'
import BigNumber from 'bignumber.js'
import ERC20Template from '@oceanprotocol/contracts/artifacts/contracts/templates/ERC20Template.sol/ERC20Template.json'
import { deployContracts, Addresses } from '../../../TestContractHandler'
import { web3 } from '../../../config'
import {
  NftFactory,
  NftCreateData,
  FixedRateExchange,
  ZERO_ADDRESS,
  approve,
  transfer,
  balance,
  unitsToAmount
} from '../../../../src'
import { FreCreationParams, DatatokenCreateParams } from '../../../../src/@types'

describe('Fixed Rate unit test', () => {
  let factoryOwner: string
  let exchangeOwner: string
  let user1: string
  let user2: string
  let exchangeId: string
  let contracts: Addresses
  let fixedRate: FixedRateExchange
  let dtAddress: string
  let dtContract: Contract

  const nftData: NftCreateData = {
    name: '72120Bundle',
    symbol: '72Bundle',
    templateIndex: 1,
    tokenURI: 'https://oceanprotocol.com/nft/',
    transferable: true,
    owner: null
  }

<<<<<<< HEAD
  const ercParams: DatatokenCreateParams = {
=======
  const dtParams: DatatokenCreateParams = {
>>>>>>> 28353042
    templateIndex: 1,
    minter: null,
    paymentCollector: null,
    mpFeeAddress: null,
    feeToken: ZERO_ADDRESS,
    cap: '1000000',
    feeAmount: '0',
    name: 'ERC20B1',
    symbol: 'ERC20DT1Symbol'
  }

  before(async () => {
    const accounts = await web3.eth.getAccounts()
    factoryOwner = accounts[0]
    user1 = accounts[1]
    user2 = accounts[2]
    exchangeOwner = accounts[0]

    nftData.owner = factoryOwner
    dtParams.minter = factoryOwner
    dtParams.paymentCollector = user2
    dtParams.mpFeeAddress = factoryOwner
  })

  it('should deploy contracts', async () => {
    contracts = await deployContracts(web3, factoryOwner)
  })

  describe('Test a Fixed Rate Exchange with DAI (18 Decimals)', () => {
    it('#create an exchange', async () => {
      // CREATE AN Exchange
      // we prepare transaction parameters objects

      const nftFactory = new NftFactory(contracts.nftFactoryAddress, web3)

      const freParams: FreCreationParams = {
        fixedRateAddress: contracts.fixedRateAddress,
        baseTokenAddress: contracts.daiAddress,
        owner: exchangeOwner,
        marketFeeCollector: user2,
        baseTokenDecimals: 18,
        datatokenDecimals: 18,
        fixedRate: '1',
        marketFee: '0.001',
        allowedConsumer: ZERO_ADDRESS,
        withMint: false
      }

      const txReceipt = await nftFactory.createNftWithDatatokenWithFixedRate(
        exchangeOwner,
        nftData,
        dtParams,
        freParams
      )

      dtAddress = txReceipt.events.TokenCreated.returnValues.newTokenAddress
      exchangeId = txReceipt.events.NewFixedRate.returnValues.exchangeId

      dtContract = new web3.eth.Contract(ERC20Template.abi as AbiItem[], dtAddress)
      // user1 has no dt1
      expect(await balance(web3, dtAddress, user1)).to.equal('0')

      fixedRate = new FixedRateExchange(contracts.fixedRateAddress, web3, 8996)
      assert(fixedRate != null)
    })

    it('#isActive - should return true if exchange is active', async () => {
      expect(await fixedRate.isActive(exchangeId)).to.equal(true)
      expect(await fixedRate.isActive('0x00')).to.equal(false)
    })

    it('#getOwner - should get exchange owner given an id', async () => {
      expect(await fixedRate.getExchangeOwner(exchangeId)).to.equal(exchangeOwner)
    })

    it('#getRouter - should get Router address', async () => {
      expect(await fixedRate.getRouter()).to.equal(contracts.routerAddress)
    })

    it('#deactivate - should deactivate an exchange if exchangeOwner', async () => {
      expect(await fixedRate.isActive(exchangeId)).to.equal(true)
      await fixedRate.deactivate(exchangeOwner, exchangeId)

      expect(await fixedRate.isActive(exchangeId)).to.equal(false)
    })

    it('#activate - should activate an exchange if exchangeOwner', async () => {
      expect(await fixedRate.isActive(exchangeId)).to.equal(false)
      await fixedRate.activate(exchangeOwner, exchangeId)
      expect(await fixedRate.isActive(exchangeId)).to.equal(true)
    })

    it('#activateMint - should activate Mint(allows fixed rate contract to mint dts if required), if exchangeOwner', async () => {
      expect((await fixedRate.getExchange(exchangeId)).withMint).to.equal(false)
      await fixedRate.activateMint(exchangeOwner, exchangeId)
      expect((await fixedRate.getExchange(exchangeId)).withMint).to.equal(true)
    })

    it('#dectivateMint - should deactivate Mint if exchangeOwner', async () => {
      expect((await fixedRate.getExchange(exchangeId)).withMint).to.equal(true)
      await fixedRate.deactivateMint(exchangeOwner, exchangeId)
      expect((await fixedRate.getExchange(exchangeId)).withMint).to.equal(false)
    })

    it('#generate exchangeId - should generate a specific exchangeId', async () => {
      expect(
        await fixedRate.generateExchangeId(contracts.daiAddress, dtAddress)
      ).to.equal(exchangeId)
    })

    it('#getNumberOfExchanges - should return total number of exchanges', async () => {
      assert((await fixedRate.getNumberOfExchanges()) >= 1)
    })

    it('#getExchanges - should return all exchanges ids', async () => {
      const exchangeIds = await fixedRate.getExchanges()
      assert(exchangeIds.includes(exchangeId))
    })

    it('#getRate - should return rate', async () => {
      expect(await fixedRate.getRate(exchangeId)).to.equal('1')
    })

    it('#setRate - set new rate if exchangeOwner', async () => {
      await fixedRate.setRate(exchangeOwner, exchangeId, '2')
      expect(await fixedRate.getRate(exchangeId)).to.equal('2')
      await fixedRate.setRate(exchangeOwner, exchangeId, '1')
      expect(await fixedRate.getRate(exchangeId)).to.equal('1')
    })

    it('#getDTSupply - should get the dt supply in the exchange', async () => {
      // exchange owner hasn't approved any DT for sell
      expect(await fixedRate.getDTSupply(exchangeId)).to.equal('0')
    })

    it('#getBTSupply - should get the bt supply in the exchange', async () => {
      // no baseToken at the beginning
      expect(await fixedRate.getBTSupply(exchangeId)).to.equal('0')
    })

    it('#calcBaseInGivenOutDT - should get bt amount in for a specific dt amount', async () => {
      // 100.2 DAI for 100 DT (0.1% market fee and 0.1% ocean fee)
      expect(
        await (
          await fixedRate.calcBaseInGivenOutDT(exchangeId, '100')
        ).baseTokenAmount
      ).to.equal('100.3')
    })

    it('#getAmountBTOut - should get bt amount out for a specific dt amount', async () => {
      // 99.8 DAI for 100 DT (0.1% market fee and 0.1% ocean fee)
      expect(await fixedRate.getAmountBTOut(exchangeId, '100')).to.equal('99.7')
    })

    it('#buyDT - user1 should buy some dt', async () => {
      // total supply is ZERO right now so dt owner mints 1000 DT and approves the fixed rate contract
      await dtContract.methods
        .mint(exchangeOwner, web3.utils.toWei('1000'))
        .send({ from: exchangeOwner })
      await approve(web3, exchangeOwner, dtAddress, contracts.fixedRateAddress, '1000')
      // user1 gets 100 DAI so he can buy DTs
      await transfer(web3, exchangeOwner, contracts.daiAddress, user1, '100')
      await approve(web3, user1, contracts.daiAddress, contracts.fixedRateAddress, '100')

      // user1 has no dts but has 100 DAI
      expect(await balance(web3, dtAddress, user1)).to.equal('0')
      const daiBalanceBefore = new BigNumber(
        await balance(web3, contracts.daiAddress, user1)
      )

      // user1 buys 10 DT
      const tx = await fixedRate.buyDT(user1, exchangeId, '10', '11')
      //  console.log(tx.events.Swapped.returnValues)
      assert(tx.events.Swapped != null)
      const args = tx.events.Swapped.returnValues
      expect(args.exchangeId).to.equal(exchangeId)
      expect(args.by).to.equal(user1)
      expect(args.datatokenSwappedAmount).to.equal(web3.utils.toWei('10'))
      expect(args.tokenOutAddress).to.equal(dtAddress)
      expect(await balance(web3, dtAddress, user1)).to.equal(
        await unitsToAmount(web3, dtAddress, args.datatokenSwappedAmount)
      )
      expect(
        daiBalanceBefore
          .minus(
            new BigNumber(
              await unitsToAmount(web3, contracts.daiAddress, args.baseTokenSwappedAmount)
            )
          )
          .toString()
      ).to.equal(await balance(web3, contracts.daiAddress, user1))
      // baseToken stays in the contract
      expect((await fixedRate.getExchange(exchangeId)).btBalance).to.equal('10')
      // no dt in the contract
      expect((await fixedRate.getExchange(exchangeId)).dtBalance).to.equal('0')
    })

    it('#sellDT - user1 should sell some dt', async () => {
      await approve(web3, user1, dtAddress, contracts.fixedRateAddress, '100')
      const daiBalanceBefore = new BigNumber(
        await balance(web3, contracts.daiAddress, user1)
      )
      const tx = await fixedRate.sellDT(user1, exchangeId, '10', '9')
      // console.log(tx.events.Swapped.returnValues)
      assert(tx.events.Swapped != null)
      const args = tx.events.Swapped.returnValues
      expect(args.exchangeId).to.equal(exchangeId)
      expect(args.by).to.equal(user1)
      expect(args.datatokenSwappedAmount).to.equal(web3.utils.toWei('10'))
      expect(args.tokenOutAddress).to.equal(contracts.daiAddress)
      expect(await balance(web3, dtAddress, user1)).to.equal('0')
      expect(
        daiBalanceBefore
          .plus(
            new BigNumber(
              await unitsToAmount(web3, contracts.daiAddress, args.baseTokenSwappedAmount)
            )
          )
          .toString()
      ).to.equal(await balance(web3, contracts.daiAddress, user1))
      // DTs stay in the contract
      expect((await fixedRate.getExchange(exchangeId)).dtBalance).to.equal('10')
      // no BTs in the contract (except for the fees, but not accounted here)
      expect((await fixedRate.getExchange(exchangeId)).btBalance).to.equal('0')
      // DT supply is back at 1000 (exchange Owner allowance + dt balance in the fixed rate)
      expect(await fixedRate.getDTSupply(exchangeId)).to.equal('1000')
    })

    it('#getExchange - should return exchange details', async () => {
      const result = await fixedRate.getExchange(exchangeId)
      expect(result.active).to.equal(true)
      expect(result.btDecimals).to.equal('18')
      expect(result.dtDecimals).to.equal('18')
      expect(result.baseToken).to.equal(contracts.daiAddress)
      expect(result.datatoken).to.equal(dtAddress)
      expect(result.exchangeOwner).to.equal(exchangeOwner)
      expect(result.withMint).to.equal(false)
      expect(result.dtBalance).to.equal('10') // balance in the fixedRate
      expect(result.btBalance).to.equal('0') // balance in the fixedRate
      expect(result.dtSupply).to.equal('1000') // total supply available (owner allowance + dtBalance)
      expect(result.btSupply).to.equal('0') // total supply available of baseToken in the contract
      expect(result.fixedRate).to.equal('1')
    })

    it('#getFeesInfo - should return exchange fee details', async () => {
      const result = await fixedRate.getFeesInfo(exchangeId)
      expect(result.marketFee).to.equal('0.001')
      // we made 2 swaps for 10 DT at rate 1, the fee is 0.1% for market and always in baseToken so it's 0.01 DAI
      // we made 2 swaps for 10 DT at rate 1, the fee is 0.1% for ocean community and always in baseToken so it's 0.01 DAI
      expect(result.marketFeeAvailable).to.equal('0.02') // formatted for baseToken decimals
      expect(result.oceanFeeAvailable).to.equal('0.04') // formatted for baseToken decimals
      expect(result.marketFeeCollector).to.equal(user2)
      expect(result.opcFee).to.equal('0.002')
    })

    it('#getAllowedSwapper- should return address(0) if not set, if exchangeOwner', async () => {
      expect(await fixedRate.getAllowedSwapper(exchangeId)).to.equal(ZERO_ADDRESS)
    })

    it('#setAllowedSwapper- should set an allowed swapper, if exchangeOwner', async () => {
      await fixedRate.setAllowedSwapper(exchangeOwner, exchangeId, user1)
      expect(await fixedRate.getAllowedSwapper(exchangeId)).to.equal(user1)
    })

    it('#setAllowedSwapper- should disable allowed swapper(return address(0)), if exchangeOwner', async () => {
      await fixedRate.setAllowedSwapper(exchangeOwner, exchangeId, ZERO_ADDRESS)
      expect(await fixedRate.getAllowedSwapper(exchangeId)).to.equal(ZERO_ADDRESS)
    })

    it('#collectBT- should collect BT in the contract, if exchangeOwner', async () => {
      // there are no bt in the contract
      expect((await fixedRate.getExchange(exchangeId)).btBalance).to.equal('0')
      // user1 buys 1 DT
      await fixedRate.buyDT(user1, exchangeId, '1', '2')
      // 1 DAI in the contract
      const fixedRateDetails = await fixedRate.getExchange(exchangeId)
      expect(fixedRateDetails.btBalance).to.equal('1')
      // owner collects BTs
      await fixedRate.collectBT(exchangeOwner, exchangeId, fixedRateDetails.btBalance)
      // btBalance is zero
      expect((await fixedRate.getExchange(exchangeId)).btBalance).to.equal('0')
    })

    it('#collectDT- should collect DT in the contract, if exchangeOwner', async () => {
      const result = await fixedRate.getExchange(exchangeId)
      // 9 dts left
      expect(result.dtBalance).to.equal('9')
      // owner collects DTs
      await fixedRate.collectDT(exchangeOwner, exchangeId, result.dtBalance)
      // no more dts in the contract
      const result2 = await fixedRate.getExchange(exchangeId)
      expect(result2.dtBalance).to.equal('0')
      // Only allowance left since dt is ZERO
      expect(result2.dtSupply).to.equal('990')
    })

    it('#collectMarketFee- should collect marketFee and send it to marketFeeCollector, anyone can call it', async () => {
      let result = await fixedRate.getFeesInfo(exchangeId)
      // we made 2 swaps for 10 DT at rate 1, the fee is 0.1% for market and always in baseToken so it's 0.01 DAI
      // plus another swap for 1 DT
      expect(result.marketFeeAvailable).to.equal('0.021') // formatted for baseToken decimals
      // same for ocean fee
      expect(result.oceanFeeAvailable).to.equal('0.042') // formatted for baseToken decimals
      expect(result.marketFeeCollector).to.equal(user2)

      const daiBalanceBeforeCollect = new BigNumber(
        await balance(web3, contracts.daiAddress, user2)
      )

      // user4 calls collectMarketFee
      await fixedRate.collectMarketFee(user2, exchangeId)
      result = await fixedRate.getFeesInfo(exchangeId)
      expect(result.marketFeeAvailable).to.equal('0')
      // ocean fee still available
      expect(result.oceanFeeAvailable).to.equal('0.042')
      // user2 is the marketFeeCollector
      expect(await balance(web3, contracts.daiAddress, user2)).to.equal(
        daiBalanceBeforeCollect.plus(new BigNumber('0.021')).toString()
      )
    })

    it('#updateMarketFee- should update Market fee if market fee collector', async () => {
      expect((await fixedRate.getFeesInfo(exchangeId)).marketFee).to.equal('0.001')
      // user2 is marketFeeCollector
      await fixedRate.updateMarketFee(user2, exchangeId, '0.01')

      expect((await fixedRate.getFeesInfo(exchangeId)).marketFee).to.equal('0.01')
    })

    it('#updateMarketFeeCollector - should update Market fee collector if market fee collector', async () => {
      expect((await fixedRate.getFeesInfo(exchangeId)).marketFeeCollector).to.equal(user2)

      await fixedRate.updateMarketFeeCollector(user2, exchangeId, user1)

      expect((await fixedRate.getFeesInfo(exchangeId)).marketFeeCollector).to.equal(user1)
    })
  })
  describe('Test a Fixed Rate Exchange with USDC (6 Decimals)', () => {
    it('#create an exchange', async () => {
      // CREATE AN Exchange
      // we prepare transaction parameters objects

      const nftFactory = new NftFactory(contracts.nftFactoryAddress, web3)

      const freParams: FreCreationParams = {
        fixedRateAddress: contracts.fixedRateAddress,
        baseTokenAddress: contracts.usdcAddress,
        owner: exchangeOwner,
        marketFeeCollector: user2,
        baseTokenDecimals: 6,
        datatokenDecimals: 18,
        fixedRate: '1',
        marketFee: '0.001',
        allowedConsumer: ZERO_ADDRESS,
        withMint: false
      }

      const txReceipt = await nftFactory.createNftWithDatatokenWithFixedRate(
        exchangeOwner,
        nftData,
        dtParams,
        freParams
      )

      dtAddress = txReceipt.events.TokenCreated.returnValues.newTokenAddress
      exchangeId = txReceipt.events.NewFixedRate.returnValues.exchangeId

      dtContract = new web3.eth.Contract(ERC20Template.abi as AbiItem[], dtAddress)
      // user1 has no dt1
      expect(await balance(web3, dtAddress, user1)).to.equal('0')

      fixedRate = new FixedRateExchange(contracts.fixedRateAddress, web3, 8996)
      assert(fixedRate != null)
    })

    it('#isActive - should return true if exchange is active', async () => {
      expect(await fixedRate.isActive(exchangeId)).to.equal(true)
      expect(await fixedRate.isActive('0x00')).to.equal(false)
    })

    it('#getOwner - should get exchange owner given an id', async () => {
      expect(await fixedRate.getExchangeOwner(exchangeId)).to.equal(exchangeOwner)
    })

    it('#getRouter - should get Router address', async () => {
      expect(await fixedRate.getRouter()).to.equal(contracts.routerAddress)
    })

    it('#deactivate - should deactivate an exchange if exchangeOwner', async () => {
      expect(await fixedRate.isActive(exchangeId)).to.equal(true)
      await fixedRate.deactivate(exchangeOwner, exchangeId)

      expect(await fixedRate.isActive(exchangeId)).to.equal(false)
    })

    it('#activate - should activate an exchange if exchangeOwner', async () => {
      expect(await fixedRate.isActive(exchangeId)).to.equal(false)
      await fixedRate.activate(exchangeOwner, exchangeId)
      expect(await fixedRate.isActive(exchangeId)).to.equal(true)
    })

    it('#activateMint - should activate Mint(allows fixed rate contract to mint dts if required), if exchangeOwner', async () => {
      expect((await fixedRate.getExchange(exchangeId)).withMint).to.equal(false)
      await fixedRate.activateMint(exchangeOwner, exchangeId)
      expect((await fixedRate.getExchange(exchangeId)).withMint).to.equal(true)
    })

    it('#dectivateMint - should deactivate Mint if exchangeOwner', async () => {
      expect((await fixedRate.getExchange(exchangeId)).withMint).to.equal(true)
      await fixedRate.deactivateMint(exchangeOwner, exchangeId)
      expect((await fixedRate.getExchange(exchangeId)).withMint).to.equal(false)
    })

    it('#generate exchangeId - should generate a specific exchangeId', async () => {
      expect(
        await fixedRate.generateExchangeId(contracts.usdcAddress, dtAddress)
      ).to.equal(exchangeId)
    })

    it('#getExchanges - should return all exchanges ids', async () => {
      const exchangeIds = await fixedRate.getExchanges()
      assert(exchangeIds.includes(exchangeId))
    })

    it('#getRate - should return rate', async () => {
      expect(await fixedRate.getRate(exchangeId)).to.equal('1')
    })

    it('#setRate - set new rate if exchangeOwner', async () => {
      await fixedRate.setRate(exchangeOwner, exchangeId, '2')
      expect(await fixedRate.getRate(exchangeId)).to.equal('2')
      await fixedRate.setRate(exchangeOwner, exchangeId, '1')
      expect(await fixedRate.getRate(exchangeId)).to.equal('1')
    })

    it('#getDTSupply - should get the dt supply in the exchange', async () => {
      // exchange owner hasn't approved any DT for sell
      expect(await fixedRate.getDTSupply(exchangeId)).to.equal('0')
    })

    it('#getBTSupply - should get the bt supply in the exchange', async () => {
      // no baseToken at the beginning
      expect(await fixedRate.getBTSupply(exchangeId)).to.equal('0')
    })

    it('#calcBaseInGivenOutDT - should get bt amount in for a specific dt amount', async () => {
      // 100.2 USDC for 100 DT (0.1% market fee and 0.1% ocean fee)
      expect(
        await (
          await fixedRate.calcBaseInGivenOutDT(exchangeId, '100')
        ).baseTokenAmount
      ).to.equal('100.3')
    })

    it('#getAmountBTOut - should get bt amount out for a specific dt amount', async () => {
      // 99.8 USDC for 100 DT (0.1% market fee and 0.1% ocean fee)
      expect(await fixedRate.getAmountBTOut(exchangeId, '100')).to.equal('99.7')
    })

    it('#buyDT - user1 should buy some dt', async () => {
      // total supply is ZERO right now so dt owner mints 1000 DT and approves the fixed rate contract
      await dtContract.methods
        .mint(exchangeOwner, web3.utils.toWei('1000'))
        .send({ from: exchangeOwner })
      await approve(web3, exchangeOwner, dtAddress, contracts.fixedRateAddress, '1000')
      // user1 gets 100 USDC so he can buy DTs
      await transfer(web3, exchangeOwner, contracts.usdcAddress, user1, '100')
      await approve(web3, user1, contracts.usdcAddress, contracts.fixedRateAddress, '100')

      // user1 has no dts but has 100 USDC
      expect(await balance(web3, dtAddress, user1)).to.equal('0')
      const usdcBalanceBefore = new BigNumber(
        await balance(web3, contracts.usdcAddress, user1)
      )

      // user1 buys 10 DT
      const tx = await fixedRate.buyDT(user1, exchangeId, '10', '11')
      //  console.log(tx.events.Swapped.returnValues)
      assert(tx.events.Swapped != null)
      const args = tx.events.Swapped.returnValues
      expect(args.exchangeId).to.equal(exchangeId)
      expect(args.by).to.equal(user1)
      expect(args.datatokenSwappedAmount).to.equal(web3.utils.toWei('10'))
      expect(args.tokenOutAddress).to.equal(dtAddress)
      expect(await balance(web3, dtAddress, user1)).to.equal(
        await unitsToAmount(web3, dtAddress, args.datatokenSwappedAmount)
      )
      expect(
        usdcBalanceBefore
          .minus(
            new BigNumber(
              await unitsToAmount(
                web3,
                contracts.usdcAddress,
                args.baseTokenSwappedAmount
              )
            )
          )
          .toString()
      ).to.equal(await balance(web3, contracts.usdcAddress, user1))
      // baseToken stays in the contract
      expect((await fixedRate.getExchange(exchangeId)).btBalance).to.equal('10')
      // no dt in the contract
      expect((await fixedRate.getExchange(exchangeId)).dtBalance).to.equal('0')
    })

    it('#sellDT - user1 should sell some dt', async () => {
      await approve(web3, user1, dtAddress, contracts.fixedRateAddress, '10')
      const usdcBalanceBefore = new BigNumber(
        await balance(web3, contracts.usdcAddress, user1)
      )
      const tx = await fixedRate.sellDT(user1, exchangeId, '10', '9')
      // console.log(tx.events.Swapped.returnValues)
      assert(tx.events.Swapped != null)
      const args = tx.events.Swapped.returnValues
      expect(args.exchangeId).to.equal(exchangeId)
      expect(args.by).to.equal(user1)
      expect(args.datatokenSwappedAmount).to.equal(web3.utils.toWei('10'))
      expect(args.tokenOutAddress).to.equal(contracts.usdcAddress)
      expect(await balance(web3, dtAddress, user1)).to.equal('0')
      expect(
        usdcBalanceBefore
          .plus(
            new BigNumber(
              await unitsToAmount(
                web3,
                contracts.usdcAddress,
                args.baseTokenSwappedAmount
              )
            )
          )
          .toString()
      ).to.equal(await balance(web3, contracts.usdcAddress, user1))
      // DTs stay in the contract
      expect((await fixedRate.getExchange(exchangeId)).dtBalance).to.equal('10')
      // no BTs in the contract (except for the fees, but not accounted here)
      expect((await fixedRate.getExchange(exchangeId)).btBalance).to.equal('0')
      // DT supply is back at 1000 (exchange Owner allowance + dt balance in the fixed rate)
      expect(await fixedRate.getDTSupply(exchangeId)).to.equal('1000')
    })

    it('#getExchange - should return exchange details', async () => {
      const result = await fixedRate.getExchange(exchangeId)
      expect(result.active).to.equal(true)
      expect(result.btDecimals).to.equal('6')
      expect(result.dtDecimals).to.equal('18')
      expect(result.baseToken).to.equal(contracts.usdcAddress)
      expect(result.datatoken).to.equal(dtAddress)
      expect(result.exchangeOwner).to.equal(exchangeOwner)
      expect(result.withMint).to.equal(false)
      expect(result.dtBalance).to.equal('10') // balance in the fixedRate
      expect(result.btBalance).to.equal('0') // balance in the fixedRate
      expect(result.dtSupply).to.equal('1000') // total supply available (owner allowance + dtBalance)
      expect(result.btSupply).to.equal('0') // total supply available of baseToken in the contract
      expect(result.fixedRate).to.equal('1')
    })

    it('#getFeesInfo - should return exchange fee details', async () => {
      const result = await fixedRate.getFeesInfo(exchangeId)
      expect(result.marketFee).to.equal('0.001')
      // we made 2 swaps for 10 DT at rate 1, the fee is 0.1% for market and always in baseToken so it's 0.01 USDC
      // we made 2 swaps for 10 DT at rate 1, the fee is 0.1% for ocean community and always in baseToken so it's 0.01 USDC
      expect(result.marketFeeAvailable).to.equal('0.02') // formatted for baseToken decimals
      expect(result.oceanFeeAvailable).to.equal('0.04') // formatted for baseToken decimals
      expect(result.marketFeeCollector).to.equal(user2)
      expect(result.opcFee).to.equal('0.002')
    })

    it('#getAllowedSwapper- should return address(0) if not set, if exchangeOwner', async () => {
      expect(await fixedRate.getAllowedSwapper(exchangeId)).to.equal(ZERO_ADDRESS)
    })

    it('#setAllowedSwapper- should set an allowed swapper, if exchangeOwner', async () => {
      await fixedRate.setAllowedSwapper(exchangeOwner, exchangeId, user1)
      expect(await fixedRate.getAllowedSwapper(exchangeId)).to.equal(user1)
    })

    it('#setAllowedSwapper- should disable allowed swapper(return address(0)), if exchangeOwner', async () => {
      await fixedRate.setAllowedSwapper(exchangeOwner, exchangeId, ZERO_ADDRESS)
      expect(await fixedRate.getAllowedSwapper(exchangeId)).to.equal(ZERO_ADDRESS)
    })

    it('#collectBT- should collect BT in the contract, if exchangeOwner', async () => {
      // there are no bt in the contract
      expect((await fixedRate.getExchange(exchangeId)).btBalance).to.equal('0')
      // user1 buys 1 DT
      await fixedRate.buyDT(user1, exchangeId, '1', '2')
      // 1 DAI in the contract
      const exchangeDetails = await fixedRate.getExchange(exchangeId)
      expect(exchangeDetails.btBalance).to.equal('1')
      // owner collects BTs
      await fixedRate.collectBT(exchangeOwner, exchangeId, exchangeDetails.btBalance)
      // btBalance is zero
      expect((await fixedRate.getExchange(exchangeId)).btBalance).to.equal('0')
    })

    it('#collectDT- should collect DT in the contract, if exchangeOwner', async () => {
      const result = await fixedRate.getExchange(exchangeId)
      // 9 dts left
      expect(result.dtBalance).to.equal('9')
      // owner collects DTs
      await fixedRate.collectDT(exchangeOwner, exchangeId, result.dtBalance)
      // no more dts in the contract
      const result2 = await fixedRate.getExchange(exchangeId)
      expect(result2.dtBalance).to.equal('0')
      // Only allowance left since dt is ZERO
      expect(result2.dtSupply).to.equal('990')
    })

    it('#updateMarketFee- should update Market fee if market fee collector', async () => {
      expect((await fixedRate.getFeesInfo(exchangeId)).marketFee).to.equal('0.001')
      // user2 is marketFeeCollector
      await fixedRate.updateMarketFee(user2, exchangeId, '0.01')

      expect((await fixedRate.getFeesInfo(exchangeId)).marketFee).to.equal('0.01')
    })

    it('#updateMarketFeeCollector - should update Market fee collector if market fee collector', async () => {
      expect((await fixedRate.getFeesInfo(exchangeId)).marketFeeCollector).to.equal(user2)

      await fixedRate.updateMarketFeeCollector(user2, exchangeId, user1)

      expect((await fixedRate.getFeesInfo(exchangeId)).marketFeeCollector).to.equal(user1)
    })
  })
})<|MERGE_RESOLUTION|>--- conflicted
+++ resolved
@@ -37,11 +37,7 @@
     owner: null
   }
 
-<<<<<<< HEAD
-  const ercParams: DatatokenCreateParams = {
-=======
   const dtParams: DatatokenCreateParams = {
->>>>>>> 28353042
     templateIndex: 1,
     minter: null,
     paymentCollector: null,
