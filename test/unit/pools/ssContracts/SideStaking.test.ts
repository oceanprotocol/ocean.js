import { assert, expect } from 'chai'
import { AbiItem } from 'web3-utils/types'
import { Contract } from 'web3-eth-contract'
import SSContract from '@oceanprotocol/contracts/artifacts/contracts/pools/ssContracts/SideStaking.sol/SideStaking.json'
import ERC20Template from '@oceanprotocol/contracts/artifacts/contracts/templates/ERC20Template.sol/ERC20Template.json'
import PoolTemplate from '@oceanprotocol/contracts/artifacts/contracts/pools/balancer/BPool.sol/BPool.json'
import MockERC20 from '@oceanprotocol/contracts/artifacts/contracts/utils/mock/MockERC20Decimals.sol/MockERC20Decimals.json'
import { deployContracts, Addresses } from '../../../TestContractHandler'
import { web3 } from '../../../config'
import {
  allowance,
  amountToUnits,
  approve,
  NftFactory,
  NftCreateData,
  Pool,
  unitsToAmount
} from '../../../../src'
import { SideStaking } from '../../../../src/pools/ssContracts/SideStaking'
import {
  Erc20CreateParams,
  PoolCreationParams,
  TokenInOutMarket,
  AmountsInMaxFee,
  AmountsOutMaxFee
} from '../../../../src/@types'

describe('SideStaking unit test', () => {
  let factoryOwner: string
  let nftOwner: string
  let user1: string
  let user2: string
  let user3: string
  let initialBlock: number
  let sideStakingAddress: string
  let contracts: Addresses
  let pool: Pool
  let sideStaking: SideStaking
  let dtAddress: string
  let dtAddress2: string
  let poolAddress: string
  let erc20Token: string
  let erc20Contract: Contract
  let daiContract: Contract
  let usdcContract: Contract
  const vestedBlocks = 2500000

  before(async () => {
    const accounts = await web3.eth.getAccounts()
    factoryOwner = accounts[0]
    nftOwner = accounts[1]
    user1 = accounts[2]
    user2 = accounts[3]
    user3 = accounts[4]
  })

  it('should deploy contracts', async () => {
    contracts = await deployContracts(web3, factoryOwner)
    sideStakingAddress = contracts.sideStakingAddress

    // initialize Pool instance
    pool = new Pool(web3, 8996, PoolTemplate.abi as AbiItem[])
    assert(pool != null)
    //
    sideStaking = new SideStaking(web3, 8996, SSContract.abi as AbiItem[])
    assert(sideStaking != null)

    daiContract = new web3.eth.Contract(MockERC20.abi as AbiItem[], contracts.daiAddress)

    usdcContract = new web3.eth.Contract(
      MockERC20.abi as AbiItem[],
      contracts.usdcAddress
    )
    await approve(
      web3,
      factoryOwner,
      contracts.daiAddress,
      contracts.erc721FactoryAddress,
      '2000'
    )
    await approve(
      web3,
      factoryOwner,
      contracts.usdcAddress,
      contracts.erc721FactoryAddress,
      '10000'
    )

    let allowCheck = await allowance(
      web3,
      contracts.daiAddress,
      factoryOwner,
      contracts.erc721FactoryAddress
    )
    assert(parseInt(allowCheck) >= 2000)
    allowCheck = await allowance(
      web3,
      contracts.usdcAddress,
      factoryOwner,
      contracts.erc721FactoryAddress
    )
    assert(parseInt(allowCheck) >= 10000)

    console.log(
      await usdcContract.methods.decimals().call(),
      'USDC DECIMALS IN THIS TEST'
    )

    await amountToUnits(web3, contracts.usdcAddress, '20')
  })

  describe('Test a pool with DAI (18 Decimals)', () => {
    it('#create a pool', async () => {
      // CREATE A POOL
      // we prepare transaction parameters objects
      const nftFactory = new NftFactory(contracts.erc721FactoryAddress, web3)

      const nftData: NftCreateData = {
        name: '72120Bundle',
        symbol: '72Bundle',
        templateIndex: 1,
        tokenURI: 'https://oceanprotocol.com/nft/',
        transferable: true,
        owner: factoryOwner
      }

      const ercParams: Erc20CreateParams = {
        templateIndex: 1,
        minter: factoryOwner,
        paymentCollector: user3,
        mpFeeAddress: factoryOwner,
        feeToken: '0x0000000000000000000000000000000000000000',
        cap: '1000000',
        feeAmount: '0',
        name: 'ERC20B1',
        symbol: 'ERC20DT1Symbol'
      }

      const poolParams: PoolCreationParams = {
        ssContract: contracts.sideStakingAddress,
        baseTokenAddress: contracts.daiAddress,
        baseTokenSender: contracts.erc721FactoryAddress,
        publisherAddress: factoryOwner,
        marketFeeCollector: factoryOwner,
        poolTemplateAddress: contracts.poolTemplateAddress,
        rate: '1',
        baseTokenDecimals: 18,
        vestingAmount: '10000',
        vestedBlocks: vestedBlocks,
        initialBaseTokenLiquidity: '2000',
        swapFeeLiquidityProvider: '0.001',
        swapFeeMarketRunner: '0.001'
      }

      const txReceipt = await nftFactory.createNftErc20WithPool(
        factoryOwner,
        nftData,
        ercParams,
        poolParams
      )

      initialBlock = await web3.eth.getBlockNumber()
      erc20Token = txReceipt.events.TokenCreated.returnValues.newTokenAddress
      poolAddress = txReceipt.events.NewPool.returnValues.poolAddress

      erc20Contract = new web3.eth.Contract(ERC20Template.abi as AbiItem[], erc20Token)
      // user2 has no dt1
      expect(await erc20Contract.methods.balanceOf(user2).call()).to.equal('0')

      sideStakingAddress = contracts.sideStakingAddress
    })
    it('#getRouter - should get Router address', async () => {
      expect(await sideStaking.getRouter(sideStakingAddress)).to.equal(
        contracts.routerAddress
      )
    })

    it('#getDatatokenCirculatingSupply - should get datatoken supply in circulation (vesting amount excluded)', async () => {
      expect(
        await sideStaking.getDatatokenCirculatingSupply(
          contracts.sideStakingAddress,
          erc20Token
        )
      ).to.equal(web3.utils.toWei('2000'))
    })
    it('#getDatatokenCurrentCirculatingSupply - should get datatoken supply in circulation ', async () => {
      expect(
        await sideStaking.getDatatokenCurrentCirculatingSupply(
          contracts.sideStakingAddress,
          erc20Token
        )
      ).to.equal(web3.utils.toWei('2000'))
    })
    it('#getBaseToken - should get baseToken address', async () => {
      expect(await sideStaking.getBaseToken(sideStakingAddress, erc20Token)).to.equal(
        contracts.daiAddress
      )
    })
    it('#getPoolAddress - should get pool address', async () => {
      expect(await sideStaking.getPoolAddress(sideStakingAddress, erc20Token)).to.equal(
        poolAddress
      )
    })
    it('#getPublisherAddress - should get publisher address', async () => {
      expect(
        await sideStaking.getPublisherAddress(sideStakingAddress, erc20Token)
      ).to.equal(factoryOwner)
    })
    it('#getBaseTokenBalance ', async () => {
      expect(
        await sideStaking.getBaseTokenBalance(sideStakingAddress, erc20Token)
      ).to.equal('0')
    })
    // it('#getDatatokenBalance ', async () => {
    //   expect(
    //     await sideStaking.getDatatokenBalance(sideStakingAddress, erc20Token)
    //   ).to.equal('997999.9999999999')
    // })

    it('#getvestingAmount ', async () => {
      expect(await sideStaking.getvestingAmount(sideStakingAddress, erc20Token)).to.equal(
        '0'
      )
    })
    it('#getvestingLastBlock ', async () => {
      expect(
        await sideStaking.getvestingLastBlock(sideStakingAddress, erc20Token)
      ).to.equal(initialBlock.toString())
    })

    it('#getvestingAmountSoFar ', async () => {
      expect(
        await sideStaking.getvestingAmountSoFar(sideStakingAddress, erc20Token)
      ).to.equal('0')
    })

<<<<<<< HEAD
    it('#getVesting ', async () => {
      expect(await erc20Contract.methods.balanceOf(factoryOwner).call()).to.equal('0')

      const tx = await sideStaking.getVesting(
        factoryOwner,
        sideStakingAddress,
        erc20Token
      )
      const collector = await erc20Contract.methods.getPaymentCollector().call()
      expect(
        await unitsToAmount(
          web3,
          erc20Token,
          await erc20Contract.methods.balanceOf(collector).call()
        )
      ).to.equal(await sideStaking.getvestingAmountSoFar(sideStakingAddress, erc20Token))

      expect(
        await sideStaking.getvestingLastBlock(sideStakingAddress, erc20Token)
      ).to.equal((await web3.eth.getBlockNumber()).toString())
    })

=======
>>>>>>> 7782bf49
    it('#swapExactAmountIn - should swap', async () => {
      await daiContract.methods
        .transfer(user2, web3.utils.toWei('1000'))
        .send({ from: factoryOwner })
      await approve(web3, user2, contracts.daiAddress, poolAddress, '10')
      const tokenInOutMarket: TokenInOutMarket = {
        tokenIn: contracts.daiAddress,
        tokenOut: erc20Token,
        marketFeeAddress: factoryOwner
      }
      const amountsInOutMaxFee: AmountsInMaxFee = {
        tokenAmountIn: '10',
        minAmountOut: '1',
        swapMarketFee: '0.1'
      }

      const tx = await pool.swapExactAmountIn(
        user2,
        poolAddress,
        tokenInOutMarket,
        amountsInOutMaxFee
      )
      expect(await erc20Contract.methods.balanceOf(user2).call()).to.equal(
        tx.events.LOG_SWAP.returnValues.tokenAmountOut
      )
    })

    it('#swapExactAmountOut - should swap', async () => {
      await approve(web3, user2, contracts.daiAddress, poolAddress, '100')
      const tokenInOutMarket: TokenInOutMarket = {
        tokenIn: contracts.daiAddress,
        tokenOut: erc20Token,
        marketFeeAddress: factoryOwner
      }
      const amountsInOutMaxFee: AmountsOutMaxFee = {
        maxAmountIn: '100',
        tokenAmountOut: '50',
        swapMarketFee: '0.1'
      }
      const tx = await pool.swapExactAmountOut(
        user2,
        poolAddress,
        tokenInOutMarket,
        amountsInOutMaxFee
      )
      assert(tx != null)
    })

    it('#joinswapExternAmountIn- user2 should add liquidity, receiving LP tokens', async () => {
      const daiAmountIn = '100'
      const minBPTOut = '0.1'
      await approve(web3, user2, contracts.daiAddress, poolAddress, '100', true)
      expect(await allowance(web3, contracts.daiAddress, user2, poolAddress)).to.equal(
        '100'
      )
      const tx = await pool.joinswapExternAmountIn(
        user2,
        poolAddress,
        daiAmountIn,
        minBPTOut
      )

      assert(tx != null)

      expect(tx.events.LOG_JOIN[0].event === 'LOG_JOIN')
      expect(tx.events.LOG_BPT.event === 'LOG_BPT')
      // 2 JOIN EVENTS BECAUSE SIDE STAKING ALSO STAKED DTs, TODO: we should add to whom has been sent in the LOG_BPT event
      expect(tx.events.LOG_JOIN[0].returnValues.bptAmount).to.equal(
        tx.events.LOG_JOIN[1].returnValues.bptAmount
      )
    })

    it('#exitswapPoolAmountIn- user2 exit the pool receiving only DAI', async () => {
      const BPTAmountIn = '0.5'
      const minDAIOut = '0.5'

      const tx = await pool.exitswapPoolAmountIn(
        user2,
        poolAddress,
        BPTAmountIn,
        minDAIOut
      )

      assert(tx != null)

      expect(tx.events.LOG_EXIT[0].returnValues.tokenOut).to.equal(contracts.daiAddress)

      // DTs were also unstaked in the same transaction (went to the staking contract)
      expect(tx.events.LOG_EXIT[1].returnValues.tokenOut).to.equal(erc20Token)
    })
  })

  describe('Test a pool with USDC (6 Decimals)', () => {
    it('#create a pool', async () => {
      // CREATE A POOL
      // we prepare transaction parameters objects
      const nftFactory = new NftFactory(contracts.erc721FactoryAddress, web3)

      const nftData: NftCreateData = {
        name: '72120Bundle',
        symbol: '72Bundle',
        templateIndex: 1,
        tokenURI: 'https://oceanprotocol.com/nft/',
        transferable: true,
        owner: factoryOwner
      }

      const ercParams: Erc20CreateParams = {
        templateIndex: 1,
        minter: factoryOwner,
        paymentCollector: user3,
        mpFeeAddress: factoryOwner,
        feeToken: '0x0000000000000000000000000000000000000000',
        cap: '1000000',
        feeAmount: '0',
        name: 'ERC20B1',
        symbol: 'ERC20DT1Symbol'
      }

      const poolParams: PoolCreationParams = {
        ssContract: contracts.sideStakingAddress,
        baseTokenAddress: contracts.usdcAddress,
        baseTokenSender: contracts.erc721FactoryAddress,
        publisherAddress: factoryOwner,
        marketFeeCollector: factoryOwner,
        poolTemplateAddress: contracts.poolTemplateAddress,
        rate: '1',
        baseTokenDecimals: await usdcContract.methods.decimals().call(),
        vestingAmount: '10000',
        vestedBlocks: 2500000,
        initialBaseTokenLiquidity: await unitsToAmount(
          web3,
          contracts.usdcAddress,
          await amountToUnits(web3, contracts.usdcAddress, '2000')
        ),
        swapFeeLiquidityProvider: '0.001',
        swapFeeMarketRunner: '0.001'
      }

      const txReceipt = await nftFactory.createNftErc20WithPool(
        factoryOwner,
        nftData,
        ercParams,
        poolParams
      )

      initialBlock = await web3.eth.getBlockNumber()
      erc20Token = txReceipt.events.TokenCreated.returnValues.newTokenAddress
      poolAddress = txReceipt.events.NewPool.returnValues.poolAddress

      erc20Contract = new web3.eth.Contract(ERC20Template.abi as AbiItem[], erc20Token)
      // user2 has no dt1
      expect(await erc20Contract.methods.balanceOf(user2).call()).to.equal('0')
    })

    it('#getBaseTokenBalance ', async () => {
      expect(
        await sideStaking.getBaseTokenBalance(sideStakingAddress, erc20Token)
      ).to.equal('0')
    })
    // it('#getDatatokenBalance ', async () => {
    //   expect(
    //     await sideStaking.getDatatokenBalance(sideStakingAddress, erc20Token)
    //   ).to.equal('997999.9999999999')
    // })

    it('#getvestingAmount ', async () => {
      expect(await sideStaking.getvestingAmount(sideStakingAddress, erc20Token)).to.equal(
        '0'
      )
    })
    it('#getvestingLastBlock ', async () => {
      expect(
        await sideStaking.getvestingLastBlock(sideStakingAddress, erc20Token)
      ).to.equal(initialBlock.toString())
    })

    it('#getvestingAmountSoFar ', async () => {
      expect(
        await sideStaking.getvestingAmountSoFar(sideStakingAddress, erc20Token)
      ).to.equal('0')
    })

<<<<<<< HEAD
    it('#getVesting ', async () => {
      expect(await erc20Contract.methods.balanceOf(factoryOwner).call()).to.equal('0')

      const tx = await sideStaking.getVesting(
        factoryOwner,
        sideStakingAddress,
        erc20Token
      )
      const collector = await erc20Contract.methods.getPaymentCollector().call()
      expect(
        await unitsToAmount(
          web3,
          erc20Token,
          await erc20Contract.methods.balanceOf(collector).call()
        )
      ).to.equal(await sideStaking.getvestingAmountSoFar(sideStakingAddress, erc20Token))

      expect(
        await sideStaking.getvestingLastBlock(sideStakingAddress, erc20Token)
      ).to.equal((await web3.eth.getBlockNumber()).toString())
    })

=======
>>>>>>> 7782bf49
    it('#swapExactAmountIn - should swap', async () => {
      const transferAmount = await amountToUnits(web3, contracts.usdcAddress, '1000') // 1000 USDC
      await usdcContract.methods
        .transfer(user2, transferAmount)
        .send({ from: factoryOwner })

      await approve(web3, user2, contracts.usdcAddress, poolAddress, '10')
      const tokenInOutMarket: TokenInOutMarket = {
        tokenIn: contracts.usdcAddress,
        tokenOut: erc20Token,
        marketFeeAddress: factoryOwner
      }
      const amountsInOutMaxFee: AmountsInMaxFee = {
        tokenAmountIn: '10',
        minAmountOut: '1',
        swapMarketFee: '0.1'
      }
      const tx = await pool.swapExactAmountIn(
        user2,
        poolAddress,
        tokenInOutMarket,
        amountsInOutMaxFee
      )
      expect(await erc20Contract.methods.balanceOf(user2).call()).to.equal(
        tx.events.LOG_SWAP.returnValues.tokenAmountOut
      )
    })

    it('#swapExactAmountOut - should swap', async () => {
      await approve(web3, user2, contracts.usdcAddress, poolAddress, '100')
      const tokenInOutMarket: TokenInOutMarket = {
        tokenIn: contracts.usdcAddress,
        tokenOut: erc20Token,
        marketFeeAddress: factoryOwner
      }
      const amountsInOutMaxFee: AmountsOutMaxFee = {
        maxAmountIn: '100',
        tokenAmountOut: '50',
        swapMarketFee: '0.1'
      }
      const tx = await pool.swapExactAmountOut(
        user2,
        poolAddress,
        tokenInOutMarket,
        amountsInOutMaxFee
      )
      assert(tx != null)
      // console.log(tx.events)
    })

    it('#joinswapExternAmountIn- user2 should add liquidity, receiving LP tokens', async () => {
      const usdcAmountIn = '100'
      const minBPTOut = '0.1'
      await approve(web3, user2, contracts.usdcAddress, poolAddress, '100', true)

      const tx = await pool.joinswapExternAmountIn(
        user2,
        poolAddress,
        usdcAmountIn,
        minBPTOut
      )

      assert(tx != null)

      expect(tx.events.LOG_JOIN[0].event === 'LOG_JOIN')
      expect(tx.events.LOG_BPT.event === 'LOG_BPT')
      // 2 JOIN EVENTS BECAUSE SIDE STAKING ALSO STAKED DTs, TODO: we should add to whom has been sent in the LOG_BPT event
      expect(tx.events.LOG_JOIN[0].returnValues.bptAmount).to.equal(
        tx.events.LOG_JOIN[1].returnValues.bptAmount
      )
    })

    it('#exitswapPoolAmountIn- user2 exit the pool receiving only USDC', async () => {
      const BPTAmountIn = '0.5'
      const minUSDCOut = '0.5'

      const tx = await pool.exitswapPoolAmountIn(
        user2,
        poolAddress,
        BPTAmountIn,
        minUSDCOut
      )

      assert(tx != null)

      expect(tx.events.LOG_EXIT[0].returnValues.tokenOut).to.equal(contracts.usdcAddress)

      // DTs were also unstaked in the same transaction (went to the staking contract)
      expect(tx.events.LOG_EXIT[1].returnValues.tokenOut).to.equal(erc20Token)
    })
  })
})<|MERGE_RESOLUTION|>--- conflicted
+++ resolved
@@ -234,7 +234,6 @@
       ).to.equal('0')
     })
 
-<<<<<<< HEAD
     it('#getVesting ', async () => {
       expect(await erc20Contract.methods.balanceOf(factoryOwner).call()).to.equal('0')
 
@@ -257,8 +256,6 @@
       ).to.equal((await web3.eth.getBlockNumber()).toString())
     })
 
-=======
->>>>>>> 7782bf49
     it('#swapExactAmountIn - should swap', async () => {
       await daiContract.methods
         .transfer(user2, web3.utils.toWei('1000'))
@@ -442,7 +439,6 @@
       ).to.equal('0')
     })
 
-<<<<<<< HEAD
     it('#getVesting ', async () => {
       expect(await erc20Contract.methods.balanceOf(factoryOwner).call()).to.equal('0')
 
@@ -465,8 +461,6 @@
       ).to.equal((await web3.eth.getBlockNumber()).toString())
     })
 
-=======
->>>>>>> 7782bf49
     it('#swapExactAmountIn - should swap', async () => {
       const transferAmount = await amountToUnits(web3, contracts.usdcAddress, '1000') // 1000 USDC
       await usdcContract.methods
