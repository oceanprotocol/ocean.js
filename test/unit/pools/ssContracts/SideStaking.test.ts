import { assert, expect } from 'chai'
import { AbiItem } from 'web3-utils/types'
import { Contract } from 'web3-eth-contract'
import SSContract from '@oceanprotocol/contracts/artifacts/contracts/pools/ssContracts/SideStaking.sol/SideStaking.json'
import ERC20Template from '@oceanprotocol/contracts/artifacts/contracts/templates/ERC20Template.sol/ERC20Template.json'
import PoolTemplate from '@oceanprotocol/contracts/artifacts/contracts/pools/balancer/BPool.sol/BPool.json'
import MockERC20 from '@oceanprotocol/contracts/artifacts/contracts/utils/mock/MockERC20Decimals.sol/MockERC20Decimals.json'
import { deployContracts, Addresses } from '../../../TestContractHandler'
import { web3 } from '../../../config'
import {
  allowance,
  amountToUnits,
  approve,
  NftFactory,
  NftCreateData,
  Pool,
  unitsToAmount
} from '../../../../src'
import { SideStaking } from '../../../../src/pools/ssContracts/SideStaking'
import {
  Erc20CreateParams,
  PoolCreationParams,
  TokenInOutMarket,
  AmountsInMaxFee,
  AmountsOutMaxFee
} from '../../../../src/@types'

describe('SideStaking unit test', () => {
  let factoryOwner: string
  let nftOwner: string
  let user1: string
  let user2: string
  let user3: string
  let initialBlock: number
  let sideStakingAddress: string
  let contracts: Addresses
  let pool: Pool
  let sideStaking: SideStaking
  let dtAddress: string
  let dtAddress2: string
  let poolAddress: string
  let erc20Token: string
  let erc20Contract: Contract
  let daiContract: Contract
  let usdcContract: Contract
  const vestedBlocks = 2500000

  before(async () => {
    const accounts = await web3.eth.getAccounts()
    factoryOwner = accounts[0]
    nftOwner = accounts[1]
    user1 = accounts[2]
    user2 = accounts[3]
    user3 = accounts[4]
  })

  it('should deploy contracts', async () => {
    contracts = await deployContracts(web3, factoryOwner)
    sideStakingAddress = contracts.sideStakingAddress

    // initialize Pool instance
    pool = new Pool(web3, PoolTemplate.abi as AbiItem[])
    assert(pool != null)
    //
    sideStaking = new SideStaking(web3, SSContract.abi as AbiItem[])
    assert(sideStaking != null)

    daiContract = new web3.eth.Contract(MockERC20.abi as AbiItem[], contracts.daiAddress)

    usdcContract = new web3.eth.Contract(
      MockERC20.abi as AbiItem[],
      contracts.usdcAddress
    )
    await approve(
      web3,
      factoryOwner,
      contracts.daiAddress,
      contracts.erc721FactoryAddress,
      '2000'
    )
    await approve(
      web3,
      factoryOwner,
      contracts.usdcAddress,
      contracts.erc721FactoryAddress,
      '10000'
    )

    let allowCheck = await allowance(
      web3,
      contracts.daiAddress,
      factoryOwner,
      contracts.erc721FactoryAddress
    )
    assert(parseInt(allowCheck) >= 2000)
    allowCheck = await allowance(
      web3,
      contracts.usdcAddress,
      factoryOwner,
      contracts.erc721FactoryAddress
    )
    assert(parseInt(allowCheck) >= 10000)

    console.log(
      await usdcContract.methods.decimals().call(),
      'USDC DECIMALS IN THIS TEST'
    )

    await amountToUnits(web3, contracts.usdcAddress, '20')
  })

  describe('Test a pool with DAI (18 Decimals)', () => {
    it('#create a pool', async () => {
      // CREATE A POOL
      // we prepare transaction parameters objects
      const nftFactory = new NftFactory(contracts.erc721FactoryAddress, web3)

      const nftData: NftCreateData = {
        name: '72120Bundle',
        symbol: '72Bundle',
        templateIndex: 1,
        tokenURI: 'https://oceanprotocol.com/nft/'
      }

      const ercParams: Erc20CreateParams = {
        templateIndex: 1,
<<<<<<< HEAD
        minter: factoryOwner,
        feeManager: user3,
        mpFeeAddress: factoryOwner,
=======
        minter: contracts.accounts[0],
        paymentCollector: user3,
        mpFeeAddress: contracts.accounts[0],
>>>>>>> 271e870b
        feeToken: '0x0000000000000000000000000000000000000000',
        cap: '1000000',
        feeAmount: '0',
        name: 'ERC20B1',
        symbol: 'ERC20DT1Symbol'
      }

      const poolParams: PoolCreationParams = {
        ssContract: contracts.sideStakingAddress,
        baseTokenAddress: contracts.daiAddress,
        baseTokenSender: contracts.erc721FactoryAddress,
        publisherAddress: factoryOwner,
        marketFeeCollector: factoryOwner,
        poolTemplateAddress: contracts.poolTemplateAddress,
        rate: '1',
        baseTokenDecimals: 18,
        vestingAmount: '10000',
        vestedBlocks: vestedBlocks,
        initialBaseTokenLiquidity: '2000',
        swapFeeLiquidityProvider: '0.001',
        swapFeeMarketRunner: '0.001'
      }

      const txReceipt = await nftFactory.createNftErc20WithPool(
        factoryOwner,
        nftData,
        ercParams,
        poolParams
      )

      initialBlock = await web3.eth.getBlockNumber()
      erc20Token = txReceipt.events.TokenCreated.returnValues.newTokenAddress
      poolAddress = txReceipt.events.NewPool.returnValues.poolAddress

      erc20Contract = new web3.eth.Contract(ERC20Template.abi as AbiItem[], erc20Token)
      // user2 has no dt1
      expect(await erc20Contract.methods.balanceOf(user2).call()).to.equal('0')

      sideStakingAddress = contracts.sideStakingAddress
    })
    it('#getRouter - should get Router address', async () => {
      expect(await sideStaking.getRouter(sideStakingAddress)).to.equal(
        contracts.routerAddress
      )
    })

    it('#getDatatokenCirculatingSupply - should get datatoken supply in circulation (vesting amount excluded)', async () => {
      expect(
        await sideStaking.getDatatokenCirculatingSupply(
          contracts.sideStakingAddress,
          erc20Token
        )
      ).to.equal(web3.utils.toWei('2000'))
    })
    it('#getDatatokenCurrentCirculatingSupply - should get datatoken supply in circulation ', async () => {
      expect(
        await sideStaking.getDatatokenCurrentCirculatingSupply(
          contracts.sideStakingAddress,
          erc20Token
        )
      ).to.equal(web3.utils.toWei('2000'))
    })
    it('#getBaseToken - should get baseToken address', async () => {
      expect(await sideStaking.getBaseToken(sideStakingAddress, erc20Token)).to.equal(
        contracts.daiAddress
      )
    })
    it('#getPoolAddress - should get pool address', async () => {
      expect(await sideStaking.getPoolAddress(sideStakingAddress, erc20Token)).to.equal(
        poolAddress
      )
    })
    it('#getPublisherAddress - should get publisher address', async () => {
      expect(
        await sideStaking.getPublisherAddress(sideStakingAddress, erc20Token)
      ).to.equal(factoryOwner)
    })
    it('#getBaseTokenBalance ', async () => {
      expect(
        await sideStaking.getBaseTokenBalance(sideStakingAddress, erc20Token)
      ).to.equal('0')
    })
    // it('#getDatatokenBalance ', async () => {
    //   expect(
    //     await sideStaking.getDatatokenBalance(sideStakingAddress, erc20Token)
    //   ).to.equal('997999.9999999999')
    // })

    it('#getvestingAmount ', async () => {
      expect(await sideStaking.getvestingAmount(sideStakingAddress, erc20Token)).to.equal(
        '10000'
      )
    })
    it('#getvestingLastBlock ', async () => {
      expect(
        await sideStaking.getvestingLastBlock(sideStakingAddress, erc20Token)
      ).to.equal(initialBlock.toString())
    })

    it('#getvestingEndBlock ', async () => {
      expect(
        await sideStaking.getvestingEndBlock(sideStakingAddress, erc20Token)
      ).to.equal((initialBlock + vestedBlocks).toString())
    })
    it('#getvestingAmountSoFar ', async () => {
      expect(
        await sideStaking.getvestingAmountSoFar(sideStakingAddress, erc20Token)
      ).to.equal('0')
    })

    it('#getVesting ', async () => {
      expect(await erc20Contract.methods.balanceOf(factoryOwner).call()).to.equal('0')

      const tx = await sideStaking.getVesting(
        factoryOwner,
        sideStakingAddress,
        erc20Token
      )
      const collector = await erc20Contract.methods.getPaymentCollector().call()
      expect(
        await sideStaking.unitsToAmount(
          erc20Token,
          await erc20Contract.methods.balanceOf(collector).call()
        )
      ).to.equal(await sideStaking.getvestingAmountSoFar(sideStakingAddress, erc20Token))

      expect(
        await sideStaking.getvestingLastBlock(sideStakingAddress, erc20Token)
      ).to.equal((await web3.eth.getBlockNumber()).toString())
    })

<<<<<<< HEAD
    it('#swapExactAmountIn - should swap', async () => {
      await daiContract.methods
        .transfer(user2, web3.utils.toWei('1000'))
        .send({ from: factoryOwner })
      await approve(web3, user2, contracts.daiAddress, poolAddress, '10')
      const tokenInOutMarket: TokenInOutMarket = {
        tokenIn: contracts.daiAddress,
        tokenOut: erc20Token,
        marketFeeAddress: factoryOwner
      }
      const amountsInOutMaxFee: AmountsInMaxFee = {
        tokenAmountIn: '10',
        minAmountOut: '1',
        swapMarketFee: '0.1'
      }

      const tx = await pool.swapExactAmountIn(
        user2,
        poolAddress,
        tokenInOutMarket,
        amountsInOutMaxFee
      )
      expect(await erc20Contract.methods.balanceOf(user2).call()).to.equal(
        tx.events.LOG_SWAP.returnValues.tokenAmountOut
      )
    })

    it('#swapExactAmountOut - should swap', async () => {
      await approve(web3, user2, contracts.daiAddress, poolAddress, '100')
      const tokenInOutMarket: TokenInOutMarket = {
        tokenIn: contracts.daiAddress,
        tokenOut: erc20Token,
        marketFeeAddress: factoryOwner
      }
      const amountsInOutMaxFee: AmountsOutMaxFee = {
        maxAmountIn: '100',
        tokenAmountOut: '50',
        swapMarketFee: '0.1'
      }
      const tx = await pool.swapExactAmountOut(
        user2,
        poolAddress,
        tokenInOutMarket,
        amountsInOutMaxFee
      )
      assert(tx != null)
    })

    it('#joinswapExternAmountIn- user2 should add liquidity, receiving LP tokens', async () => {
      const daiAmountIn = '100'
      const minBPTOut = '0.1'
      await approve(web3, user2, contracts.daiAddress, poolAddress, '100', true)
      expect(await allowance(web3, contracts.daiAddress, user2, poolAddress)).to.equal(
        '100'
      )
      const tx = await pool.joinswapExternAmountIn(
        user2,
        poolAddress,
        daiAmountIn,
        minBPTOut
      )

      assert(tx != null)

      expect(tx.events.LOG_JOIN[0].event === 'LOG_JOIN')
      expect(tx.events.LOG_BPT.event === 'LOG_BPT')
      // 2 JOIN EVENTS BECAUSE SIDE STAKING ALSO STAKED DTs, TODO: we should add to whom has been sent in the LOG_BPT event
      expect(tx.events.LOG_JOIN[0].returnValues.bptAmount).to.equal(
        tx.events.LOG_JOIN[1].returnValues.bptAmount
      )
    })

    it('#exitswapPoolAmountIn- user2 exit the pool receiving only DAI', async () => {
      const BPTAmountIn = '0.5'
      const minDAIOut = '0.5'

      const tx = await pool.exitswapPoolAmountIn(
        user2,
        poolAddress,
        BPTAmountIn,
        minDAIOut
      )

      assert(tx != null)

      expect(tx.events.LOG_EXIT[0].returnValues.tokenOut).to.equal(contracts.daiAddress)

      // DTs were also unstaked in the same transaction (went to the staking contract)
      expect(tx.events.LOG_EXIT[1].returnValues.tokenOut).to.equal(erc20Token)
    })
=======
    // it('#swapExactAmountIn - should swap', async () => {
    //   await daiContract.methods
    //     .transfer(user2, web3.utils.toWei('1000'))
    //     .send({ from: contracts.accounts[0] })
    //   await approve(web3, user2, contracts.daiAddress, poolAddress, '10')
    //   const tokenInOutMarket: TokenInOutMarket = {
    //     tokenIn: contracts.daiAddress,
    //     tokenOut: erc20Token,
    //     marketFeeAddress: contracts.accounts[0]
    //   }
    //   const amountsInOutMaxFee: AmountsInMaxFee = {
    //     tokenAmountIn: '10',
    //     minAmountOut: '1',
    //     swapMarketFee: '0.1'
    //   }

    //   const tx = await pool.swapExactAmountIn(
    //     user2,
    //     poolAddress,
    //     tokenInOutMarket,
    //     amountsInOutMaxFee
    //   )
    //   expect(await erc20Contract.methods.balanceOf(user2).call()).to.equal(
    //     tx.events.LOG_SWAP.returnValues.tokenAmountOut
    //   )
    // })

    // it('#swapExactAmountOut - should swap', async () => {
    //   await approve(web3, user2, contracts.daiAddress, poolAddress, '100')
    //   const tokenInOutMarket: TokenInOutMarket = {
    //     tokenIn: contracts.daiAddress,
    //     tokenOut: erc20Token,
    //     marketFeeAddress: contracts.accounts[0]
    //   }
    //   const amountsInOutMaxFee: AmountsOutMaxFee = {
    //     maxAmountIn: '100',
    //     tokenAmountOut: '50',
    //     swapMarketFee: '0.1'
    //   }
    //   const tx = await pool.swapExactAmountOut(
    //     user2,
    //     poolAddress,
    //     tokenInOutMarket,
    //     amountsInOutMaxFee
    //   )
    //   assert(tx != null)
    // })

    // it('#joinswapExternAmountIn- user2 should add liquidity, receiving LP tokens', async () => {
    //   const daiAmountIn = '100'
    //   const minBPTOut = '0.1'
    //   await approve(web3, user2, contracts.daiAddress, poolAddress, '100', true)
    //   expect(await allowance(web3, contracts.daiAddress, user2, poolAddress)).to.equal(
    //     '100'
    //   )
    //   const tx = await pool.joinswapExternAmountIn(
    //     user2,
    //     poolAddress,
    //     daiAmountIn,
    //     minBPTOut
    //   )

    //   assert(tx != null)

    //   expect(tx.events.LOG_JOIN[0].event === 'LOG_JOIN')
    //   expect(tx.events.LOG_BPT.event === 'LOG_BPT')
    //   // 2 JOIN EVENTS BECAUSE SIDE STAKING ALSO STAKED DTs, TODO: we should add to whom has been sent in the LOG_BPT event
    //   expect(tx.events.LOG_JOIN[0].returnValues.bptAmount).to.equal(
    //     tx.events.LOG_JOIN[1].returnValues.bptAmount
    //   )
    // })

    // it('#exitswapPoolAmountIn- user2 exit the pool receiving only DAI', async () => {
    //   const BPTAmountIn = '0.5'
    //   const minDAIOut = '0.5'

    //   const tx = await pool.exitswapPoolAmountIn(
    //     user2,
    //     poolAddress,
    //     BPTAmountIn,
    //     minDAIOut
    //   )

    //   assert(tx != null)

    //   expect(tx.events.LOG_EXIT[0].returnValues.tokenOut).to.equal(contracts.daiAddress)

    //   // DTs were also unstaked in the same transaction (went to the staking contract)
    //   expect(tx.events.LOG_EXIT[1].returnValues.tokenOut).to.equal(erc20Token)
    // })
>>>>>>> 271e870b
  })

  describe('Test a pool with USDC (6 Decimals)', () => {
    it('#create a pool', async () => {
      // CREATE A POOL
      // we prepare transaction parameters objects
      const nftFactory = new NftFactory(contracts.erc721FactoryAddress, web3)

      const nftData: NftCreateData = {
        name: '72120Bundle',
        symbol: '72Bundle',
        templateIndex: 1,
        tokenURI: 'https://oceanprotocol.com/nft/'
      }

      const ercParams: Erc20CreateParams = {
        templateIndex: 1,
<<<<<<< HEAD
        minter: factoryOwner,
        feeManager: user3,
        mpFeeAddress: factoryOwner,
=======
        minter: contracts.accounts[0],
        paymentCollector: user3,
        mpFeeAddress: contracts.accounts[0],
>>>>>>> 271e870b
        feeToken: '0x0000000000000000000000000000000000000000',
        cap: '1000000',
        feeAmount: '0',
        name: 'ERC20B1',
        symbol: 'ERC20DT1Symbol'
      }

      const poolParams: PoolCreationParams = {
        ssContract: contracts.sideStakingAddress,
        baseTokenAddress: contracts.usdcAddress,
        baseTokenSender: contracts.erc721FactoryAddress,
        publisherAddress: factoryOwner,
        marketFeeCollector: factoryOwner,
        poolTemplateAddress: contracts.poolTemplateAddress,
        rate: '1',
        baseTokenDecimals: await usdcContract.methods.decimals().call(),
        vestingAmount: '10000',
        vestedBlocks: 2500000,
        initialBaseTokenLiquidity: await unitsToAmount(
          web3,
          contracts.usdcAddress,
          await amountToUnits(web3, contracts.usdcAddress, '2000')
        ),
        swapFeeLiquidityProvider: '0.001',
        swapFeeMarketRunner: '0.001'
      }

      const txReceipt = await nftFactory.createNftErc20WithPool(
        factoryOwner,
        nftData,
        ercParams,
        poolParams
      )

      initialBlock = await web3.eth.getBlockNumber()
      erc20Token = txReceipt.events.TokenCreated.returnValues.newTokenAddress
      poolAddress = txReceipt.events.NewPool.returnValues.poolAddress

      erc20Contract = new web3.eth.Contract(ERC20Template.abi as AbiItem[], erc20Token)
      // user2 has no dt1
      expect(await erc20Contract.methods.balanceOf(user2).call()).to.equal('0')
    })

    it('#getBaseTokenBalance ', async () => {
      expect(
        await sideStaking.getBaseTokenBalance(sideStakingAddress, erc20Token)
      ).to.equal('0')
    })
    // it('#getDatatokenBalance ', async () => {
    //   expect(
    //     await sideStaking.getDatatokenBalance(sideStakingAddress, erc20Token)
    //   ).to.equal('997999.9999999999')
    // })

    it('#getvestingAmount ', async () => {
      expect(await sideStaking.getvestingAmount(sideStakingAddress, erc20Token)).to.equal(
        '10000'
      )
    })
    it('#getvestingLastBlock ', async () => {
      expect(
        await sideStaking.getvestingLastBlock(sideStakingAddress, erc20Token)
      ).to.equal(initialBlock.toString())
    })

    it('#getvestingEndBlock ', async () => {
      expect(
        await sideStaking.getvestingEndBlock(sideStakingAddress, erc20Token)
      ).to.equal((initialBlock + vestedBlocks).toString())
    })
    it('#getvestingAmountSoFar ', async () => {
      expect(
        await sideStaking.getvestingAmountSoFar(sideStakingAddress, erc20Token)
      ).to.equal('0')
    })

    it('#getVesting ', async () => {
      expect(await erc20Contract.methods.balanceOf(factoryOwner).call()).to.equal('0')

      const tx = await sideStaking.getVesting(
        factoryOwner,
        sideStakingAddress,
        erc20Token
      )
      const collector = await erc20Contract.methods.getPaymentCollector().call()
      expect(
        await sideStaking.unitsToAmount(
          erc20Token,
          await erc20Contract.methods.balanceOf(collector).call()
        )
      ).to.equal(await sideStaking.getvestingAmountSoFar(sideStakingAddress, erc20Token))

      expect(
        await sideStaking.getvestingLastBlock(sideStakingAddress, erc20Token)
      ).to.equal((await web3.eth.getBlockNumber()).toString())
    })

<<<<<<< HEAD
    it('#swapExactAmountIn - should swap', async () => {
      const transferAmount = await amountToUnits(web3, contracts.usdcAddress, '1000') // 1000 USDC
      await usdcContract.methods
        .transfer(user2, transferAmount)
        .send({ from: factoryOwner })

      await approve(web3, user2, contracts.usdcAddress, poolAddress, '10')
      const tokenInOutMarket: TokenInOutMarket = {
        tokenIn: contracts.usdcAddress,
        tokenOut: erc20Token,
        marketFeeAddress: factoryOwner
      }
      const amountsInOutMaxFee: AmountsInMaxFee = {
        tokenAmountIn: '10',
        minAmountOut: '1',
        swapMarketFee: '0.1'
      }
      const tx = await pool.swapExactAmountIn(
        user2,
        poolAddress,
        tokenInOutMarket,
        amountsInOutMaxFee
      )
      expect(await erc20Contract.methods.balanceOf(user2).call()).to.equal(
        tx.events.LOG_SWAP.returnValues.tokenAmountOut
      )
    })

    it('#swapExactAmountOut - should swap', async () => {
      await approve(web3, user2, contracts.usdcAddress, poolAddress, '100')
      const tokenInOutMarket: TokenInOutMarket = {
        tokenIn: contracts.usdcAddress,
        tokenOut: erc20Token,
        marketFeeAddress: factoryOwner
      }
      const amountsInOutMaxFee: AmountsOutMaxFee = {
        maxAmountIn: '100',
        tokenAmountOut: '50',
        swapMarketFee: '0.1'
      }
      const tx = await pool.swapExactAmountOut(
        user2,
        poolAddress,
        tokenInOutMarket,
        amountsInOutMaxFee
      )
      assert(tx != null)
      // console.log(tx.events)
    })

    it('#joinswapExternAmountIn- user2 should add liquidity, receiving LP tokens', async () => {
      const usdcAmountIn = '100'
      const minBPTOut = '0.1'
      await approve(web3, user2, contracts.usdcAddress, poolAddress, '100', true)

      const tx = await pool.joinswapExternAmountIn(
        user2,
        poolAddress,
        usdcAmountIn,
        minBPTOut
      )

      assert(tx != null)

      expect(tx.events.LOG_JOIN[0].event === 'LOG_JOIN')
      expect(tx.events.LOG_BPT.event === 'LOG_BPT')
      // 2 JOIN EVENTS BECAUSE SIDE STAKING ALSO STAKED DTs, TODO: we should add to whom has been sent in the LOG_BPT event
      expect(tx.events.LOG_JOIN[0].returnValues.bptAmount).to.equal(
        tx.events.LOG_JOIN[1].returnValues.bptAmount
      )
    })

    it('#exitswapPoolAmountIn- user2 exit the pool receiving only USDC', async () => {
      const BPTAmountIn = '0.5'
      const minUSDCOut = '0.5'

      const tx = await pool.exitswapPoolAmountIn(
        user2,
        poolAddress,
        BPTAmountIn,
        minUSDCOut
      )

      assert(tx != null)

      expect(tx.events.LOG_EXIT[0].returnValues.tokenOut).to.equal(contracts.usdcAddress)

      // DTs were also unstaked in the same transaction (went to the staking contract)
      expect(tx.events.LOG_EXIT[1].returnValues.tokenOut).to.equal(erc20Token)
    })
=======
    // it('#swapExactAmountIn - should swap', async () => {
    //   const transferAmount = await amountToUnits(web3, contracts.usdcAddress, '1000') // 1000 USDC
    //   await usdcContract.methods
    //     .transfer(user2, transferAmount)
    //     .send({ from: contracts.accounts[0] })

    //   await approve(web3, user2, contracts.usdcAddress, poolAddress, '10')
    //   const tokenInOutMarket: TokenInOutMarket = {
    //     tokenIn: contracts.usdcAddress,
    //     tokenOut: erc20Token,
    //     marketFeeAddress: contracts.accounts[0]
    //   }
    //   const amountsInOutMaxFee: AmountsInMaxFee = {
    //     tokenAmountIn: '10',
    //     minAmountOut: '1',
    //     swapMarketFee: '0.1'
    //   }
    //   const tx = await pool.swapExactAmountIn(
    //     user2,
    //     poolAddress,
    //     tokenInOutMarket,
    //     amountsInOutMaxFee
    //   )
    //   expect(await erc20Contract.methods.balanceOf(user2).call()).to.equal(
    //     tx.events.LOG_SWAP.returnValues.tokenAmountOut
    //   )
    // })

    // it('#swapExactAmountOut - should swap', async () => {
    //   await approve(web3, user2, contracts.usdcAddress, poolAddress, '100')
    //   const tokenInOutMarket: TokenInOutMarket = {
    //     tokenIn: contracts.usdcAddress,
    //     tokenOut: erc20Token,
    //     marketFeeAddress: contracts.accounts[0]
    //   }
    //   const amountsInOutMaxFee: AmountsOutMaxFee = {
    //     maxAmountIn: '100',
    //     tokenAmountOut: '50',
    //     swapMarketFee: '0.1'
    //   }
    //   const tx = await pool.swapExactAmountOut(
    //     user2,
    //     poolAddress,
    //     tokenInOutMarket,
    //     amountsInOutMaxFee
    //   )
    //   assert(tx != null)
    //   // console.log(tx.events)
    // })

    // it('#joinswapExternAmountIn- user2 should add liquidity, receiving LP tokens', async () => {
    //   const usdcAmountIn = '100'
    //   const minBPTOut = '0.1'
    //   await approve(web3, user2, contracts.usdcAddress, poolAddress, '100', true)

    //   const tx = await pool.joinswapExternAmountIn(
    //     user2,
    //     poolAddress,
    //     usdcAmountIn,
    //     minBPTOut
    //   )

    //   assert(tx != null)

    //   expect(tx.events.LOG_JOIN[0].event === 'LOG_JOIN')
    //   expect(tx.events.LOG_BPT.event === 'LOG_BPT')
    //   // 2 JOIN EVENTS BECAUSE SIDE STAKING ALSO STAKED DTs, TODO: we should add to whom has been sent in the LOG_BPT event
    //   expect(tx.events.LOG_JOIN[0].returnValues.bptAmount).to.equal(
    //     tx.events.LOG_JOIN[1].returnValues.bptAmount
    //   )
    // })

    // it('#exitswapPoolAmountIn- user2 exit the pool receiving only USDC', async () => {
    //   const BPTAmountIn = '0.5'
    //   const minUSDCOut = '0.5'

    //   const tx = await pool.exitswapPoolAmountIn(
    //     user2,
    //     poolAddress,
    //     BPTAmountIn,
    //     minUSDCOut
    //   )

    //   assert(tx != null)

    //   expect(tx.events.LOG_EXIT[0].returnValues.tokenOut).to.equal(contracts.usdcAddress)

    //   // DTs were also unstaked in the same transaction (went to the staking contract)
    //   expect(tx.events.LOG_EXIT[1].returnValues.tokenOut).to.equal(erc20Token)
    // })
>>>>>>> 271e870b
  })
})<|MERGE_RESOLUTION|>--- conflicted
+++ resolved
@@ -124,15 +124,9 @@
 
       const ercParams: Erc20CreateParams = {
         templateIndex: 1,
-<<<<<<< HEAD
         minter: factoryOwner,
-        feeManager: user3,
+        paymentCollector: user3,
         mpFeeAddress: factoryOwner,
-=======
-        minter: contracts.accounts[0],
-        paymentCollector: user3,
-        mpFeeAddress: contracts.accounts[0],
->>>>>>> 271e870b
         feeToken: '0x0000000000000000000000000000000000000000',
         cap: '1000000',
         feeAmount: '0',
@@ -264,7 +258,6 @@
       ).to.equal((await web3.eth.getBlockNumber()).toString())
     })
 
-<<<<<<< HEAD
     it('#swapExactAmountIn - should swap', async () => {
       await daiContract.methods
         .transfer(user2, web3.utils.toWei('1000'))
@@ -355,98 +348,6 @@
       // DTs were also unstaked in the same transaction (went to the staking contract)
       expect(tx.events.LOG_EXIT[1].returnValues.tokenOut).to.equal(erc20Token)
     })
-=======
-    // it('#swapExactAmountIn - should swap', async () => {
-    //   await daiContract.methods
-    //     .transfer(user2, web3.utils.toWei('1000'))
-    //     .send({ from: contracts.accounts[0] })
-    //   await approve(web3, user2, contracts.daiAddress, poolAddress, '10')
-    //   const tokenInOutMarket: TokenInOutMarket = {
-    //     tokenIn: contracts.daiAddress,
-    //     tokenOut: erc20Token,
-    //     marketFeeAddress: contracts.accounts[0]
-    //   }
-    //   const amountsInOutMaxFee: AmountsInMaxFee = {
-    //     tokenAmountIn: '10',
-    //     minAmountOut: '1',
-    //     swapMarketFee: '0.1'
-    //   }
-
-    //   const tx = await pool.swapExactAmountIn(
-    //     user2,
-    //     poolAddress,
-    //     tokenInOutMarket,
-    //     amountsInOutMaxFee
-    //   )
-    //   expect(await erc20Contract.methods.balanceOf(user2).call()).to.equal(
-    //     tx.events.LOG_SWAP.returnValues.tokenAmountOut
-    //   )
-    // })
-
-    // it('#swapExactAmountOut - should swap', async () => {
-    //   await approve(web3, user2, contracts.daiAddress, poolAddress, '100')
-    //   const tokenInOutMarket: TokenInOutMarket = {
-    //     tokenIn: contracts.daiAddress,
-    //     tokenOut: erc20Token,
-    //     marketFeeAddress: contracts.accounts[0]
-    //   }
-    //   const amountsInOutMaxFee: AmountsOutMaxFee = {
-    //     maxAmountIn: '100',
-    //     tokenAmountOut: '50',
-    //     swapMarketFee: '0.1'
-    //   }
-    //   const tx = await pool.swapExactAmountOut(
-    //     user2,
-    //     poolAddress,
-    //     tokenInOutMarket,
-    //     amountsInOutMaxFee
-    //   )
-    //   assert(tx != null)
-    // })
-
-    // it('#joinswapExternAmountIn- user2 should add liquidity, receiving LP tokens', async () => {
-    //   const daiAmountIn = '100'
-    //   const minBPTOut = '0.1'
-    //   await approve(web3, user2, contracts.daiAddress, poolAddress, '100', true)
-    //   expect(await allowance(web3, contracts.daiAddress, user2, poolAddress)).to.equal(
-    //     '100'
-    //   )
-    //   const tx = await pool.joinswapExternAmountIn(
-    //     user2,
-    //     poolAddress,
-    //     daiAmountIn,
-    //     minBPTOut
-    //   )
-
-    //   assert(tx != null)
-
-    //   expect(tx.events.LOG_JOIN[0].event === 'LOG_JOIN')
-    //   expect(tx.events.LOG_BPT.event === 'LOG_BPT')
-    //   // 2 JOIN EVENTS BECAUSE SIDE STAKING ALSO STAKED DTs, TODO: we should add to whom has been sent in the LOG_BPT event
-    //   expect(tx.events.LOG_JOIN[0].returnValues.bptAmount).to.equal(
-    //     tx.events.LOG_JOIN[1].returnValues.bptAmount
-    //   )
-    // })
-
-    // it('#exitswapPoolAmountIn- user2 exit the pool receiving only DAI', async () => {
-    //   const BPTAmountIn = '0.5'
-    //   const minDAIOut = '0.5'
-
-    //   const tx = await pool.exitswapPoolAmountIn(
-    //     user2,
-    //     poolAddress,
-    //     BPTAmountIn,
-    //     minDAIOut
-    //   )
-
-    //   assert(tx != null)
-
-    //   expect(tx.events.LOG_EXIT[0].returnValues.tokenOut).to.equal(contracts.daiAddress)
-
-    //   // DTs were also unstaked in the same transaction (went to the staking contract)
-    //   expect(tx.events.LOG_EXIT[1].returnValues.tokenOut).to.equal(erc20Token)
-    // })
->>>>>>> 271e870b
   })
 
   describe('Test a pool with USDC (6 Decimals)', () => {
@@ -464,15 +365,9 @@
 
       const ercParams: Erc20CreateParams = {
         templateIndex: 1,
-<<<<<<< HEAD
         minter: factoryOwner,
-        feeManager: user3,
+        paymentCollector: user3,
         mpFeeAddress: factoryOwner,
-=======
-        minter: contracts.accounts[0],
-        paymentCollector: user3,
-        mpFeeAddress: contracts.accounts[0],
->>>>>>> 271e870b
         feeToken: '0x0000000000000000000000000000000000000000',
         cap: '1000000',
         feeAmount: '0',
@@ -570,7 +465,6 @@
       ).to.equal((await web3.eth.getBlockNumber()).toString())
     })
 
-<<<<<<< HEAD
     it('#swapExactAmountIn - should swap', async () => {
       const transferAmount = await amountToUnits(web3, contracts.usdcAddress, '1000') // 1000 USDC
       await usdcContract.methods
@@ -661,97 +555,5 @@
       // DTs were also unstaked in the same transaction (went to the staking contract)
       expect(tx.events.LOG_EXIT[1].returnValues.tokenOut).to.equal(erc20Token)
     })
-=======
-    // it('#swapExactAmountIn - should swap', async () => {
-    //   const transferAmount = await amountToUnits(web3, contracts.usdcAddress, '1000') // 1000 USDC
-    //   await usdcContract.methods
-    //     .transfer(user2, transferAmount)
-    //     .send({ from: contracts.accounts[0] })
-
-    //   await approve(web3, user2, contracts.usdcAddress, poolAddress, '10')
-    //   const tokenInOutMarket: TokenInOutMarket = {
-    //     tokenIn: contracts.usdcAddress,
-    //     tokenOut: erc20Token,
-    //     marketFeeAddress: contracts.accounts[0]
-    //   }
-    //   const amountsInOutMaxFee: AmountsInMaxFee = {
-    //     tokenAmountIn: '10',
-    //     minAmountOut: '1',
-    //     swapMarketFee: '0.1'
-    //   }
-    //   const tx = await pool.swapExactAmountIn(
-    //     user2,
-    //     poolAddress,
-    //     tokenInOutMarket,
-    //     amountsInOutMaxFee
-    //   )
-    //   expect(await erc20Contract.methods.balanceOf(user2).call()).to.equal(
-    //     tx.events.LOG_SWAP.returnValues.tokenAmountOut
-    //   )
-    // })
-
-    // it('#swapExactAmountOut - should swap', async () => {
-    //   await approve(web3, user2, contracts.usdcAddress, poolAddress, '100')
-    //   const tokenInOutMarket: TokenInOutMarket = {
-    //     tokenIn: contracts.usdcAddress,
-    //     tokenOut: erc20Token,
-    //     marketFeeAddress: contracts.accounts[0]
-    //   }
-    //   const amountsInOutMaxFee: AmountsOutMaxFee = {
-    //     maxAmountIn: '100',
-    //     tokenAmountOut: '50',
-    //     swapMarketFee: '0.1'
-    //   }
-    //   const tx = await pool.swapExactAmountOut(
-    //     user2,
-    //     poolAddress,
-    //     tokenInOutMarket,
-    //     amountsInOutMaxFee
-    //   )
-    //   assert(tx != null)
-    //   // console.log(tx.events)
-    // })
-
-    // it('#joinswapExternAmountIn- user2 should add liquidity, receiving LP tokens', async () => {
-    //   const usdcAmountIn = '100'
-    //   const minBPTOut = '0.1'
-    //   await approve(web3, user2, contracts.usdcAddress, poolAddress, '100', true)
-
-    //   const tx = await pool.joinswapExternAmountIn(
-    //     user2,
-    //     poolAddress,
-    //     usdcAmountIn,
-    //     minBPTOut
-    //   )
-
-    //   assert(tx != null)
-
-    //   expect(tx.events.LOG_JOIN[0].event === 'LOG_JOIN')
-    //   expect(tx.events.LOG_BPT.event === 'LOG_BPT')
-    //   // 2 JOIN EVENTS BECAUSE SIDE STAKING ALSO STAKED DTs, TODO: we should add to whom has been sent in the LOG_BPT event
-    //   expect(tx.events.LOG_JOIN[0].returnValues.bptAmount).to.equal(
-    //     tx.events.LOG_JOIN[1].returnValues.bptAmount
-    //   )
-    // })
-
-    // it('#exitswapPoolAmountIn- user2 exit the pool receiving only USDC', async () => {
-    //   const BPTAmountIn = '0.5'
-    //   const minUSDCOut = '0.5'
-
-    //   const tx = await pool.exitswapPoolAmountIn(
-    //     user2,
-    //     poolAddress,
-    //     BPTAmountIn,
-    //     minUSDCOut
-    //   )
-
-    //   assert(tx != null)
-
-    //   expect(tx.events.LOG_EXIT[0].returnValues.tokenOut).to.equal(contracts.usdcAddress)
-
-    //   // DTs were also unstaked in the same transaction (went to the staking contract)
-    //   expect(tx.events.LOG_EXIT[1].returnValues.tokenOut).to.equal(erc20Token)
-    // })
->>>>>>> 271e870b
   })
 })