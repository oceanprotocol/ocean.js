--- conflicted
+++ resolved
@@ -13,14 +13,9 @@
   NftFactory,
   NftCreateData,
   Pool,
-<<<<<<< HEAD
-  unitsToAmount,
-  SideStaking
-=======
   SideStaking,
   unitsToAmount,
   ZERO_ADDRESS
->>>>>>> 34e96880
 } from '../../../../src'
 import {
   Erc20CreateParams,
