import { assert } from 'chai'
import { deployContracts, Addresses } from '../../TestContractHandler'
import { web3 } from '../../config'
import {
  NftFactory,
  NftCreateData,
  Datatoken,
  Nft,
  OrderParams,
  DispenserParams,
  ZERO_ADDRESS,
  signHash
} from '../../../src'
import { ProviderFees, FreCreationParams, FreOrderParams } from '../../../src/@types'

describe('Datatoken', () => {
  let nftOwner: string
  let user1: string
  let user2: string
  let user3: string
  let datatokenDeployer: string
  let contracts: Addresses
  let nftDatatoken: Nft
  let datatoken: Datatoken
  let nftFactory: NftFactory
  let nftAddress: string
  let datatokenAddress: string
  let fixedRateAddress: string
  let exchangeId: string
  let freParams: FreCreationParams

  const nftData: NftCreateData = {
    name: 'NFTName',
    symbol: 'NFTSymbol',
    templateIndex: 1,
    tokenURI: 'https://oceanprotocol.com/nft/',
    transferable: true,
    owner: null
  }

  before(async () => {
    const accounts = await web3.eth.getAccounts()
    nftOwner = accounts[0]
    user1 = accounts[1]
    user2 = accounts[2]
    user3 = accounts[3]
    datatokenDeployer = accounts[4]

    nftData.owner = nftOwner
  })

  it('should deploy contracts', async () => {
    contracts = await deployContracts(web3, nftOwner)

    freParams = {
      fixedRateAddress: contracts.fixedRateAddress,
      baseTokenAddress: contracts.daiAddress,
      owner: nftOwner,
      marketFeeCollector: nftOwner,
      baseTokenDecimals: 18,
      datatokenDecimals: 18,
      fixedRate: web3.utils.toWei('1'),
      marketFee: '0'
    }
  })

  it('should initialize NFTFactory instance and create a new NFT', async () => {
    nftFactory = new NftFactory(contracts.nftFactoryAddress, web3, 8996)

    nftAddress = await nftFactory.createNFT(nftOwner, nftData)
    nftDatatoken = new Nft(web3, 8996)
  })

  it('#createDatatoken - should create a new ERC20 Datatoken from NFT contract', async () => {
    await nftDatatoken.addDatatokenDeployer(nftAddress, nftOwner, datatokenDeployer)
    datatokenAddress = await nftDatatoken.createDatatoken(
      nftAddress,
      nftOwner,
      nftOwner,
      user1,
      user2,
      ZERO_ADDRESS,
      '0',
      '10000',
      'ERC20B1',
      'ERC20DT1Symbol'
    )
    assert(datatokenAddress !== null)
  })

  it('should initialize DT20 Instance', async () => {
    datatoken = new Datatoken(web3, 8996)
  })

  it('#mint - should fail to mint DT20, if NOT Minter', async () => {
    assert((await datatoken.getPermissions(datatokenAddress, user1)).minter === false)
    try {
      await datatoken.mint(datatokenAddress, user1, '10', user1)
      assert(false)
    } catch (e) {
      assert(e.message === 'Caller is not Minter')
    }
  })

  it('#addMinter - should add user1 as minter, if user has DatatokenDeployer permission', async () => {
    assert((await nftDatatoken.isDatatokenDeployer(nftAddress, nftOwner)) === true)
    assert((await datatoken.getPermissions(datatokenAddress, user1)).minter === false)

    await datatoken.addMinter(datatokenAddress, nftOwner, user1)

    assert((await datatoken.getPermissions(datatokenAddress, user1)).minter === true)
  })

  it('#addMinter - should FAIL TO add user1 as minter, if user has DatatokenDeployer permission', async () => {
    assert((await nftDatatoken.isDatatokenDeployer(nftAddress, user3)) === false)
    assert((await datatoken.getPermissions(datatokenAddress, user2)).minter === false)

    try {
      await datatoken.addMinter(datatokenAddress, user3, user2)
      assert(false)
    } catch (e) {
      assert(e.message === 'Caller is not DatatokenDeployer')
    }

    assert((await datatoken.getPermissions(datatokenAddress, user2)).minter === false)
  })

  it('#mint - should mint ERC20 Datatoken to user1, if Minter', async () => {
    assert((await datatoken.getPermissions(datatokenAddress, nftOwner)).minter === true)
    await datatoken.mint(datatokenAddress, nftOwner, '10', user1)

    assert((await datatoken.balance(datatokenAddress, user1)) === '10')
  })

  it('#createFixedRate - should create FRE for the ERC20 Datatoken', async () => {
    const fre = await datatoken.createFixedRate(datatokenAddress, nftOwner, freParams)
    assert(fre !== null)
    fixedRateAddress = fre.events.NewFixedRate.address
    exchangeId = fre.events.NewFixedRate.returnValues[0]
  })

  it('#createFixedRate - should FAIL create FRE if NOT DatatokenDeployer', async () => {
    assert((await nftDatatoken.isDatatokenDeployer(nftAddress, user3)) === false)
    try {
      await datatoken.createFixedRate(datatokenAddress, user3, freParams)
      assert(false)
    } catch (e) {
      assert(e.message === 'User is not Datatoken Deployer')
    }
  })

  it('#createDispenser - method creates a dispenser for the ERC20 Datatoken', async () => {
    const dispenserParams: DispenserParams = {
      maxTokens: '10',
      maxBalance: '100'
    }

    const dispenser = await datatoken.createDispenser(
      datatokenAddress,
      nftOwner,
      contracts.dispenserAddress,
      dispenserParams
    )
    assert(dispenser !== null)
  })

  it('#createDispenser - should FAIL to create a Dispenser if not Datatoken Deployer', async () => {
    const dispenserParams: DispenserParams = {
      maxTokens: '10',
      maxBalance: '100'
    }
    assert((await nftDatatoken.isDatatokenDeployer(nftAddress, user3)) === false)
    try {
      await datatoken.createDispenser(
        datatokenAddress,
        user2,
        contracts.dispenserAddress,
        dispenserParams
      )
      assert(false)
    } catch (e) {
      assert(e.message === 'User is not Datatoken Deployer')
    }
  })

  it('#removeMinter - should FAIL to remove user1 as minter, if caller is NOT DatatokenDeployer', async () => {
    assert((await nftDatatoken.isDatatokenDeployer(nftAddress, user2)) === false)
    assert((await datatoken.getPermissions(datatokenAddress, user1)).minter === true)

    try {
      await datatoken.removeMinter(datatokenAddress, user2, user1)
      assert(false)
    } catch (e) {
      assert(e.message === 'Caller is not DatatokenDeployer')
    }
    assert((await datatoken.getPermissions(datatokenAddress, user1)).minter === true)
  })

  it('#removeMinter - should remove user1 as minter, if nftDatatoken has DatatokenDeployer permission', async () => {
    assert((await nftDatatoken.isDatatokenDeployer(nftAddress, nftOwner)) === true)
    assert((await datatoken.getPermissions(datatokenAddress, user1)).minter === true)

    await datatoken.removeMinter(datatokenAddress, nftOwner, user1)

    assert((await datatoken.getPermissions(datatokenAddress, user1)).minter === false)
  })

  it('#addPaymentManager - should FAIL TO add user2 as paymentManager, if caller is NOT DatatokenDeployer', async () => {
    assert((await nftDatatoken.isDatatokenDeployer(nftAddress, user1)) === false)
    assert(
      (await datatoken.getPermissions(datatokenAddress, user2)).paymentManager === false
    )

    try {
      await datatoken.addPaymentManager(datatokenAddress, user1, user2)
      assert(false)
    } catch (e) {
      assert(e.message === 'Caller is not DatatokenDeployer')
    }
    assert(
      (await datatoken.getPermissions(datatokenAddress, user2)).paymentManager === false
    )
  })

  it('#addPaymentManager - should add user2 as paymentManager, if caller has DatatokenDeployer permission', async () => {
    assert((await nftDatatoken.isDatatokenDeployer(nftAddress, nftOwner)) === true)
    assert(
      (await datatoken.getPermissions(datatokenAddress, user2)).paymentManager === false
    )

    await datatoken.addPaymentManager(datatokenAddress, nftOwner, user2)

    assert(
      (await datatoken.getPermissions(datatokenAddress, user2)).paymentManager === true
    )
  })

  it('#removePaymentManager - should FAIL TO remove user2 as paymentManager, if nftDatatoken has DatatokenDeployer permission', async () => {
    assert((await nftDatatoken.isDatatokenDeployer(nftAddress, user1)) === false)
    assert(
      (await datatoken.getPermissions(datatokenAddress, user2)).paymentManager === true
    )
    try {
      await datatoken.removePaymentManager(datatokenAddress, user1, user2)
      assert(false)
    } catch (e) {
      assert(e.message === 'Caller is not DatatokenDeployer')
    }

    assert(
      (await datatoken.getPermissions(datatokenAddress, user2)).paymentManager === true
    )
  })

  it('#removePaymentManager - should remove user2 as paymentManager, if Caller has DatatokenDeployer permission', async () => {
    assert((await nftDatatoken.isDatatokenDeployer(nftAddress, nftOwner)) === true)
    assert(
      (await datatoken.getPermissions(datatokenAddress, user2)).paymentManager === true
    )

    await datatoken.removePaymentManager(datatokenAddress, nftOwner, user2)

    assert(
      (await datatoken.getPermissions(datatokenAddress, user2)).paymentManager === false
    )
  })

  it('#setPaymentCollector - should fail to set a new paymentCollector, if NOT PAYMENT Manager, NFT OWNER OR ERC 20 DEPLOYER', async () => {
    assert(
      (await datatoken.getPermissions(datatokenAddress, user2)).paymentManager === false
    )

    try {
      await datatoken.setPaymentCollector(datatokenAddress, user1, user2)
      assert(false)
    } catch (e) {
      assert(e.message === 'Caller is not Fee Manager, owner or Datatoken Deployer')
    }
  })

  it('#setPaymentCollector - should set a new paymentCollector, if PAYMENT MANAGER', async () => {
    assert((await datatoken.getPaymentCollector(datatokenAddress)) === user1)

    await datatoken.addPaymentManager(datatokenAddress, nftOwner, user1)

    assert(
      (await datatoken.getPermissions(datatokenAddress, user1)).paymentManager === true
    )

    await datatoken.setPaymentCollector(datatokenAddress, user1, user3)

    assert((await datatoken.getPaymentCollector(datatokenAddress)) === user3)
  })

  it('#setPaymentCollector - should set a new paymentCollector, if NFT OWNER', async () => {
    assert((await nftDatatoken.getNftOwner(nftAddress)) === nftOwner)

    await datatoken.setPaymentCollector(datatokenAddress, nftOwner, user2)

    assert((await datatoken.getPaymentCollector(datatokenAddress)) === user2)
  })

  it('#setPaymentCollector - should set a new paymentCollector, if ERC 20 DEPLOYER', async () => {
    assert(
      (await nftDatatoken.getNftPermissions(nftAddress, datatokenDeployer))
        .deployERC20 === true
    )

    await datatoken.setPaymentCollector(datatokenAddress, datatokenDeployer, user3)

    assert((await datatoken.getPaymentCollector(datatokenAddress)) === user3)
  })

  it('#startOrder- user2 should create an order for DT ', async () => {
    assert(
      (await datatoken.balance(datatokenAddress, user1)) === '10',
      'User1 does not hold 10 datatokens'
    )
    assert(
      (await datatoken.balance(datatokenAddress, user2)) === '0',
      'User2 does not hold 0 datatokens'
    )

    const providerData = JSON.stringify({ timeout: 0 })
    const providerFeeToken = ZERO_ADDRESS
    const providerFeeAmount = '0'
    const providerValidUntil = '0'
    const message = web3.utils.soliditySha3(
      { t: 'bytes', v: web3.utils.toHex(web3.utils.asciiToHex(providerData)) },
      { t: 'address', v: user3 },
      { t: 'address', v: providerFeeToken },
      { t: 'uint256', v: providerFeeAmount },
      { t: 'uint256', v: providerValidUntil }
    )
    const { v, r, s } = await signHash(web3, message, user3)
    const providerFees: ProviderFees = {
      providerFeeAddress: user3,
      providerFeeToken: providerFeeToken,
      providerFeeAmount: providerFeeAmount,
      v: v,
      r: r,
      s: s,
      providerData: web3.utils.toHex(web3.utils.asciiToHex(providerData)),
      validUntil: providerValidUntil
    }
    const order = await datatoken.startOrder(
      datatokenAddress,
      user1,
      user2,
      1,
      providerFees
    )
    assert(order !== null)

    assert(
      (await datatoken.balance(datatokenAddress, user1)) === '9',
      'Invalid user balance, DT was not substracted'
    )
    assert(
      (await datatoken.balance(
        datatokenAddress,
        await datatoken.getPaymentCollector(datatokenAddress)
      )) === '0.97',
      'Invalid publisher reward, we should have 1 DT'
    )
  })

  it('#reuseOrder- user2 should user should succeed to call reuseOrder on a using a previous txId ', async () => {
    const providerData = JSON.stringify({ timeout: 0 })
    const providerFeeToken = ZERO_ADDRESS
    const providerFeeAmount = '0'
    const providerValidUntil = '0'
    const message = web3.utils.soliditySha3(
      { t: 'bytes', v: web3.utils.toHex(web3.utils.asciiToHex(providerData)) },
      { t: 'address', v: user3 },
      { t: 'address', v: providerFeeToken },
      { t: 'uint256', v: providerFeeAmount },
      { t: 'uint256', v: providerValidUntil }
    )
    const { v, r, s } = await signHash(web3, message, user3)
    const providerFees: ProviderFees = {
      providerFeeAddress: user3,
      providerFeeToken: providerFeeToken,
      providerFeeAmount: providerFeeAmount,
      v: v,
      r: r,
      s: s,
      providerData: web3.utils.toHex(web3.utils.asciiToHex(providerData)),
      validUntil: providerValidUntil
    }
    const order = await datatoken.startOrder(
      datatokenAddress,
      user1,
      user2,
      1,
      providerFees
    )
    assert(order.transactionHash, ' Failed to start order')
    const reusedOrder = await datatoken.reuseOrder(
      datatokenAddress,
      user2,
      order.transactionHash,
      providerFees
    )
    assert(reusedOrder.events.OrderReused.event === 'OrderReused')
    assert(reusedOrder.events.ProviderFee.event === 'ProviderFee')
  })

  it('#buyFromDispenserAndOrder- Enterprise method', async () => {
    const providerData = JSON.stringify({ timeout: 0 })
    const providerFeeToken = ZERO_ADDRESS
    const providerFeeAmount = '0'
    const message = web3.utils.soliditySha3(
      { t: 'bytes', v: web3.utils.toHex(web3.utils.asciiToHex(providerData)) },
      { t: 'address', v: user3 },
      { t: 'address', v: providerFeeToken },
      { t: 'uint256', v: providerFeeAmount }
    )
    const { v, r, s } = await signHash(web3, message, user3)
    const providerValidUntil = '0'
    const providerFees: ProviderFees = {
      providerFeeAddress: user3,
      providerFeeToken: providerFeeToken,
      providerFeeAmount: providerFeeAmount,
      v: v,
      r: r,
      s: s,
      providerData: web3.utils.toHex(web3.utils.asciiToHex(providerData)),
      validUntil: providerValidUntil
    }
    const consumeMarketFee = {
      consumeMarketFeeAddress: ZERO_ADDRESS,
      consumeMarketFeeToken: ZERO_ADDRESS,
      consumeMarketFeeAmount: '0'
    }
    const order: OrderParams = {
      consumer: user1,
      serviceIndex: 1,
      _providerFee: providerFees,
      _consumeMarketFee: consumeMarketFee
    }
    const buyFromDispenseTx = await datatoken.buyFromDispenserAndOrder(
      datatokenAddress,
      nftOwner,
      order,
      contracts.dispenserAddress
    )
    assert(buyFromDispenseTx !== null)
  })

  it('#buyFromFreAndOrder - Enterprise method ', async () => {
    const providerData = JSON.stringify({ timeout: 0 })
    const providerFeeToken = ZERO_ADDRESS
    const providerFeeAmount = '0'
    const message = web3.utils.soliditySha3(
      { t: 'bytes', v: web3.utils.toHex(web3.utils.asciiToHex(providerData)) },
      { t: 'address', v: user3 },
      { t: 'address', v: providerFeeToken },
      { t: 'uint256', v: providerFeeAmount }
    )
    const { v, r, s } = await signHash(web3, message, user3)
    const providerValidUntil = '0'
    const providerFees: ProviderFees = {
      providerFeeAddress: user1,
      providerFeeToken: providerFeeToken,
      providerFeeAmount: providerFeeAmount,
      v: v,
      r: r,
      s: s,
      providerData: web3.utils.toHex(web3.utils.asciiToHex(providerData)),
      validUntil: providerValidUntil
    }
    const consumeMarketFee = {
      consumeMarketFeeAddress: ZERO_ADDRESS,
      consumeMarketFeeToken: ZERO_ADDRESS,
      consumeMarketFeeAmount: '0'
    }
    const order: OrderParams = {
      consumer: user1,
      serviceIndex: 1,
      _providerFee: providerFees,
      _consumeMarketFee: consumeMarketFee
    }

    const fre: FreOrderParams = {
      exchangeContract: fixedRateAddress,
      exchangeId: exchangeId,
      maxBaseTokenAmount: '1',
      baseTokenAddress: contracts.daiAddress,
      baseTokenDecimals: 18,
      swapMarketFee: '0.1',
      marketFeeAddress: ZERO_ADDRESS
    }

    const buyTx = await datatoken.buyFromFreAndOrder(datatokenAddress, user1, order, fre)
    assert(buyTx !== null)
  })

  it('#cleanPermissions - should FAIL to clean permissions at Datatoken level, if NOT NFT Owner', async () => {
    assert((await datatoken.getPermissions(datatokenAddress, nftOwner)).minter === true)

    assert((await datatoken.getPaymentCollector(datatokenAddress)) === user3)

    assert(
      (await datatoken.getPermissions(datatokenAddress, user1)).paymentManager === true
    )

    try {
      await datatoken.cleanPermissions(datatokenAddress, user2)
      assert(false)
    } catch (e) {
      assert(e.message === 'Caller is NOT Nft Owner')
    }

    assert((await datatoken.getPaymentCollector(datatokenAddress)) === user3)

    assert((await datatoken.getPermissions(datatokenAddress, nftOwner)).minter === true)

    assert(
      (await datatoken.getPermissions(datatokenAddress, user1)).paymentManager === true
    )
  })

  it('#cleanPermissions - should clean permissions at Datatoken level', async () => {
    assert((await datatoken.getPermissions(datatokenAddress, nftOwner)).minter === true)

    assert((await datatoken.getPaymentCollector(datatokenAddress)) === user3)

    assert(
      (await datatoken.getPermissions(datatokenAddress, user1)).paymentManager === true
    )

    await datatoken.cleanPermissions(datatokenAddress, nftOwner)

    assert((await datatoken.getPaymentCollector(datatokenAddress)) === nftOwner)

    assert((await datatoken.getPermissions(datatokenAddress, nftOwner)).minter === false)

    assert(
      (await datatoken.getPermissions(datatokenAddress, user1)).paymentManager === false
    )
  })

  it('#getNFTAddress - should succeed to get the parent NFT address', async () => {
    const address = await datatoken.getNFTAddress(datatokenAddress)
    assert(address, 'Not able to get the parent NFT address')
  })

<<<<<<< HEAD
  it('#setData - should set a value into 725Y standard, if Caller has DatatokenDeployer permission', async () => {
    const data = web3.utils.asciiToHex('SomeData')
=======
  it('#setData - should set a value into 725Y standard, if Caller has ERC20Deployer permission', async () => {
    const data = 'SomeData'
>>>>>>> e0af5302

    assert((await nftDatatoken.isDatatokenDeployer(nftAddress, nftOwner)) === true)

    await datatoken.setData(datatokenAddress, nftOwner, data)

    assert((await nftDatatoken.getData(nftAddress, datatokenAddress)) === data)
  })

<<<<<<< HEAD
  it('#setData - should FAIL to set a value into 725Y standard, if Caller has NOT DatatokenDeployer permission', async () => {
    const data = web3.utils.asciiToHex('NewData')
    const OldData = web3.utils.asciiToHex('SomeData')
    assert((await nftDatatoken.isDatatokenDeployer(nftAddress, user1)) === false)
=======
  it('#setData - should FAIL to set a value into 725Y standard, if Caller has NOT ERC20Deployer permission', async () => {
    const data = 'NewData'
    const OldData = 'SomeData'
    assert((await nftDatatoken.isErc20Deployer(nftAddress, user1)) === false)
>>>>>>> e0af5302

    try {
      await datatoken.setData(datatokenAddress, user1, data)
      assert(false)
    } catch (e) {
      assert(e.message === 'User is not Datatoken Deployer')
    }
    assert((await nftDatatoken.getData(nftAddress, datatokenAddress)) === OldData)
  })

  it('#getDecimals - should return the number of decimals of the datatoken', async () => {
    const decimals = await datatoken.getDecimals(datatokenAddress)
    assert(decimals === '18')
  })

  it('#transfer - we can transfer the datatoken', async () => {
    const balance1before = await datatoken.balance(datatokenAddress, user1)
    const balance2before = await datatoken.balance(datatokenAddress, user2)

    await datatoken.transfer(datatokenAddress, user2, '1', user1)

    const balance1after = await datatoken.balance(datatokenAddress, user1)
    const balance2after = await datatoken.balance(datatokenAddress, user2)

    assert(+balance1after === +balance1before - 1)
    assert(+balance2after === +balance2before + 1)
  })

  it('#setPublishingMarketFee - User should not be able to set the Publishing Market Fee', async () => {
    const originalPublishingMarketFee = await datatoken.getPublishingMarketFee(
      datatokenAddress,
      user1
    )
    try {
      await datatoken.setPublishingMarketFee(
        datatokenAddress,
        user1,
        contracts.daiAddress,
        web3.utils.toWei('10'),
        user1
      )
    } catch (e) {
      console.log('Message:', e.message)
      assert(e.message === 'Caller is not the Publishing Market Fee Address')
    }
    const newPublishingMarketFee = await datatoken.getPublishingMarketFee(
      datatokenAddress,
      user3
    )

    assert(
      newPublishingMarketFee.publishMarketFeeAddress ===
        originalPublishingMarketFee.publishMarketFeeAddress
    )
    assert(
      newPublishingMarketFee.publishMarketFeeAmount ===
        originalPublishingMarketFee.publishMarketFeeAmount
    )
    assert(
      newPublishingMarketFee.publishMarketFeeToken ===
        originalPublishingMarketFee.publishMarketFeeToken
    )
  })
  it('#setPublishingMarketFee - Marketplace fee address should be able to set the Publishing Market Fee', async () => {
    const originalPublishingMarketFee = await datatoken.getPublishingMarketFee(
      datatokenAddress,
      user2
    )
    try {
      await datatoken.setPublishingMarketFee(
        datatokenAddress,
        user2,
        contracts.daiAddress,
        web3.utils.toWei('10'),
        user2
      )
    } catch (e) {
      console.log('Error:', e)
    }
    const newPublishingMarketFee = await datatoken.getPublishingMarketFee(
      datatokenAddress,
      user2
    )

    assert(newPublishingMarketFee !== originalPublishingMarketFee)
    assert(newPublishingMarketFee.publishMarketFeeAddress === user2)
    assert(newPublishingMarketFee.publishMarketFeeAmount === web3.utils.toWei('10'))
    assert(newPublishingMarketFee.publishMarketFeeToken === contracts.daiAddress)
  })
})<|MERGE_RESOLUTION|>--- conflicted
+++ resolved
@@ -546,13 +546,8 @@
     assert(address, 'Not able to get the parent NFT address')
   })
 
-<<<<<<< HEAD
-  it('#setData - should set a value into 725Y standard, if Caller has DatatokenDeployer permission', async () => {
-    const data = web3.utils.asciiToHex('SomeData')
-=======
   it('#setData - should set a value into 725Y standard, if Caller has ERC20Deployer permission', async () => {
     const data = 'SomeData'
->>>>>>> e0af5302
 
     assert((await nftDatatoken.isDatatokenDeployer(nftAddress, nftOwner)) === true)
 
@@ -561,17 +556,10 @@
     assert((await nftDatatoken.getData(nftAddress, datatokenAddress)) === data)
   })
 
-<<<<<<< HEAD
-  it('#setData - should FAIL to set a value into 725Y standard, if Caller has NOT DatatokenDeployer permission', async () => {
-    const data = web3.utils.asciiToHex('NewData')
-    const OldData = web3.utils.asciiToHex('SomeData')
-    assert((await nftDatatoken.isDatatokenDeployer(nftAddress, user1)) === false)
-=======
   it('#setData - should FAIL to set a value into 725Y standard, if Caller has NOT ERC20Deployer permission', async () => {
     const data = 'NewData'
     const OldData = 'SomeData'
-    assert((await nftDatatoken.isErc20Deployer(nftAddress, user1)) === false)
->>>>>>> e0af5302
+    assert((await nftDatatoken.isDatatokenDeployer(nftAddress, user1)) === false)
 
     try {
       await datatoken.setData(datatokenAddress, user1, data)
