import { assert } from 'chai'
import { deployContracts, Addresses } from '../../TestContractHandler'
import sha256 from 'crypto-js/sha256'
import { web3 } from '../../config'
<<<<<<< HEAD
import { NftFactory, NftCreateData, Nft } from '../../../src'
=======
import { NftFactory, NftCreateData, Nft, ZERO_ADDRESS } from '../../../src'
>>>>>>> 34e96880
import { MetadataAndTokenURI } from '../../../src/@types'

describe('NFT', () => {
  let nftOwner: string
  let user1: string
  let user2: string
  let user3: string
  let contracts: Addresses
  let nftDatatoken: Nft
  let nftFactory: NftFactory
  let nftAddress: string

  const nftData: NftCreateData = {
    name: 'NFTName',
    symbol: 'NFTSymbol',
    templateIndex: 1,
    tokenURI: 'https://oceanprotocol.com/nft/',
    transferable: true,
    owner: null
  }

  before(async () => {
    const accounts = await web3.eth.getAccounts()
    nftOwner = accounts[0]
    user1 = accounts[1]
    user2 = accounts[2]
    user3 = accounts[3]

    nftData.owner = nftOwner
  })

  it('should deploy contracts', async () => {
    contracts = await deployContracts(web3, nftOwner)
  })

  it('should initialize NFTFactory instance and create a new NFT', async () => {
    nftFactory = new NftFactory(contracts.erc721FactoryAddress, web3, 8996)

    nftAddress = await nftFactory.createNFT(nftOwner, nftData)
    nftDatatoken = new Nft(web3, 8996)
  })

  it('#getTokenURI', async () => {
    const tokenURI = await nftDatatoken.getTokenURI(nftAddress, 1)
    assert(tokenURI === nftData.tokenURI)
  })

  it('#createERC20 - should create a new ERC20 DT from NFT contract', async () => {
    const erc20Address = await nftDatatoken.createErc20(
      nftAddress,
      nftOwner,
      nftOwner,
      user1,
      user2,
      ZERO_ADDRESS,
      '0',
      '10000',
      nftData.name,
      nftData.symbol,
      1
    )
    assert(erc20Address !== null)
  })

  it('#createERC20 - should fail to create a new ERC20 DT if not ERC20Deployer', async () => {
    try {
      await nftDatatoken.createErc20(
        nftAddress,
        user1,
        nftOwner,
        user1,
        user2,
        ZERO_ADDRESS,
        '0',
        '10000',
        nftData.name,
        nftData.symbol,
        1
      )
      assert(false)
    } catch (e) {
      assert(e.message === 'Caller is not ERC20Deployer')
    }
  })

  // Manager
  it('#addManager - should add a new Manager', async () => {
    assert((await nftDatatoken.getNftPermissions(nftAddress, user1)).manager === false)

    await nftDatatoken.addManager(nftAddress, nftOwner, user1)

    assert((await nftDatatoken.getNftPermissions(nftAddress, user1)).manager === true)
  })

  it('#addManager - should fail to add a new Manager, if NOT NFT Owner', async () => {
    try {
      await nftDatatoken.addManager(nftAddress, user1, user1)
      assert(false)
    } catch (e) {
      assert(e.message === 'Caller is not NFT Owner')
    }
  })

  it('#removeManager - should remove a Manager', async () => {
    assert((await nftDatatoken.getNftPermissions(nftAddress, user1)).manager === true)

    await nftDatatoken.removeManager(nftAddress, nftOwner, user1)

    assert((await nftDatatoken.getNftPermissions(nftAddress, user1)).manager === false)
  })

  it('#removeManager - should fail to remove a new Manager, if NOT NFT Owner', async () => {
    try {
      await nftDatatoken.removeManager(nftAddress, user1, nftOwner)
      assert(false)
    } catch (e) {
      assert(e.message === 'Caller is not NFT Owner')
    }
  })

  // ERC20Deployer
  it('#addERC20Deployer -should add ERC20deployer if Manager', async () => {
    assert((await nftDatatoken.isErc20Deployer(nftAddress, user1)) === false)

    await nftDatatoken.addErc20Deployer(nftAddress, nftOwner, user1)

    assert((await nftDatatoken.isErc20Deployer(nftAddress, user1)) === true)
  })

  it('#addERC20Deployer - should fail to add ERC20deployer if NOT Manager', async () => {
    try {
      await nftDatatoken.addErc20Deployer(nftAddress, user1, user1)
      assert(false)
    } catch (e) {
      assert(e.message === 'Caller is not Manager')
    }
  })

  it('#removeERC20Deployer - remove ERC20deployer if Manager', async () => {
    assert((await nftDatatoken.isErc20Deployer(nftAddress, user1)) === true)

    await nftDatatoken.removeErc20Deployer(nftAddress, nftOwner, user1)

    assert((await nftDatatoken.isErc20Deployer(nftAddress, user1)) === false)
  })

  it('#removeERC20Deployer - should fail and remove ERC20deployer if NOT Manager nor himself an ERC20Deployer', async () => {
    await nftDatatoken.addErc20Deployer(nftAddress, nftOwner, user1)
    assert((await nftDatatoken.isErc20Deployer(nftAddress, user1)) === true)
    try {
      await nftDatatoken.removeErc20Deployer(nftAddress, user1, user1)
      assert(false)
    } catch (e) {
      assert(e.message === 'Caller is not Manager nor ERC20Deployer')
    }
    assert((await nftDatatoken.isErc20Deployer(nftAddress, user1)) === true)
  })

  it('#removeERC20Deployer - should fail to remove himself as an ERC20Deployer', async () => {
    assert((await nftDatatoken.isErc20Deployer(nftAddress, user1)) === true)
    try {
      await nftDatatoken.removeErc20Deployer(nftAddress, user1, user1)
      assert(false)
    } catch (e) {
      assert(e.message === 'Caller is not Manager nor ERC20Deployer')
    }
    assert((await nftDatatoken.isErc20Deployer(nftAddress, user1)) === true)
  })

  //  MetadataUpdate
  it('#addMetadataUpdate - should add to remove Metadata Updater if Manager', async () => {
    assert(
      (await nftDatatoken.getNftPermissions(nftAddress, user1)).updateMetadata === false
    )

    await nftDatatoken.addMetadataUpdater(nftAddress, nftOwner, user1)

    assert(
      (await nftDatatoken.getNftPermissions(nftAddress, user1)).updateMetadata === true
    )
  })

  it('#addMetadataUpdate - should fail to add Metadata Updater if NOT Manager', async () => {
    try {
      await nftDatatoken.addMetadataUpdater(nftAddress, user1, user1)
      assert(false)
    } catch (e) {
      assert(e.message === 'Caller is not Manager')
    }
  })

  it('#removeMetadataUpdate - remove Metadata Updater if Manager', async () => {
    assert(
      (await nftDatatoken.getNftPermissions(nftAddress, user1)).updateMetadata === true
    )

    await nftDatatoken.removeMetadataUpdater(nftAddress, nftOwner, user1)

    assert(
      (await nftDatatoken.getNftPermissions(nftAddress, user1)).updateMetadata === false
    )
  })

  it('#removeMetadataUpdate - should fail to remove Metadata Updater if NOT Manager', async () => {
    try {
      await nftDatatoken.removeMetadataUpdater(nftAddress, user1, user1)
      assert(false)
    } catch (e) {
      assert(e.message === 'Caller is not Manager nor Metadata Updater')
    }
  })

  // StoreUpdater
  it('#addStoreUpdater - should add to remove Store Updater if Manager', async () => {
    assert((await nftDatatoken.getNftPermissions(nftAddress, user1)).store === false)

    await nftDatatoken.addStoreUpdater(nftAddress, nftOwner, user1)

    assert((await nftDatatoken.getNftPermissions(nftAddress, user1)).store === true)
  })

  it('#addStoreUpdater - should fail to add Store Updater if NOT Manager', async () => {
    try {
      await nftDatatoken.addStoreUpdater(nftAddress, user1, user1)
      assert(false)
    } catch (e) {
      assert(e.message === 'Caller is not Manager')
    }
  })

  it('#removeStoreUpdater - remove Metadata Updater if Manager', async () => {
    assert((await nftDatatoken.getNftPermissions(nftAddress, user1)).store === true)

    await nftDatatoken.removeStoreUpdater(nftAddress, nftOwner, user1)

    assert((await nftDatatoken.getNftPermissions(nftAddress, user1)).store === false)
  })

  it('#removeStoreUpdater - should fail to remove Metadata Updater if NOT Manager', async () => {
    try {
      await nftDatatoken.removeStoreUpdater(nftAddress, user1, user1)
      assert(false)
    } catch (e) {
      assert(e.message === `Caller is not Manager nor storeUpdater`)
    }
  })

  // Transfer test
  it('#transferNFT - should fail to transfer the NFT and clean all permissions, if NOT NFT Owner', async () => {
    assert((await nftDatatoken.getNftOwner(nftAddress)) !== user1)

    try {
      await nftDatatoken.transferNft(nftAddress, user1, user1, 1)
      assert(false)
    } catch (e) {
      assert(e.message === 'Caller is not NFT Owner')
    }
  })

  it('#transferNFT - should transfer the NFT and clean all permissions, set new owner as manager', async () => {
    await nftDatatoken.addManager(nftAddress, nftOwner, user2)
    await nftDatatoken.addErc20Deployer(nftAddress, user2, user1)
    assert((await nftDatatoken.isErc20Deployer(nftAddress, user1)) === true)

    assert((await nftDatatoken.getNftOwner(nftAddress)) === nftOwner)
    await nftDatatoken.transferNft(nftAddress, nftOwner, user1, 1)
    assert((await nftDatatoken.getNftOwner(nftAddress)) === user1)

    assert((await nftDatatoken.isErc20Deployer(nftAddress, nftOwner)) === false)
    assert((await nftDatatoken.isErc20Deployer(nftAddress, user2)) === false)
  })

  // Safe transfer test
  it('#safeTransferNft - should fail to transfer the NFT and clean all permissions, if NOT NFT Owner', async () => {
    // return the nft to nftOwner to repeat transfer tests
    await nftDatatoken.transferNft(nftAddress, user1, nftOwner, 1)

    assert((await nftDatatoken.getNftOwner(nftAddress)) !== user1)

    try {
      await nftDatatoken.safeTransferNft(nftAddress, user1, user1, 1)
      assert(false)
    } catch (e) {
      assert(e.message === 'Caller is not NFT Owner')
    }
  })

  it('#safeTransferNft - should transfer the NFT and clean all permissions, set new owner as manager', async () => {
    await nftDatatoken.addManager(nftAddress, nftOwner, user2)
    await nftDatatoken.addErc20Deployer(nftAddress, user2, user1)
    assert((await nftDatatoken.isErc20Deployer(nftAddress, user1)) === true)

    assert((await nftDatatoken.getNftOwner(nftAddress)) === nftOwner)
    await nftDatatoken.safeTransferNft(nftAddress, nftOwner, user1, 1)
    assert((await nftDatatoken.getNftOwner(nftAddress)) === user1)
  })

  // Clear permisions
  it('#cleanPermissions - should fail to cleanPermissions if NOT NFTOwner', async () => {
    try {
      await nftDatatoken.cleanPermissions(nftAddress, user2)
      assert(false)
    } catch (e) {
      assert(e.message === 'Caller is not NFT Owner')
    }
  })

  it('#cleanPermissions - should cleanPermissions if NFTOwner', async () => {
    await nftDatatoken.addManager(nftAddress, user1, user1)
    await nftDatatoken.addErc20Deployer(nftAddress, user1, user2)
    assert((await nftDatatoken.isErc20Deployer(nftAddress, user2)) === true)

    await nftDatatoken.cleanPermissions(nftAddress, user1)

    assert((await nftDatatoken.isErc20Deployer(nftAddress, user2)) === false)
    assert((await nftDatatoken.getNftPermissions(nftAddress, nftOwner)).manager === false)
  })

  it('#setMetaData - should succeed to update metadata if metadataUpdater', async () => {
    await nftDatatoken.addManager(nftAddress, user1, user1)
    await nftDatatoken.addMetadataUpdater(nftAddress, user1, user1)
    assert(
      (await nftDatatoken.getNftPermissions(nftAddress, user1)).updateMetadata === true
    )
    await nftDatatoken.setMetadata(
      nftAddress,
      user1,
      1,
      'http://myprovider:8030',
      '0x123',
      web3.utils.asciiToHex(user2),
      web3.utils.asciiToHex(user2),
      '0x' + sha256(web3.utils.asciiToHex(user2)).toString()
    )

    const metadata = await nftDatatoken.getMetadata(nftAddress)
    assert(metadata[0] === 'http://myprovider:8030')
    assert(metadata[1] === '0x123')
  })

  it('#setMetaData - should fail to update metadata if NOT metadataUpdater', async () => {
    assert(
      (await nftDatatoken.getNftPermissions(nftAddress, user3)).updateMetadata === false
    )
    try {
      await nftDatatoken.setMetadata(
        nftAddress,
        user3,
        1,
        'http://myprovider:8030',
        '0x123',
        web3.utils.asciiToHex(user2),
        web3.utils.asciiToHex(user2),
        '0x' + sha256(web3.utils.asciiToHex(user2)).toString()
      )
      assert(false)
    } catch (e) {
      assert(e.message === 'Caller is not Metadata updater')
    }
    assert(
      (await nftDatatoken.getNftPermissions(nftAddress, user3)).updateMetadata === false
    )
  })

  it('#setMetaDataState - should succeed to update MetadataState if metadataUpdater', async () => {
    await nftDatatoken.addManager(nftAddress, user1, user1)
    await nftDatatoken.addMetadataUpdater(nftAddress, user1, user1)
    let metadata = await nftDatatoken.getMetadata(nftAddress)

    assert(metadata[2] === '1')
    assert(
      (await nftDatatoken.getNftPermissions(nftAddress, user1)).updateMetadata === true
    )

    await nftDatatoken.setMetadataState(nftAddress, user1, 2)

    metadata = await nftDatatoken.getMetadata(nftAddress)
    assert(metadata[2] === '2')
  })

  it('#setMetaDataState - should fail to update MetadataState if NOT metadataUpdater', async () => {
    let metadata = await nftDatatoken.getMetadata(nftAddress)
    assert(metadata[2] === '2')
    assert(
      (await nftDatatoken.getNftPermissions(nftAddress, user3)).updateMetadata === false
    )
    try {
      await nftDatatoken.setMetadataState(nftAddress, user3, 1)
      assert(false)
    } catch (e) {
      assert(e.message === 'Caller is not Metadata updater')
    }
    metadata = await nftDatatoken.getMetadata(nftAddress)
    assert(metadata[2] === '2')
  })

  it('#setTokenURI - should update TokenURI', async () => {
    const tx = await nftDatatoken.setTokenURI(nftAddress, user1, 'test')
    assert(tx.events.TokenURIUpdate)
  })

  it('#setMetaDataAndTokenURI - should update tokenURI and set metadata', async () => {
    const data = web3.utils.asciiToHex(user2)
    const metadataAndTokenURI: MetadataAndTokenURI = {
      metaDataState: 1,
      metaDataDecryptorUrl: 'http://myprovider:8030',
      metaDataDecryptorAddress: '0x123',
      flags: web3.utils.asciiToHex(user1),
      data: web3.utils.asciiToHex(user1),
      metaDataHash: '0x' + sha256(data).toString(),
      tokenId: 1,
      tokenURI: 'https://anothernewurl.com/nft/',
      metadataProofs: []
    }
    assert(
      (await nftDatatoken.getNftPermissions(nftAddress, user1)).updateMetadata === true
    )

    const tx = await nftDatatoken.setMetadataAndTokenURI(
      nftAddress,
      user1,
      metadataAndTokenURI
    )
    assert(tx.events.TokenURIUpdate)
    assert(tx.events.MetadataUpdated)

    const metadata = await nftDatatoken.getMetadata(nftAddress)
    assert(metadata[0] === metadataAndTokenURI.metaDataDecryptorUrl)
    assert(metadata[1] === metadataAndTokenURI.metaDataDecryptorAddress)
  })
})<|MERGE_RESOLUTION|>--- conflicted
+++ resolved
@@ -2,11 +2,7 @@
 import { deployContracts, Addresses } from '../../TestContractHandler'
 import sha256 from 'crypto-js/sha256'
 import { web3 } from '../../config'
-<<<<<<< HEAD
-import { NftFactory, NftCreateData, Nft } from '../../../src'
-=======
 import { NftFactory, NftCreateData, Nft, ZERO_ADDRESS } from '../../../src'
->>>>>>> 34e96880
 import { MetadataAndTokenURI } from '../../../src/@types'
 
 describe('NFT', () => {
