import { assert } from 'chai'
import { deployContracts, Addresses } from '../../TestContractHandler'
import sha256 from 'crypto-js/sha256'
import { web3 } from '../../config'
import { NftFactory, NftCreateData, Nft, ZERO_ADDRESS } from '../../../src'
import { MetadataAndTokenURI } from '../../../src/@types'

describe('NFT', () => {
  let nftOwner: string
  let user1: string
  let user2: string
  let user3: string
  let contracts: Addresses
  let nftDatatoken: Nft
  let nftFactory: NftFactory
  let nftAddress: string

  const NFT_NAME = 'NFTName'
  const NFT_SYMBOL = 'NFTSymbol'
  const NFT_TOKEN_URI = 'https://oceanprotocol.com/nft/'
  const DECRYPTO_URL = 'http://myprovider:8030'
  const DECRYPTOR_ADDRESS = '0x123'
  const FEE_ZERO = '0'
  const CAP_AMOUNT = '10000'
  const META_DATA_STATE = 1

  const NFT_DATA: NftCreateData = {
    name: NFT_NAME,
    symbol: NFT_SYMBOL,
    templateIndex: 1,
    tokenURI: NFT_TOKEN_URI
  }

  before(async () => {
    const accounts = await web3.eth.getAccounts()
    nftOwner = accounts[0]
    user1 = accounts[1]
    user2 = accounts[2]
    user3 = accounts[3]
  })

  it('should deploy contracts', async () => {
    contracts = await deployContracts(web3, nftOwner)
  })

  it('should initialize NFTFactory instance and create a new NFT', async () => {
<<<<<<< HEAD
    nftFactory = new NftFactory(contracts.erc721FactoryAddress, web3)
=======
    nftFactory = new NftFactory(
      contracts.erc721FactoryAddress,
      web3,
      ERC721Factory.abi as AbiItem[]
    )
    const nftData: NftCreateData = {
      name: nftName,
      symbol: nftSymbol,
      templateIndex: 1,
      tokenURI: 'https://oceanprotocol.com/nft/',
      transferable: true,
      owner: nftOwner
    }
>>>>>>> 05e8a912

    nftAddress = await nftFactory.createNFT(nftOwner, NFT_DATA)
    nftDatatoken = new Nft(web3)
  })

  it('#getTokenURI', async () => {
    const tokenURI = await nftDatatoken.getTokenURI(nftAddress, 1)
    assert(tokenURI === NFT_TOKEN_URI)
  })

  it('#createERC20 - should create a new ERC20 DT from NFT contract', async () => {
    const erc20Address = await nftDatatoken.createErc20(
      nftAddress,
      nftOwner,
      nftOwner,
      user1,
      user2,
      ZERO_ADDRESS,
      FEE_ZERO,
      CAP_AMOUNT,
      NFT_NAME,
      NFT_SYMBOL,
      1
    )
    assert(erc20Address !== null)
  })

  it('#createERC20 - should fail to create a new ERC20 DT if not ERC20Deployer', async () => {
    try {
      await nftDatatoken.createErc20(
        nftAddress,
        user1,
        nftOwner,
        user1,
        user2,
        ZERO_ADDRESS,
        FEE_ZERO,
        CAP_AMOUNT,
        NFT_NAME,
        NFT_SYMBOL,
        1
      )
      assert(false)
    } catch (e) {
      assert(e.message === 'Caller is not ERC20Deployer')
    }
  })

  // Manager
  it('#addManager - should add a new Manager', async () => {
    assert((await nftDatatoken.getNftPermissions(nftAddress, user1)).manager === false)

    await nftDatatoken.addManager(nftAddress, nftOwner, user1)

    assert((await nftDatatoken.getNftPermissions(nftAddress, user1)).manager === true)
  })

  it('#addManager - should fail to add a new Manager, if NOT NFT Owner', async () => {
    try {
      await nftDatatoken.addManager(nftAddress, user1, user1)
      assert(false)
    } catch (e) {
      assert(e.message === 'Caller is not NFT Owner')
    }
  })

  it('#removeManager - should remove a Manager', async () => {
    assert((await nftDatatoken.getNftPermissions(nftAddress, user1)).manager === true)

    await nftDatatoken.removeManager(nftAddress, nftOwner, user1)

    assert((await nftDatatoken.getNftPermissions(nftAddress, user1)).manager === false)
  })

  it('#removeManager - should fail to remove a new Manager, if NOT NFT Owner', async () => {
    try {
      await nftDatatoken.removeManager(nftAddress, user1, nftOwner)
      assert(false)
    } catch (e) {
      assert(e.message === 'Caller is not NFT Owner')
    }
  })

  // ERC20Deployer
  it('#addERC20Deployer -should add ERC20deployer if Manager', async () => {
    assert((await nftDatatoken.isErc20Deployer(nftAddress, user1)) === false)

    await nftDatatoken.addErc20Deployer(nftAddress, nftOwner, user1)

    assert((await nftDatatoken.isErc20Deployer(nftAddress, user1)) === true)
  })

  it('#addManager - should fail to add a new Manager, if NOT NFT Owner', async () => {
    try {
      await nftDatatoken.addManager(nftAddress, user1, user1)
      assert(false)
    } catch (e) {
      assert(e.message === 'Caller is not NFT Owner')
    }
  })

  it('#addERC20Deployer - should fail to add ERC20deployer if NOT Manager', async () => {
    try {
      await nftDatatoken.addErc20Deployer(nftAddress, user1, user1)
      assert(false)
    } catch (e) {
      assert(e.message === 'Caller is not Manager')
    }
  })

  it('#removeERC20Deployer - remove ERC20deployer if Manager', async () => {
    assert((await nftDatatoken.isErc20Deployer(nftAddress, user1)) === true)

    await nftDatatoken.removeErc20Deployer(nftAddress, nftOwner, user1)

    assert((await nftDatatoken.isErc20Deployer(nftAddress, user1)) === false)
  })

  it('#removeERC20Deployer - should fail and remove ERC20deployer if NOT Manager nor himself an ERC20Deployer', async () => {
    await nftDatatoken.addErc20Deployer(nftAddress, nftOwner, user1)
    assert((await nftDatatoken.isErc20Deployer(nftAddress, user1)) === true)
    try {
      await nftDatatoken.removeErc20Deployer(nftAddress, user1, user1)
      assert(false)
    } catch (e) {
      assert(e.message === 'Caller is not Manager nor ERC20Deployer')
    }
    assert((await nftDatatoken.isErc20Deployer(nftAddress, user1)) === true)
  })

  it('#removeERC20Deployer - should fail to remove himself an ERC20Deployer', async () => {
    assert((await nftDatatoken.isErc20Deployer(nftAddress, user1)) === true)
    try {
      await nftDatatoken.removeErc20Deployer(nftAddress, user1, user1)
      assert(false)
    } catch (e) {
      assert(e.message === 'Caller is not Manager nor ERC20Deployer')
    }
    assert((await nftDatatoken.isErc20Deployer(nftAddress, user1)) === true)
  })

  //  MetadataUpdate
  it('#addMetadataUpdate - should add to remove Metadata Updater if Manager', async () => {
    assert(
      (await nftDatatoken.getNftPermissions(nftAddress, user1)).updateMetadata === false
    )

    await nftDatatoken.addMetadataUpdater(nftAddress, nftOwner, user1)

    assert(
      (await nftDatatoken.getNftPermissions(nftAddress, user1)).updateMetadata === true
    )
  })

  it('#addMetadataUpdate - should fail to add Metadata Updater if NOT Manager', async () => {
    try {
      await nftDatatoken.addMetadataUpdater(nftAddress, user1, user1)
      assert(false)
    } catch (e) {
      assert(e.message === 'Caller is not Manager')
    }
  })

  it('#removeMetadataUpdate - remove Metadata Updater if Manager', async () => {
    assert(
      (await nftDatatoken.getNftPermissions(nftAddress, user1)).updateMetadata === true
    )

    await nftDatatoken.removeMetadataUpdater(nftAddress, nftOwner, user1)

    assert(
      (await nftDatatoken.getNftPermissions(nftAddress, user1)).updateMetadata === false
    )
  })

  it('#removeMetadataUpdate - should fail to remove Metadata Updater if NOT Manager', async () => {
    try {
      await nftDatatoken.removeMetadataUpdater(nftAddress, user1, user1)
      assert(false)
    } catch (e) {
      assert(e.message === 'Caller is not Manager nor Metadata Updater')
    }
  })

  // StoreUpdater
  it('#addStoreUpdater - should add to remove Store Updater if Manager', async () => {
    assert((await nftDatatoken.getNftPermissions(nftAddress, user1)).store === false)

    await nftDatatoken.addStoreUpdater(nftAddress, nftOwner, user1)

    assert((await nftDatatoken.getNftPermissions(nftAddress, user1)).store === true)
  })

  it('#addStoreUpdater - should fail to add Store Updater if NOT Manager', async () => {
    try {
      await nftDatatoken.addStoreUpdater(nftAddress, user1, user1)
      assert(false)
    } catch (e) {
      assert(e.message === 'Caller is not Manager')
    }
  })

  it('#removeStoreUpdater - remove Metadata Updater if Manager', async () => {
    assert((await nftDatatoken.getNftPermissions(nftAddress, user1)).store === true)

    await nftDatatoken.removeStoreUpdater(nftAddress, nftOwner, user1)

    assert((await nftDatatoken.getNftPermissions(nftAddress, user1)).store === false)
  })

  it('#removeStoreUpdater - should fail to remove Metadata Updater if NOT Manager', async () => {
    try {
      await nftDatatoken.removeStoreUpdater(nftAddress, user1, user1)
      assert(false)
    } catch (e) {
      assert(e.message === `Caller is not Manager nor storeUpdater`)
    }
  })

  // Transfer test
  it('#transferNFT - should fail to transfer the NFT and clean all permissions, if NOT NFT Owner', async () => {
    assert((await nftDatatoken.getNftOwner(nftAddress)) !== user1)

    try {
      await nftDatatoken.transferNft(nftAddress, user1, user1, 1)
      assert(false)
    } catch (e) {
      assert(e.message === 'Caller is not NFT Owner')
    }
  })

  it('#transferNFT - should transfer the NFT and clean all permissions, set new owner as manager', async () => {
    await nftDatatoken.addManager(nftAddress, nftOwner, user2)
    await nftDatatoken.addErc20Deployer(nftAddress, user2, user1)
    assert((await nftDatatoken.isErc20Deployer(nftAddress, user1)) === true)

    assert((await nftDatatoken.getNftOwner(nftAddress)) === nftOwner)
    await nftDatatoken.transferNft(nftAddress, nftOwner, user1, 1)
    assert((await nftDatatoken.getNftOwner(nftAddress)) === user1)
  })

  // Safe transfer test
  it('#safeTransferNft - should fail to transfer the NFT and clean all permissions, if NOT NFT Owner', async () => {
    // return the nft to nftOwner to repeat transfer tests
    await nftDatatoken.transferNft(nftAddress, user1, nftOwner, 1)

    assert((await nftDatatoken.getNftOwner(nftAddress)) !== user1)

    try {
      await nftDatatoken.safeTransferNft(nftAddress, user1, user1, 1)
      assert(false)
    } catch (e) {
      assert(e.message === 'Caller is not NFT Owner')
    }
  })

  it('#safeTransferNft - should transfer the NFT and clean all permissions, set new owner as manager', async () => {
    await nftDatatoken.addManager(nftAddress, nftOwner, user2)
    await nftDatatoken.addErc20Deployer(nftAddress, user2, user1)
    assert((await nftDatatoken.isErc20Deployer(nftAddress, user1)) === true)

    assert((await nftDatatoken.getNftOwner(nftAddress)) === nftOwner)
    await nftDatatoken.safeTransferNft(nftAddress, nftOwner, user1, 1)
    assert((await nftDatatoken.getNftOwner(nftAddress)) === user1)
  })

  // Clear permisions
  it('#cleanPermissions - should fail to cleanPermissions if NOT NFTOwner', async () => {
    try {
      await nftDatatoken.cleanPermissions(nftAddress, user2)
      assert(false)
    } catch (e) {
      assert(e.message === 'Caller is not NFT Owner')
    }
  })

  it('#cleanPermissions - should cleanPermissions if NFTOwner', async () => {
    await nftDatatoken.addManager(nftAddress, user1, user1)
    await nftDatatoken.addErc20Deployer(nftAddress, user1, user2)
    assert((await nftDatatoken.isErc20Deployer(nftAddress, user2)) === true)

    await nftDatatoken.cleanPermissions(nftAddress, user1)

    assert((await nftDatatoken.isErc20Deployer(nftAddress, user2)) === false)
    assert((await nftDatatoken.getNftPermissions(nftAddress, nftOwner)).manager === false)
  })

  it('#setMetaData - should succeed to update metadata if metadataUpdater', async () => {
    await nftDatatoken.addManager(nftAddress, user1, user1)
    await nftDatatoken.addMetadataUpdater(nftAddress, user1, user1)
    assert(
      (await nftDatatoken.getNftPermissions(nftAddress, user1)).updateMetadata === true
    )
    await nftDatatoken.setMetadata(
      nftAddress,
      user1,
      META_DATA_STATE,
      DECRYPTO_URL,
      DECRYPTOR_ADDRESS,
      web3.utils.asciiToHex(user2),
      web3.utils.asciiToHex(user2),
      '0x' + sha256(web3.utils.asciiToHex(user2)).toString()
    )

    const metadata = await nftDatatoken.getMetadata(nftAddress)
    assert(metadata[0] === DECRYPTO_URL)
    assert(metadata[1] === DECRYPTOR_ADDRESS)
  })

  it('#setMetaData - should fail to update metadata if NOT metadataUpdater', async () => {
    assert(
      (await nftDatatoken.getNftPermissions(nftAddress, user3)).updateMetadata === false
    )
    try {
      await nftDatatoken.setMetadata(
        nftAddress,
        user3,
        META_DATA_STATE,
        DECRYPTO_URL,
        DECRYPTOR_ADDRESS,
        web3.utils.asciiToHex(user2),
        web3.utils.asciiToHex(user2),
        '0x' + sha256(web3.utils.asciiToHex(user2)).toString()
      )
      assert(false)
    } catch (e) {
      assert(e.message === 'Caller is not Metadata updater')
    }
    assert(
      (await nftDatatoken.getNftPermissions(nftAddress, user3)).updateMetadata === false
    )
  })

  it('#setMetaDataState - should succeed to update MetadataState if metadataUpdater', async () => {
    await nftDatatoken.addManager(nftAddress, user1, user1)
    await nftDatatoken.addMetadataUpdater(nftAddress, user1, user1)
    let metadata = await nftDatatoken.getMetadata(nftAddress)

    assert(metadata[2] === '1')
    assert(
      (await nftDatatoken.getNftPermissions(nftAddress, user1)).updateMetadata === true
    )

    await nftDatatoken.setMetadataState(nftAddress, user1, 2)

    metadata = await nftDatatoken.getMetadata(nftAddress)
    assert(metadata[2] === '2')
  })

  it('#setMetaDataState - should fail to update MetadataState if NOT metadataUpdater', async () => {
    let metadata = await nftDatatoken.getMetadata(nftAddress)
    assert(metadata[2] === '2')
    assert(
      (await nftDatatoken.getNftPermissions(nftAddress, user3)).updateMetadata === false
    )
    try {
      await nftDatatoken.setMetadataState(nftAddress, user3, 1)
      assert(false)
    } catch (e) {
      assert(e.message === 'Caller is not Metadata updater')
    }
    metadata = await nftDatatoken.getMetadata(nftAddress)
    assert(metadata[2] === '2')
  })

  it('#setTokenURI - should update TokenURI', async () => {
    const tx = await nftDatatoken.setTokenURI(nftAddress, user1, 'test')
    assert(tx.events.TokenURIUpdate)
  })

  it('#setMetaDataAndTokenURI - should update tokenURI and set metadata', async () => {
    const data = web3.utils.asciiToHex(user2)
    const metadataAndTokenURI: MetadataAndTokenURI = {
      metaDataState: META_DATA_STATE,
      metaDataDecryptorUrl: DECRYPTO_URL,
      metaDataDecryptorAddress: DECRYPTOR_ADDRESS,
      flags: web3.utils.asciiToHex(user1),
      data: web3.utils.asciiToHex(user1),
      metaDataHash: '0x' + sha256(data).toString(),
      tokenId: 1,
      tokenURI: 'https://anothernewurl.com/nft/',
      metadataProofs: []
    }
    assert(
      (await nftDatatoken.getNftPermissions(nftAddress, user1)).updateMetadata === true
    )

    const tx = await nftDatatoken.setMetadataAndTokenURI(
      nftAddress,
      user1,
      metadataAndTokenURI
    )
    assert(tx.events.TokenURIUpdate)
    assert(tx.events.MetadataUpdated)

    const metadata = await nftDatatoken.getMetadata(nftAddress)
    assert(metadata[0] === DECRYPTO_URL)
    assert(metadata[1] === DECRYPTOR_ADDRESS)
  })
})<|MERGE_RESOLUTION|>--- conflicted
+++ resolved
@@ -28,7 +28,9 @@
     name: NFT_NAME,
     symbol: NFT_SYMBOL,
     templateIndex: 1,
-    tokenURI: NFT_TOKEN_URI
+    tokenURI: NFT_TOKEN_URI,
+    transferable: true,
+    owner: nftOwner
   }
 
   before(async () => {
@@ -37,6 +39,8 @@
     user1 = accounts[1]
     user2 = accounts[2]
     user3 = accounts[3]
+
+    NFT_DATA.owner = nftOwner
   })
 
   it('should deploy contracts', async () => {
@@ -44,23 +48,7 @@
   })
 
   it('should initialize NFTFactory instance and create a new NFT', async () => {
-<<<<<<< HEAD
     nftFactory = new NftFactory(contracts.erc721FactoryAddress, web3)
-=======
-    nftFactory = new NftFactory(
-      contracts.erc721FactoryAddress,
-      web3,
-      ERC721Factory.abi as AbiItem[]
-    )
-    const nftData: NftCreateData = {
-      name: nftName,
-      symbol: nftSymbol,
-      templateIndex: 1,
-      tokenURI: 'https://oceanprotocol.com/nft/',
-      transferable: true,
-      owner: nftOwner
-    }
->>>>>>> 05e8a912
 
     nftAddress = await nftFactory.createNFT(nftOwner, NFT_DATA)
     nftDatatoken = new Nft(web3)
